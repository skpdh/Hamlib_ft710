/*
 *  Hamlib Rotator backend - GS-232B
 *  Copyright (c) 2001-2012 by Stephane Fillod
 *                 (c) 2010 by Kobus Botha
 *
 *
 *   This library is free software; you can redistribute it and/or
 *   modify it under the terms of the GNU Lesser General Public
 *   License as published by the Free Software Foundation; either
 *   version 2.1 of the License, or (at your option) any later version.
 *
 *   This library is distributed in the hope that it will be useful,
 *   but WITHOUT ANY WARRANTY; without even the implied warranty of
 *   MERCHANTABILITY or FITNESS FOR A PARTICULAR PURPOSE.  See the GNU
 *   Lesser General Public License for more details.
 *
 *   You should have received a copy of the GNU Lesser General Public
 *   License along with this library; if not, write to the Free Software
 *   Foundation, Inc., 51 Franklin Street, Fifth Floor, Boston, MA  02110-1301  USA
 *
 */

#ifdef HAVE_CONFIG_H
#include "config.h"
#endif

#include <stdio.h>
#include <stdlib.h>
#include <string.h>   /* String function definitions */
#include <unistd.h>   /* UNIX standard function definitions */
#include <math.h>

#include "hamlib/rotator.h"
#include "serial.h"
#include "misc.h"
#include "register.h"

#include "gs232a.h"

#define EOM "\r"
#define REPLY_EOM "\r\n"

#define BUFSZ 64

/**
 * gs232b_transaction
 *
 * cmdstr - Command to be sent to the rig.
 * data - Buffer for reply string.  Can be NULL, indicating that no reply is
 *        is needed, but answer will still be read.
 * data_len - in: Size of buffer. It is the caller's responsibily to provide
 *            a large enough buffer for all possible replies for a command.
 *
 * returns:
 *   RIG_OK  -  if no error occured.
 *   RIG_EIO  -  if an I/O error occured while sending/receiving data.
 *   RIG_ETIMEOUT  -  if timeout expires without any characters received.
 *   RIG_REJECTED  -  if a negative acknowledge was received or command not
 *                    recognized by rig.
 */
static int
gs232b_transaction(ROT *rot, const char *cmdstr,
                   char *data, size_t data_len, int no_reply)
{
    struct rot_state *rs;
    int retval;
    int retry_read = 0;
    char replybuf[BUFSZ];

    rs = &rot->state;

transaction_write:

    serial_flush(&rs->rotport);

    if (cmdstr)
    {
        retval = write_block(&rs->rotport, cmdstr, strlen(cmdstr));

        if (retval != RIG_OK)
        {
            goto transaction_quit;
        }

        if (!data)
        {
            write_block(&rs->rotport, EOM, strlen(EOM));
        }
    }

    if (no_reply) { return RIG_OK; } // nothing expected so return

    /* Always read the reply to know whether the cmd went OK */
    if (!data)
    {
        data = replybuf;
    }
<<<<<<< HEAD
  }

  /* Always read the reply to know whether the cmd went OK */
  if (!data)
  {
    data = replybuf;
  }

  if (!data_len)
  {
    data_len = BUFSZ;
  }

  retval =
    read_string(&rs->rotport, data, data_len, REPLY_EOM, strlen(REPLY_EOM));

  if (retval < 0)
  {
    if (retry_read++ < rot->state.rotport.retry)
=======

    if (!data_len)
>>>>>>> 4dee666c
    {
        data_len = BUFSZ;
    }


    memset(data, 0, data_len);
    retval = read_string(&rs->rotport, data, data_len, REPLY_EOM,
                         strlen(REPLY_EOM));

    if (retval < 0)
    {
        if (retry_read++ < rot->state.rotport.retry)
        {
            goto transaction_write;
        }

        goto transaction_quit;
    }

#if 0
    /* Check that command termination is correct */

    if (strchr(REPLY_EOM, data[strlen(data) - 1]) == NULL)
    {
        rig_debug(RIG_DEBUG_ERR,
                  "%s: Command is not correctly terminated '%s'\n",
                  __FUNCTION__, data);

        if (retry_read++ < rig->state.rotport.retry)
        {
            goto transaction_write;
        }

        retval = -RIG_EPROTO;
        goto transaction_quit;
    }

#endif

    // If asked for we will check for connection
    // we don't expect a reply...just a prompt return
    // Seems some GS232B's only echo the CR
    if (data == replybuf && (strncmp(data, "?>", 2) != 0) && data[0] != 0x0d)
    {
        rig_debug(RIG_DEBUG_VERBOSE,
                  "%s: Expected '?>' but got '%s' from cmd '%s'\n",
                  __FUNCTION__, data, cmdstr);
        return -RIG_EPROTO;
    }

    if (data[0] == '?')
    {
        /* Invalid command */
        rig_debug(RIG_DEBUG_VERBOSE, "%s: Error for '%s': '%s'\n",
                  __FUNCTION__, cmdstr, data);
        retval = -RIG_EPROTO;
        goto transaction_quit;
    }

    retval = RIG_OK;
transaction_quit:
    return retval;
}


static int
gs232b_rot_set_position(ROT *rot, azimuth_t az, elevation_t el)
{
    char buf[32];
    char cmdstr[64];
    int retval;
    unsigned u_az, u_el;

    rig_debug(RIG_DEBUG_TRACE, "%s called: az=%.02f el=%.02f\n", __FUNCTION__, az,
              el);

    if (az < 0.0)
    {
        az = az + 360.0;
    }

    u_az = (unsigned) rint(az);
    u_el = (unsigned) rint(el);

    sprintf(cmdstr, "W%03u %03u" EOM, u_az, u_el);
    retval = gs232b_transaction(rot, cmdstr, buf, sizeof(buf), 0);

    if (retval != RIG_OK)
    {
        return retval;
    }

    return RIG_OK;
}

static int
gs232b_rot_get_position(ROT *rot, azimuth_t *az, elevation_t *el)
{
    char posbuf[32];
    int retval, int_az, int_el;

    rig_debug(RIG_DEBUG_TRACE, "%s called\n", __FUNCTION__);

    retval = gs232b_transaction(rot, "C2" EOM, posbuf, sizeof(posbuf), 0);

    if (retval != RIG_OK || strlen(posbuf) < 10)
    {
        return retval < 0 ? retval : -RIG_EPROTO;
    }

    /* parse "AZ=aaa   EL=eee" */

    /* With the format string containing a space character as one of the
     * directives, any amount of space is matched, including none in the input.
     */
    if (sscanf(posbuf, "AZ=%d EL=%d", &int_az, &int_el) != 2)
    {
        rig_debug(RIG_DEBUG_ERR, "%s: wrong reply '%s'\n", __FUNCTION__,
                  posbuf);
        return -RIG_EPROTO;
    }

    *az = (azimuth_t) int_az;
    *el = (elevation_t) int_el;

    rig_debug(RIG_DEBUG_TRACE, "%s: (az, el) = (%.0f, %.0f)\n",
              __FUNCTION__, *az, *el);

    return RIG_OK;
}

static int
gs232b_rot_stop(ROT *rot)
{
    char buf[32];
    int retval;

    rig_debug(RIG_DEBUG_TRACE, "%s called\n", __FUNCTION__);

    /* All Stop */
    retval = gs232b_transaction(rot, "S" EOM, buf, sizeof(buf), 0);

    if (retval != RIG_OK)
    {
        return retval;
    }

    return RIG_OK;
}


static int
gs232b_rot_move(ROT *rot, int direction, int speed)
{
    char cmdstr[24];
    int retval;
    unsigned x_speed;

    rig_debug(RIG_DEBUG_TRACE, "%s called %d %d\n", __FUNCTION__,
              direction, speed);

    x_speed = (3 * speed) / 100 + 1;

    /* between 1 (slowest) and 4 (fastest) */
    sprintf(cmdstr, "X%u" EOM, x_speed);
    retval = gs232b_transaction(rot, cmdstr, NULL, 0, 1);

    if (retval != RIG_OK)
    {
        return retval;
    }

    switch (direction)
    {
    case ROT_MOVE_UP:   /* Elevation increase */
        sprintf(cmdstr, "U" EOM);
        break;

    case ROT_MOVE_DOWN: /* Elevation decrease */
        sprintf(cmdstr, "D" EOM);
        break;

    case ROT_MOVE_LEFT: /* Azimuth decrease */
        sprintf(cmdstr, "L" EOM);
        break;

    case ROT_MOVE_RIGHT:  /* Azimuth increase */
        sprintf(cmdstr, "R" EOM);
        break;

    default:
        rig_debug(RIG_DEBUG_ERR, "%s: Invalid direction value! (%d)\n",
                  __FUNCTION__, direction);
        return -RIG_EINVAL;
    }

    retval = gs232b_transaction(rot, cmdstr, NULL, 0, 1);

    if (retval != RIG_OK)
    {
        return retval;
    }

    return RIG_OK;
}

/* ************************************************************************* */
/*
 * Generic GS232B rotator capabilities.
 */

const struct rot_caps gs232b_rot_caps =
{
    .rot_model = ROT_MODEL_GS232B,
    .model_name = "GS-232B",
    .mfg_name = "Yaesu",
    .version = "0.5",
    .copyright = "LGPL",
    .status = RIG_STATUS_STABLE,
    .rot_type = ROT_TYPE_OTHER,
    .port_type = RIG_PORT_SERIAL,
    .serial_rate_min = 1200,
    .serial_rate_max = 9600,
    .serial_data_bits = 8,
    .serial_stop_bits = 1,
    .serial_parity = RIG_PARITY_NONE,
    .serial_handshake = RIG_HANDSHAKE_NONE,
    .write_delay = 0,
    .post_write_delay = 0,
    .timeout = 400,
    .retry = 3,

    .min_az = -180.0,
    .max_az = 450.0,    /* vary according to rotator type */
    .min_el = 0.0,
    .max_el = 180.0,    /* requires G-5400B, G-5600B, G-5500, or G-500/G-550 */

    .get_position = gs232b_rot_get_position,
    .set_position = gs232b_rot_set_position,
    .stop = gs232b_rot_stop,
    .move = gs232b_rot_move,
};

/* end of file */<|MERGE_RESOLUTION|>--- conflicted
+++ resolved
@@ -62,41 +62,33 @@
 gs232b_transaction(ROT *rot, const char *cmdstr,
                    char *data, size_t data_len, int no_reply)
 {
-    struct rot_state *rs;
-    int retval;
-    int retry_read = 0;
-    char replybuf[BUFSZ];
-
-    rs = &rot->state;
+  struct rot_state *rs;
+  int retval;
+  int retry_read = 0;
+  char replybuf[BUFSZ];
+
+  rs = &rot->state;
 
 transaction_write:
 
-    serial_flush(&rs->rotport);
-
-    if (cmdstr)
+  serial_flush(&rs->rotport);
+
+  if (cmdstr)
+  {
+    retval = write_block(&rs->rotport, cmdstr, strlen(cmdstr));
+
+    if (retval != RIG_OK)
     {
-        retval = write_block(&rs->rotport, cmdstr, strlen(cmdstr));
-
-        if (retval != RIG_OK)
-        {
-            goto transaction_quit;
-        }
-
-        if (!data)
-        {
-            write_block(&rs->rotport, EOM, strlen(EOM));
-        }
+      goto transaction_quit;
     }
 
-    if (no_reply) { return RIG_OK; } // nothing expected so return
-
-    /* Always read the reply to know whether the cmd went OK */
     if (!data)
     {
-        data = replybuf;
+      write_block(&rs->rotport, EOM, strlen(EOM));
     }
-<<<<<<< HEAD
-  }
+  }
+
+  if (no_reply) return RIG_OK; // nothing expected so return
 
   /* Always read the reply to know whether the cmd went OK */
   if (!data)
@@ -109,220 +101,204 @@
     data_len = BUFSZ;
   }
 
-  retval =
-    read_string(&rs->rotport, data, data_len, REPLY_EOM, strlen(REPLY_EOM));
+
+  memset(data, 0, data_len);
+  retval = read_string(&rs->rotport, data, data_len, REPLY_EOM, strlen(REPLY_EOM));
 
   if (retval < 0)
   {
     if (retry_read++ < rot->state.rotport.retry)
-=======
-
-    if (!data_len)
->>>>>>> 4dee666c
     {
-        data_len = BUFSZ;
+      goto transaction_write;
     }
 
-
-    memset(data, 0, data_len);
-    retval = read_string(&rs->rotport, data, data_len, REPLY_EOM,
-                         strlen(REPLY_EOM));
-
-    if (retval < 0)
+    goto transaction_quit;
+  }
+
+#if 0
+  /* Check that command termination is correct */
+
+  if (strchr(REPLY_EOM, data[strlen(data) - 1]) == NULL)
+  {
+    rig_debug(RIG_DEBUG_ERR,
+              "%s: Command is not correctly terminated '%s'\n",
+              __FUNCTION__, data);
+
+    if (retry_read++ < rig->state.rotport.retry)
     {
-        if (retry_read++ < rot->state.rotport.retry)
-        {
-            goto transaction_write;
-        }
-
-        goto transaction_quit;
+      goto transaction_write;
     }
 
-#if 0
-    /* Check that command termination is correct */
-
-    if (strchr(REPLY_EOM, data[strlen(data) - 1]) == NULL)
-    {
-        rig_debug(RIG_DEBUG_ERR,
-                  "%s: Command is not correctly terminated '%s'\n",
-                  __FUNCTION__, data);
-
-        if (retry_read++ < rig->state.rotport.retry)
-        {
-            goto transaction_write;
-        }
-
-        retval = -RIG_EPROTO;
-        goto transaction_quit;
-    }
+    retval = -RIG_EPROTO;
+    goto transaction_quit;
+  }
 
 #endif
 
-    // If asked for we will check for connection
-    // we don't expect a reply...just a prompt return
-    // Seems some GS232B's only echo the CR
-    if (data == replybuf && (strncmp(data, "?>", 2) != 0) && data[0] != 0x0d)
-    {
-        rig_debug(RIG_DEBUG_VERBOSE,
-                  "%s: Expected '?>' but got '%s' from cmd '%s'\n",
-                  __FUNCTION__, data, cmdstr);
-        return -RIG_EPROTO;
-    }
-
-    if (data[0] == '?')
-    {
-        /* Invalid command */
-        rig_debug(RIG_DEBUG_VERBOSE, "%s: Error for '%s': '%s'\n",
-                  __FUNCTION__, cmdstr, data);
-        retval = -RIG_EPROTO;
-        goto transaction_quit;
-    }
-
-    retval = RIG_OK;
+  // If asked for we will check for connection
+  // we don't expect a reply...just a prompt return
+  // Seems some GS232B's only echo the CR
+  if (data == replybuf && (strncmp(data, "?>", 2) != 0) && data[0] != 0x0d)
+  {
+    rig_debug(RIG_DEBUG_VERBOSE,
+              "%s: Expected '?>' but got '%s' from cmd '%s'\n",
+              __FUNCTION__, data, cmdstr);
+    return -RIG_EPROTO;
+  }
+
+  if (data[0] == '?')
+  {
+    /* Invalid command */
+    rig_debug(RIG_DEBUG_VERBOSE, "%s: Error for '%s': '%s'\n",
+              __FUNCTION__, cmdstr, data);
+    retval = -RIG_EPROTO;
+    goto transaction_quit;
+  }
+
+  retval = RIG_OK;
 transaction_quit:
+  return retval;
+}
+
+
+static int
+gs232b_rot_set_position(ROT *rot, azimuth_t az, elevation_t el)
+{
+  char buf[32];
+  char cmdstr[64];
+  int retval;
+  unsigned u_az, u_el;
+
+  rig_debug(RIG_DEBUG_TRACE, "%s called: az=%.02f el=%.02f\n", __FUNCTION__, az, el);
+
+  if (az < 0.0)
+  {
+    az = az + 360.0;
+  }
+
+  u_az = (unsigned) rint(az);
+  u_el = (unsigned) rint(el);
+
+  sprintf(cmdstr, "W%03u %03u" EOM, u_az, u_el);
+  retval = gs232b_transaction(rot, cmdstr, buf, sizeof(buf), 0);
+
+  if (retval != RIG_OK)
+  {
     return retval;
-}
-
-
-static int
-gs232b_rot_set_position(ROT *rot, azimuth_t az, elevation_t el)
-{
-    char buf[32];
-    char cmdstr[64];
-    int retval;
-    unsigned u_az, u_el;
-
-    rig_debug(RIG_DEBUG_TRACE, "%s called: az=%.02f el=%.02f\n", __FUNCTION__, az,
-              el);
-
-    if (az < 0.0)
-    {
-        az = az + 360.0;
-    }
-
-    u_az = (unsigned) rint(az);
-    u_el = (unsigned) rint(el);
-
-    sprintf(cmdstr, "W%03u %03u" EOM, u_az, u_el);
-    retval = gs232b_transaction(rot, cmdstr, buf, sizeof(buf), 0);
-
-    if (retval != RIG_OK)
-    {
-        return retval;
-    }
-
-    return RIG_OK;
+  }
+
+  return RIG_OK;
 }
 
 static int
 gs232b_rot_get_position(ROT *rot, azimuth_t *az, elevation_t *el)
 {
-    char posbuf[32];
-    int retval, int_az, int_el;
-
-    rig_debug(RIG_DEBUG_TRACE, "%s called\n", __FUNCTION__);
-
-    retval = gs232b_transaction(rot, "C2" EOM, posbuf, sizeof(posbuf), 0);
-
-    if (retval != RIG_OK || strlen(posbuf) < 10)
-    {
-        return retval < 0 ? retval : -RIG_EPROTO;
-    }
-
-    /* parse "AZ=aaa   EL=eee" */
-
-    /* With the format string containing a space character as one of the
-     * directives, any amount of space is matched, including none in the input.
-     */
-    if (sscanf(posbuf, "AZ=%d EL=%d", &int_az, &int_el) != 2)
-    {
-        rig_debug(RIG_DEBUG_ERR, "%s: wrong reply '%s'\n", __FUNCTION__,
-                  posbuf);
-        return -RIG_EPROTO;
-    }
-
-    *az = (azimuth_t) int_az;
-    *el = (elevation_t) int_el;
-
-    rig_debug(RIG_DEBUG_TRACE, "%s: (az, el) = (%.0f, %.0f)\n",
-              __FUNCTION__, *az, *el);
-
-    return RIG_OK;
+  char posbuf[32];
+  int retval, int_az, int_el;
+
+  rig_debug(RIG_DEBUG_TRACE, "%s called\n", __FUNCTION__);
+
+  retval = gs232b_transaction(rot, "C2" EOM, posbuf, sizeof(posbuf), 0);
+
+  if (retval != RIG_OK || strlen(posbuf) < 10)
+  {
+    return retval < 0 ? retval : -RIG_EPROTO;
+  }
+
+  /* parse "AZ=aaa   EL=eee" */
+
+  /* With the format string containing a space character as one of the
+   * directives, any amount of space is matched, including none in the input.
+   */
+  if (sscanf(posbuf, "AZ=%d EL=%d", &int_az, &int_el) != 2)
+  {
+    rig_debug(RIG_DEBUG_ERR, "%s: wrong reply '%s'\n", __FUNCTION__,
+              posbuf);
+    return -RIG_EPROTO;
+  }
+
+  *az = (azimuth_t) int_az;
+  *el = (elevation_t) int_el;
+
+  rig_debug(RIG_DEBUG_TRACE, "%s: (az, el) = (%.0f, %.0f)\n",
+            __FUNCTION__, *az, *el);
+
+  return RIG_OK;
 }
 
 static int
 gs232b_rot_stop(ROT *rot)
 {
-    char buf[32];
-    int retval;
-
-    rig_debug(RIG_DEBUG_TRACE, "%s called\n", __FUNCTION__);
-
-    /* All Stop */
-    retval = gs232b_transaction(rot, "S" EOM, buf, sizeof(buf), 0);
-
-    if (retval != RIG_OK)
-    {
-        return retval;
-    }
-
-    return RIG_OK;
+  char buf[32];
+  int retval;
+
+  rig_debug(RIG_DEBUG_TRACE, "%s called\n", __FUNCTION__);
+
+  /* All Stop */
+  retval = gs232b_transaction(rot, "S" EOM, buf, sizeof(buf), 0);
+
+  if (retval != RIG_OK)
+  {
+    return retval;
+  }
+
+  return RIG_OK;
 }
 
 
 static int
 gs232b_rot_move(ROT *rot, int direction, int speed)
 {
-    char cmdstr[24];
-    int retval;
-    unsigned x_speed;
-
-    rig_debug(RIG_DEBUG_TRACE, "%s called %d %d\n", __FUNCTION__,
-              direction, speed);
-
-    x_speed = (3 * speed) / 100 + 1;
-
-    /* between 1 (slowest) and 4 (fastest) */
-    sprintf(cmdstr, "X%u" EOM, x_speed);
-    retval = gs232b_transaction(rot, cmdstr, NULL, 0, 1);
-
-    if (retval != RIG_OK)
-    {
-        return retval;
-    }
-
-    switch (direction)
-    {
-    case ROT_MOVE_UP:   /* Elevation increase */
-        sprintf(cmdstr, "U" EOM);
-        break;
-
-    case ROT_MOVE_DOWN: /* Elevation decrease */
-        sprintf(cmdstr, "D" EOM);
-        break;
-
-    case ROT_MOVE_LEFT: /* Azimuth decrease */
-        sprintf(cmdstr, "L" EOM);
-        break;
-
-    case ROT_MOVE_RIGHT:  /* Azimuth increase */
-        sprintf(cmdstr, "R" EOM);
-        break;
-
-    default:
-        rig_debug(RIG_DEBUG_ERR, "%s: Invalid direction value! (%d)\n",
-                  __FUNCTION__, direction);
-        return -RIG_EINVAL;
-    }
-
-    retval = gs232b_transaction(rot, cmdstr, NULL, 0, 1);
-
-    if (retval != RIG_OK)
-    {
-        return retval;
-    }
-
-    return RIG_OK;
+  char cmdstr[24];
+  int retval;
+  unsigned x_speed;
+
+  rig_debug(RIG_DEBUG_TRACE, "%s called %d %d\n", __FUNCTION__,
+            direction, speed);
+
+  x_speed = (3 * speed) / 100 + 1;
+
+  /* between 1 (slowest) and 4 (fastest) */
+  sprintf(cmdstr, "X%u" EOM, x_speed);
+  retval = gs232b_transaction(rot, cmdstr, NULL, 0, 1);
+
+  if (retval != RIG_OK)
+  {
+    return retval;
+  }
+
+  switch (direction)
+  {
+  case ROT_MOVE_UP:   /* Elevation increase */
+    sprintf(cmdstr, "U" EOM);
+    break;
+
+  case ROT_MOVE_DOWN: /* Elevation decrease */
+    sprintf(cmdstr, "D" EOM);
+    break;
+
+  case ROT_MOVE_LEFT: /* Azimuth decrease */
+    sprintf(cmdstr, "L" EOM);
+    break;
+
+  case ROT_MOVE_RIGHT:  /* Azimuth increase */
+    sprintf(cmdstr, "R" EOM);
+    break;
+
+  default:
+    rig_debug(RIG_DEBUG_ERR, "%s: Invalid direction value! (%d)\n",
+              __FUNCTION__, direction);
+    return -RIG_EINVAL;
+  }
+
+  retval = gs232b_transaction(rot, cmdstr, NULL, 0, 1);
+
+  if (retval != RIG_OK)
+  {
+    return retval;
+  }
+
+  return RIG_OK;
 }
 
 /* ************************************************************************* */
@@ -332,34 +308,34 @@
 
 const struct rot_caps gs232b_rot_caps =
 {
-    .rot_model = ROT_MODEL_GS232B,
-    .model_name = "GS-232B",
-    .mfg_name = "Yaesu",
-    .version = "0.5",
-    .copyright = "LGPL",
-    .status = RIG_STATUS_STABLE,
-    .rot_type = ROT_TYPE_OTHER,
-    .port_type = RIG_PORT_SERIAL,
-    .serial_rate_min = 1200,
-    .serial_rate_max = 9600,
-    .serial_data_bits = 8,
-    .serial_stop_bits = 1,
-    .serial_parity = RIG_PARITY_NONE,
-    .serial_handshake = RIG_HANDSHAKE_NONE,
-    .write_delay = 0,
-    .post_write_delay = 0,
-    .timeout = 400,
-    .retry = 3,
-
-    .min_az = -180.0,
-    .max_az = 450.0,    /* vary according to rotator type */
-    .min_el = 0.0,
-    .max_el = 180.0,    /* requires G-5400B, G-5600B, G-5500, or G-500/G-550 */
-
-    .get_position = gs232b_rot_get_position,
-    .set_position = gs232b_rot_set_position,
-    .stop = gs232b_rot_stop,
-    .move = gs232b_rot_move,
+  .rot_model = ROT_MODEL_GS232B,
+  .model_name = "GS-232B",
+  .mfg_name = "Yaesu",
+  .version = "0.5",
+  .copyright = "LGPL",
+  .status = RIG_STATUS_STABLE,
+  .rot_type = ROT_TYPE_OTHER,
+  .port_type = RIG_PORT_SERIAL,
+  .serial_rate_min = 1200,
+  .serial_rate_max = 9600,
+  .serial_data_bits = 8,
+  .serial_stop_bits = 1,
+  .serial_parity = RIG_PARITY_NONE,
+  .serial_handshake = RIG_HANDSHAKE_NONE,
+  .write_delay = 0,
+  .post_write_delay = 0,
+  .timeout = 400,
+  .retry = 3,
+
+  .min_az = -180.0,
+  .max_az = 450.0,    /* vary according to rotator type */
+  .min_el = 0.0,
+  .max_el = 180.0,    /* requires G-5400B, G-5600B, G-5500, or G-500/G-550 */
+
+  .get_position = gs232b_rot_get_position,
+  .set_position = gs232b_rot_set_position,
+  .stop = gs232b_rot_stop,
+  .move = gs232b_rot_move,
 };
 
 /* end of file */