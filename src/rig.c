/*
 *  Hamlib Interface - main file
 *  Copyright (c) 2021 by Mikael Nousiainen
 *  Copyright (c) 2000-2012 by Stephane Fillod
 *  Copyright (c) 2000-2003 by Frank Singleton
 *
 *
 *   This library is free software; you can redistribute it and/or
 *   modify it under the terms of the GNU Lesser General Public
 *   License as published by the Free Software Foundation; either
 *   version 2.1 of the License, or (at your option) any later version.
 *
 *   This library is distributed in the hope that it will be useful,
 *   but WITHOUT ANY WARRANTY; without even the implied warranty of
 *   MERCHANTABILITY or FITNESS FOR A PARTICULAR PURPOSE.  See the GNU
 *   Lesser General Public License for more details.
 *
 *   You should have received a copy of the GNU Lesser General Public
 *   License along with this library; if not, write to the Free Software
 *   Foundation, Inc., 51 Franklin Street, Fifth Floor, Boston, MA  02110-1301  USA
 *
 */

/**
 * \addtogroup rig
 * @{
 */

/**
 * \file src/rig.c
 * \brief Ham Radio Control Libraries interface
 * \author Stephane Fillod
 * \author Frank Singleton
 * \date 2000-2012
 *
 * Hamlib provides a user-callable API, a set of "front-end" routines that
 * call rig-specific "back-end" routines which actually communicate with
 * the physical rig.
 */

/**
 * \page rig Rig (radio) interface
 *
 * For us, a "rig" is an item of general remote controllable radio equipment.
 * Generally, there are a VFO settings, gain controls, etc.
 */

/**
 * \example ../tests/testrig.c
 */

#include "hamlib/rig.h"
#include "hamlib/config.h"
#include "fifo.h"

#include <stdlib.h>
#include <string.h>
#include <unistd.h>
#include <stdio.h>
#include <sys/types.h>
#include <sys/stat.h>
#include <errno.h>
#if defined(HAVE_PTHREAD)
#include <pthread.h>
#endif


#include <hamlib/rig.h>
#include "serial.h"
#include "parallel.h"
#include "network.h"
#include "event.h"
#include "cm108.h"
#include "gpio.h"
#include "misc.h"
#include "sprintflst.h"
#include "hamlibdatetime.h"
#include "cache.h"

/**
 * \brief Hamlib release number
 *
 * The version number has the format x.y.z
 */
/*
 * Careful: The hamlib 1.2 ABI implicitly specifies a size of 21 bytes for
 * the hamlib_version string.  Changing the size provokes a warning from the
 * dynamic loader.
 */
const char *hamlib_license = "LGPL";
//! @cond Doxygen_Suppress
const char hamlib_version[21] = "Hamlib " PACKAGE_VERSION;
#if INTPTR_MAX == INT128_MAX
#define ARCHBITS "128-bit"
#elif INTPTR_MAX == INT64_MAX
#define ARCHBITS "64-bit"
#else
#define ARCHBITS "32-bit"
#endif
const char *hamlib_version2 = "Hamlib " PACKAGE_VERSION " " HAMLIBDATETIME " "
                              ARCHBITS;
HAMLIB_EXPORT_VAR(int) cookie_use;
HAMLIB_EXPORT_VAR(int) skip_init;
HAMLIB_EXPORT_VAR(int) lock_mode; // for use by rigctld
HAMLIB_EXPORT_VAR(powerstat_t)
rig_powerstat; // for use by both rigctld and rigctl
//! @endcond

struct rig_caps caps_test;

/**
 * \brief Hamlib copyright notice
 */
const char *hamlib_copyright2 =
    "Copyright (C) 2000-2012 Stephane Fillod\n"
    "Copyright (C) 2000-2003 Frank Singleton\n"
    "Copyright (C) 2014-2020 Michael Black W9MDB\n"
    "This is free software; see the source for copying conditions.  There is NO\n"
    "warranty; not even for MERCHANTABILITY or FITNESS FOR A PARTICULAR PURPOSE.";
//! @cond Doxygen_Suppress
const char hamlib_copyright[231] = /* hamlib 1.2 ABI specifies 231 bytes */
    "Copyright (C) 2000-2012 Stephane Fillod\n"
    "Copyright (C) 2000-2003 Frank Singleton\n"
    "This is free software; see the source for copying conditions.  There is NO\n"
    "warranty; not even for MERCHANTABILITY or FITNESS FOR A PARTICULAR PURPOSE.";
//! @endcond


#ifndef DOC_HIDDEN

#if defined(WIN32) && !defined(__CYGWIN__)
#  define DEFAULT_SERIAL_PORT "\\\\.\\COM1"
#elif BSD
#  define DEFAULT_SERIAL_PORT "/dev/cuaa0"
#elif MACOSX
#  define DEFAULT_SERIAL_PORT "/dev/cu.usbserial"
#else
#  define DEFAULT_SERIAL_PORT "/dev/ttyS0"
#endif

#if defined(WIN32)
#  define DEFAULT_PARALLEL_PORT "\\\\.\\$VDMLPT1"
#elif defined(HAVE_DEV_PPBUS_PPI_H)
#  define DEFAULT_PARALLEL_PORT "/dev/ppi0"
#else
#  define DEFAULT_PARALLEL_PORT "/dev/parport0"
#endif

#if defined(WIN32) && !defined(__CYGWIN__)
#  define DEFAULT_CM108_PORT "fixme"
#elif BSD
#  define DEFAULT_CM108_PORT "fixme"
#else
#  define DEFAULT_CM108_PORT "/dev/hidraw0"
#endif

#define DEFAULT_TUNER_CONTROL_PATHNAME "hamlib_tuner_control"

#if defined(WIN32) && !defined(__CYGWIN__)
/* FIXME: Determine correct GPIO bit number for W32 using MinGW. */
#  define DEFAULT_CM108_PTT_BITNUM 2
#elif BSD
/* FIXME: Determine correct GPIO bit number for *BSD. */
#  define DEFAULT_CM108_PTT_BITNUM 2
#else
#  define DEFAULT_CM108_PTT_BITNUM 2
#endif

#define DEFAULT_GPIO_PORT "0"

#define CHECK_RIG_ARG(r) (!(r) || !(r)->caps || !(r)->state.comm_state)
#define CHECK_RIG_CAPS(r) (!(r) || !(r)->caps)

#define LOCK(n) if (rig->state.depth == 1) { rig_debug(RIG_DEBUG_CACHE, "%s: %s\n", n?"lock":"unlock", __func__);  rig_lock(rig,n); }

#ifdef PTHREAD
#define MUTEX(var) static pthread_mutex_t var = PTHREAD_MUTEX_INITIALIZER
#define MUTEX_LOCK(var) pthread_mutex_lock(var)
#define MUTEX_UNLOCK(var)  pthread_mutex_unlock(var)
#else
#define MUTEX(var)
#define MUTEX_LOCK(var)
#define MUTEX_UNLOCK(var)
#endif

/*
 * Data structure to track the opened rig (by rig_open)
 */
struct opened_rig_l
{
    RIG *rig;
    struct opened_rig_l *next;
};
static struct opened_rig_l *opened_rig_list = { NULL };


/*
 * Careful, the order must be the same as their RIG_E* counterpart!
 * TODO: localise the messages..
 */
static const char *const rigerror_table[] =
{
    "Command completed successfully",
    "Invalid parameter",
    "Invalid configuration",
    "Memory shortage",
    "Feature not implemented",
    "Communication timed out",
    "IO error",
    "Internal Hamlib error",
    "Protocol error",
    "Command rejected by the rig",
    "Command performed, but arg truncated, result not guaranteed",
    "Feature not available",
    "Target VFO unaccessible",
    "Communication bus error",
    "Communication bus collision",
    "NULL RIG handle or invalid pointer parameter",
    "Invalid VFO",
    "Argument out of domain of func",
    "Function deprecated",
    "Security error password not provided or crypto failure",
    "Rig is not powered on"
};


#define ERROR_TBL_SZ (sizeof(rigerror_table)/sizeof(char *))

#if defined(HAVE_PTHREAD)
typedef struct async_data_handler_args_s
{
    RIG *rig;
} async_data_handler_args;

typedef struct async_data_handler_priv_data_s
{
    pthread_t thread_id;
    async_data_handler_args args;
} async_data_handler_priv_data;

static int async_data_handler_start(RIG *rig);
static int async_data_handler_stop(RIG *rig);
void *async_data_handler(void *arg);
#endif

#if defined(HAVE_PTHREAD)
typedef struct morse_data_handler_args_s
{
    RIG *rig;
} morse_data_handler_args;

typedef struct morse_data_handler_priv_data_s
{
    pthread_t thread_id;
    morse_data_handler_args args;
    volatile FIFO_RIG fifo_morse;
    int keyspd;
} morse_data_handler_priv_data;

static int morse_data_handler_start(RIG *rig);
static int morse_data_handler_stop(RIG *rig);
int morse_data_handler_set_keyspd(RIG *rig, int keyspd);
void *morse_data_handler(void *arg);
#endif

/*
 * track which rig is opened (with rig_open)
 * needed at least for transceive mode
 */
static int add_opened_rig(RIG *rig)
{
    struct opened_rig_l *p;

    ENTERFUNC2;
    p = (struct opened_rig_l *)calloc(1, sizeof(struct opened_rig_l));

    if (!p)
    {
        RETURNFUNC2(-RIG_ENOMEM);
    }

    p->rig = rig;
    p->next = opened_rig_list;
    opened_rig_list = p;

    RETURNFUNC2(RIG_OK);
}


static int remove_opened_rig(const RIG *rig)
{
    struct opened_rig_l *p, *q;
    q = NULL;

    for (p = opened_rig_list; p; p = p->next)
    {
        if (p->rig == rig)
        {
            if (q == NULL)
            {
                opened_rig_list = opened_rig_list->next;
            }
            else
            {
                q->next = p->next;
            }

            free(p);
            return (RIG_OK);
        }

        q = p;
    }

    return (-RIG_EINVAL); /* Not found in list ! */
}


/**
 * \brief execs cfunc() on each opened rig
 * \param cfunc The function to be executed on each rig
 * \param data  Data pointer to be passed to cfunc()
 *
 *  Calls cfunc() function for each opened rig.
 *  The contents of the opened rig table
 *  is processed in random order according to a function
 *  pointed to by \a cfunc, which is called with two arguments,
 *  the first pointing to the RIG handle, the second
 *  to a data pointer \a data.
 *  If \a data is not needed, then it can be set to NULL.
 *  The processing of the opened rig table is stopped
 *  when cfunc() returns 0.
 * \internal
 *
 * \return always RIG_OK.
 */
// cppcheck-suppress unusedFunction
int foreach_opened_rig(int (*cfunc)(RIG *, rig_ptr_t), rig_ptr_t data)
{
    struct opened_rig_l *p;

    for (p = opened_rig_list; p; p = p->next)
    {
        if ((*cfunc)(p->rig, data) == 0)
        {
            return (RIG_OK);
        }
    }

    return (RIG_OK);
}

#endif /* !DOC_HIDDEN */


char debugmsgsave[DEBUGMSGSAVE_SIZE] = "";
char debugmsgsave2[DEBUGMSGSAVE_SIZE] = ""; // deprecated
char debugmsgsave3[DEBUGMSGSAVE_SIZE] = ""; // deprecated

MUTEX(debugmsgsave);

void add2debugmsgsave(const char *s)
{
    char *p;
    char stmp[DEBUGMSGSAVE_SIZE];
    int i, nlines;
    int maxmsg = DEBUGMSGSAVE_SIZE / 2;
    MUTEX_LOCK(debugmsgsave);
    memset(stmp, 0, sizeof(stmp));

    // we'll keep 20 lines including this one
    // so count the lines
    for (i = 0, nlines = 0; debugmsgsave[i] != 0; ++i)
    {
        if (debugmsgsave[i] == '\n') { ++nlines; }
    }

    // strip the last 19 lines
    p =  debugmsgsave;

    while ((nlines > 19 || strlen(debugmsgsave) > maxmsg) && p != NULL)
    {
        p = strchr(debugmsgsave, '\n');

        if (p && strlen(p + 1) > 0)
        {
            strcpy(stmp, p + 1);
            strcpy(debugmsgsave, stmp);
        }
        else
        {
            debugmsgsave[0] = '\0';
        }

        --nlines;

        if (nlines == 0 && strlen(debugmsgsave) > maxmsg) { strcpy(debugmsgsave, "!!!!debugmsgsave too long\n"); }
    }

    if (strlen(stmp) + strlen(s) + 1 < DEBUGMSGSAVE_SIZE)
    {
        strcat(debugmsgsave, s);
    }
    else
    {
        rig_debug(RIG_DEBUG_BUG,
                  "%s: debugmsgsave overflow!! len of debugmsgsave=%d, len of add=%d\n", __func__,
                  (int)strlen(debugmsgsave), (int)strlen(s));
    }

    MUTEX_UNLOCK(debugmsgsave);
}

/**
 * \brief get string describing the error code
 * \param errnum    The error code
 * \return the appropriate description string, otherwise a NULL pointer
 * if the error code is unknown.
 *
 * Returns a string describing the error code passed in the argument \a
 * errnum.
 *
 * \todo support gettext/localization
 */
const char *HAMLIB_API rigerror2(int errnum) // returns single-line message
{
    errnum = abs(errnum);

    if (errnum >= ERROR_TBL_SZ)
    {
        // This should not happen, but if it happens don't return NULL
        return "ERR_OUT_OF_RANGE";
    }

    static char msg[DEBUGMSGSAVE_SIZE];
    snprintf(msg, sizeof(msg), "%s\n", rigerror_table[errnum]);
    return msg;
}

const char *HAMLIB_API rigerror(int errnum)
{
    errnum = abs(errnum);

    if (errnum >= ERROR_TBL_SZ)
    {
        // This should not happen, but if it happens don't return NULL
        return "ERR_OUT_OF_RANGE";
    }

    static char msg[DEBUGMSGSAVE_SIZE];
#if 0
    // we have to remove LF from debugmsgsave since calling function controls LF
    char *p = &debugmsgsave[strlen(debugmsgsave) - 1];

    if (*p == '\n') { *p = 0; }

#endif

#if 0
    SNPRINTF(msg, sizeof(msg), "%.80s\n%.15000s%.15000s%.15000s",
             rigerror_table[errnum],
             debugmsgsave3, debugmsgsave2, debugmsgsave);
#else
    snprintf(msg, sizeof(msg), "%s\n", rigerror_table[errnum]);
    add2debugmsgsave(msg);
    snprintf(msg, sizeof(msg), "%s", debugmsgsave);
#endif
    return msg;
}

// We use a couple of defined pointer to determine if the shared library changes
void *caps_test_rig_model = &caps_test.rig_model;
void *caps_test_macro_name = &caps_test.macro_name;

// check and show WARN if rig_caps structure doesn't match
// this tests for shared library incompatibility
static int rig_check_rig_caps()
{
    int rc = RIG_OK;

    if (&caps_test.rig_model != caps_test_rig_model)
    {
        rc = -RIG_EINTERNAL;
        rig_debug(RIG_DEBUG_WARN, "%s: shared library change#1\n", __func__);
    }

    if (&caps_test.macro_name != caps_test_macro_name)
    {
        rc = -RIG_EINTERNAL;
        rig_debug(RIG_DEBUG_WARN, "%s: shared library change#2\n", __func__);
    }

    //if (rc != RIG_OK)
    {
        rig_debug(RIG_DEBUG_TRACE, "%s: p1=%p, p2=%p, rig_model=%p, macro_name=%p\n",
                  __func__, caps_test_rig_model, caps_test_macro_name, &caps_test.rig_model,
                  &caps_test.macro_name);
    }

    return (rc);
}

/**
 * \brief Allocate a new #RIG handle.
 * \param rig_model The rig model for this new handle
 *
 * Allocates a new RIG handle and initializes the associated data
 * for \a rig_model.
 *
 * \return a pointer to the #RIG handle otherwise NULL if memory allocation
 * failed or \a rig_model is unknown (e.g. backend autoload failed).
 *
 * \sa rig_cleanup(), rig_open()
 */
RIG *HAMLIB_API rig_init(rig_model_t rig_model)
{
    RIG *rig;
    const struct rig_caps *caps;
    struct rig_state *rs;
    int i;

    rig_check_rig_caps();

    rig_check_backend(rig_model);

    caps = rig_get_caps(rig_model);

    if (!caps)
    {
        return (NULL);
    }

    rig_debug(RIG_DEBUG_VERBOSE, "%s: rig_model=%s %s %s\n", __func__,
              caps->mfg_name,
              caps->model_name, caps->version);

    if (caps->hamlib_check_rig_caps != NULL)
    {
        if (caps->hamlib_check_rig_caps[0] != 'H'
                || strncmp(caps->hamlib_check_rig_caps, HAMLIB_CHECK_RIG_CAPS,
                           strlen(caps->hamlib_check_rig_caps)) != 0)
        {
            rig_debug(RIG_DEBUG_ERR,
                      "%s: Error validating integrity of rig_caps\nPossible hamlib DLL incompatibility\n",
                      __func__);
            return (NULL);
        }
    }
    else
    {
        rig_debug(RIG_DEBUG_WARN,
                  "%s: backend for %s does not contain hamlib_check_rig_caps\n", __func__,
                  caps->model_name);
    }

    /*
     * okay, we've found it. Allocate some memory and set it to zeros,
     * and especially  the callbacks
     */
    rig = calloc(1, sizeof(RIG));

    if (rig == NULL)
    {
        /*
         * FIXME: how can the caller know it's a memory shortage,
         *        and not "rig not found" ?
         */
        return (NULL);
    }

    /* caps is const, so we need to tell compiler
       that we know what we are doing */
    rig->caps = (struct rig_caps *) caps;

    /*
     * populate the rig->state
     * TODO: read the Preferences here!
     */
    rs = &rig->state;
#if defined(HAVE_PTHREAD)
    pthread_mutex_init(&rs->mutex_set_transaction, NULL);
#endif

    rs->rig_model = caps->rig_model;
    rs->priv = NULL;
    rs->async_data_enabled = 0;
    rs->rigport.fd = -1;
    rs->pttport.fd = -1;
    rs->comm_state = 0;
    rig->state.depth = 1;
#if 0 // extra debug if needed
    rig_debug(RIG_DEBUG_VERBOSE, "%s(%d): %p rs->comm_state==0?=%d\n", __func__,
              __LINE__, &rs->comm_state,
              rs->comm_state);
#endif
    rs->rigport.type.rig = caps->port_type; /* default from caps */
#if defined(HAVE_PTHREAD)
    rs->rigport.asyncio = 0;
#endif
    rig->state.comm_status = RIG_COMM_STATUS_CONNECTING;

    rs->tuner_control_pathname = DEFAULT_TUNER_CONTROL_PATHNAME;

    switch (caps->port_type)
    {
    case RIG_PORT_SERIAL:
        strncpy(rs->rigport.pathname, DEFAULT_SERIAL_PORT, HAMLIB_FILPATHLEN - 1);
        rs->rigport.parm.serial.rate = caps->serial_rate_max;   /* fastest ! */
        rs->rigport.parm.serial.data_bits = caps->serial_data_bits;
        rs->rigport.parm.serial.stop_bits = caps->serial_stop_bits;
        rs->rigport.parm.serial.parity = caps->serial_parity;
        rs->rigport.parm.serial.handshake = caps->serial_handshake;
        break;

    case RIG_PORT_PARALLEL:
        strncpy(rs->rigport.pathname, DEFAULT_PARALLEL_PORT, HAMLIB_FILPATHLEN - 1);
        break;

    /* Adding support for CM108 GPIO.  This is compatible with CM108 series
     * USB audio chips from CMedia and SSS1623 series USB audio chips from 3S
     */
    case RIG_PORT_CM108:
        strncpy(rs->rigport.pathname, DEFAULT_CM108_PORT, HAMLIB_FILPATHLEN);

        if (rs->rigport.parm.cm108.ptt_bitnum == 0)
        {
            rs->rigport.parm.cm108.ptt_bitnum = DEFAULT_CM108_PTT_BITNUM;
            rs->pttport.parm.cm108.ptt_bitnum = DEFAULT_CM108_PTT_BITNUM;
        }

        break;

    case RIG_PORT_GPIO:
        strncpy(rs->rigport.pathname, DEFAULT_GPIO_PORT, HAMLIB_FILPATHLEN);
        break;

    case RIG_PORT_NETWORK:
    case RIG_PORT_UDP_NETWORK:
        strncpy(rs->rigport.pathname, "127.0.0.1:4532", HAMLIB_FILPATHLEN - 1);
        break;

    default:
        strncpy(rs->rigport.pathname, "", HAMLIB_FILPATHLEN - 1);
    }

    rs->rigport.write_delay = caps->write_delay;
    rs->rigport.post_write_delay = caps->post_write_delay;

    // since we do two timeouts now we can cut the timeout in half for serial
    if (caps->port_type == RIG_PORT_SERIAL && caps->timeout_retry >= 0)
    {
        rs->rigport.timeout = caps->timeout / 2;
    }

    rs->rigport.retry = caps->retry;

    if (caps->timeout_retry < 0)
    {
        // Rigs may disable read timeout retries
        rs->rigport.timeout_retry = 0;
    }
    else if (caps->timeout_retry == 0)
    {
        // Default to 1 retry for read timeouts
        rs->rigport.timeout_retry = 1;
    }
    else
    {
        rs->rigport.timeout_retry = caps->timeout_retry;
    }

    rs->pttport.type.ptt = caps->ptt_type;
    rs->dcdport.type.dcd = caps->dcd_type;

    rs->vfo_comp = 0.0; /* override it with preferences */
    rs->current_vfo = RIG_VFO_CURR; /* we don't know yet! */
    rs->rx_vfo = RIG_VFO_CURR;  /* we don't know yet! */
    rs->tx_vfo = RIG_VFO_CURR;  /* we don't know yet! */
    rs->poll_interval = 1000; // enable polling by default
    rs->multicast_data_addr =
        "224.0.0.1"; // enable multicast data publishing by default
    rs->multicast_data_port = 4532;
    rs->multicast_cmd_addr =
        "224.0.0.2"; // enable multicast command server by default
    rs->multicast_cmd_port = 4532;
    rs->lo_freq = 0;
    rs->cache.timeout_ms = 500;  // 500ms cache timeout by default
    rs->cache.ptt = 0;
    rs->targetable_vfo = rig->caps->targetable_vfo;
    rs->model_name = rig->caps->model_name;
    rs->mfg_name = rig->caps->mfg_name;
    rs->version = rig->caps->version;
    rs->copyright = rig->caps->copyright;
    rs->status = rig->caps->status;

    // We are using range_list1 as the default
    // Eventually we will have separate model number for different rig variations
    // So range_list1 will become just range_list (per model)
    // See ic9700.c for a 5-model example
    // Every rig should have a rx_range
    // Rig backends need updating for new range_list format
    memcpy(rs->rx_range_list, caps->rx_range_list1,
           sizeof(struct freq_range_list)*HAMLIB_FRQRANGESIZ);
    memcpy(rs->tx_range_list, caps->tx_range_list1,
           sizeof(struct freq_range_list)*HAMLIB_FRQRANGESIZ);

    // if we don't have list1 we'll try list2
    if (rs->rx_range_list[0].startf == 0)
    {
        rig_debug(RIG_DEBUG_TRACE,
                  "%s: rx_range_list1 is empty, using rx_range_list2\n", __func__);
        memcpy(rs->tx_range_list, caps->rx_range_list2,
               sizeof(struct freq_range_list)*HAMLIB_FRQRANGESIZ);
        memcpy(rs->rx_range_list, caps->tx_range_list2,
               sizeof(struct freq_range_list)*HAMLIB_FRQRANGESIZ);
    }

    if (rs->tx_range_list[0].startf == 0)
    {
        rig_debug(RIG_DEBUG_VERBOSE, "%s: rig does not have tx_range!!\n", __func__);
        //return(NULL); // this is not fatal
    }

    //if (rs->level_gran)
    {
        memcpy(rs->level_gran, rig->caps->level_gran, sizeof(rs->level_gran));
    }

#if 0 // this is no longer applicable -- replace it with something?

// we need to be able to figure out what model radio we have
// before we can set up the rig_state with the rig's specific freq range
// if we can't figure out what model rig we have this is impossible
// so we will likely have to make this a parameter the user provides
// or eliminate this logic entirely and make specific RIG_MODEL entries
    switch (rs->itu_region)
    {
    case RIG_ITU_REGION1:
        memcpy(rs->tx_range_list, caps->tx_range_list1,
               sizeof(struct freq_range_list)*HAMLIB_FRQRANGESIZ);
        memcpy(rs->rx_range_list, caps->rx_range_list1,
               sizeof(struct freq_range_list)*HAMLIB_FRQRANGESIZ);
        break;

    case RIG_ITU_REGION2:
    case RIG_ITU_REGION3:
    default:
        memcpy(rs->tx_range_list, caps->tx_range_list2,
               sizeof(struct freq_range_list)*HAMLIB_FRQRANGESIZ);
        memcpy(rs->rx_range_list, caps->rx_range_list2,
               sizeof(struct freq_range_list)*HAMLIB_FRQRANGESIZ);
        break;
    }

#endif
    rs->vfo_list = 0;
    rs->mode_list = 0;

    for (i = 0; i < HAMLIB_FRQRANGESIZ
            && !RIG_IS_FRNG_END(caps->rx_range_list1[i]); i++)
    {
        rs->vfo_list |= caps->rx_range_list1[i].vfo;
        rs->mode_list |= caps->rx_range_list1[i].modes;
    }

    for (i = 0; i < HAMLIB_FRQRANGESIZ
            && !RIG_IS_FRNG_END(caps->tx_range_list1[i]); i++)
    {
        rs->vfo_list |= caps->tx_range_list1[i].vfo;
        rs->mode_list |= caps->tx_range_list1[i].modes;
    }

    for (i = 0; i < HAMLIB_FRQRANGESIZ
            && !RIG_IS_FRNG_END(caps->rx_range_list2[i]); i++)
    {
        rs->vfo_list |= caps->rx_range_list2[i].vfo;
        rs->mode_list |= caps->rx_range_list2[i].modes;
    }

    for (i = 0; i < HAMLIB_FRQRANGESIZ
            && !RIG_IS_FRNG_END(caps->tx_range_list2[i]); i++)
    {
        rs->vfo_list |= caps->tx_range_list2[i].vfo;
        rs->mode_list |= caps->tx_range_list2[i].modes;
    }

    if (rs->vfo_list & RIG_VFO_A) { rig_debug(RIG_DEBUG_VERBOSE, "%s: rig has VFO_A\n", __func__); }

    if (rs->vfo_list & RIG_VFO_B) { rig_debug(RIG_DEBUG_VERBOSE, "%s: rig has VFO_B\n", __func__); }

    if (rs->vfo_list & RIG_VFO_C) { rig_debug(RIG_DEBUG_VERBOSE, "%s: rig has VFO_C\n", __func__); }

    if (rs->vfo_list & RIG_VFO_SUB_A) { rig_debug(RIG_DEBUG_VERBOSE, "%s: rig has VFO_SUB_A\n", __func__); }

    if (rs->vfo_list & RIG_VFO_SUB_B) { rig_debug(RIG_DEBUG_VERBOSE, "%s: rig has VFO_SUB_B\n", __func__); }

    if (rs->vfo_list & RIG_VFO_MAIN_A) { rig_debug(RIG_DEBUG_VERBOSE, "%s: rig has VFO_MAIN_A\n", __func__); }

    if (rs->vfo_list & RIG_VFO_MAIN_B) { rig_debug(RIG_DEBUG_VERBOSE, "%s: rig has VFO_MAIN_B\n", __func__); }

    if (rs->vfo_list & RIG_VFO_SUB) { rig_debug(RIG_DEBUG_VERBOSE, "%s: rig has VFO_SUB\n", __func__); }

    if (rs->vfo_list & RIG_VFO_MAIN) { rig_debug(RIG_DEBUG_VERBOSE, "%s: rig has VFO_MAIN\n", __func__); }

    if (rs->vfo_list & RIG_VFO_MEM) { rig_debug(RIG_DEBUG_VERBOSE, "%s: rig has VFO_MEM\n", __func__); }

    memcpy(rs->preamp, caps->preamp, sizeof(int)*HAMLIB_MAXDBLSTSIZ);
    memcpy(rs->attenuator, caps->attenuator, sizeof(int)*HAMLIB_MAXDBLSTSIZ);
    memcpy(rs->tuning_steps, caps->tuning_steps,
           sizeof(struct tuning_step_list)*HAMLIB_TSLSTSIZ);
    memcpy(rs->filters, caps->filters,
           sizeof(struct filter_list)*HAMLIB_FLTLSTSIZ);
    memcpy(&rs->str_cal, &caps->str_cal,
           sizeof(cal_table_t));

    memcpy(rs->chan_list, caps->chan_list, sizeof(chan_t)*HAMLIB_CHANLSTSIZ);

    rs->has_get_func = caps->has_get_func;
    rs->has_set_func = caps->has_set_func;
    rs->has_get_level = caps->has_get_level;
    rs->has_set_level = caps->has_set_level;
    rs->has_get_parm = caps->has_get_parm;
    rs->has_set_parm = caps->has_set_parm;

    /* emulation by frontend */
    if ((caps->has_get_level & RIG_LEVEL_STRENGTH) == 0
            && (caps->has_get_level & RIG_LEVEL_RAWSTR) == RIG_LEVEL_RAWSTR)
    {
        rs->has_get_level |= RIG_LEVEL_STRENGTH;
    }

    memcpy(rs->level_gran, caps->level_gran, sizeof(gran_t)*RIG_SETTING_MAX);
    memcpy(rs->parm_gran, caps->parm_gran, sizeof(gran_t)*RIG_SETTING_MAX);

    rs->max_rit = caps->max_rit;
    rs->max_xit = caps->max_xit;
    rs->max_ifshift = caps->max_ifshift;
    rs->announces = caps->announces;

    rs->rigport.fd = rs->pttport.fd = rs->dcdport.fd = -1;
    // some rigs (like SDR) behave differnt when checking for power on
    // So we assume power is on until one of the backends KNOWS it is off
    rs->powerstat = RIG_POWER_ON; // default to power on until proven otherwise

    // we have to copy rs to rig->state_deprecated for DLL backwards compatibility
    memcpy(&rig->state_deprecated, rs, sizeof(rig->state_deprecated));

    /*
     * let the backend a chance to setup his private data
     * This must be done only once defaults are setup,
     * so the backend init can override rig_state.
     */
    if (caps->rig_init != NULL)
    {
        int retcode = caps->rig_init(rig);

        if (retcode != RIG_OK)
        {
            rig_debug(RIG_DEBUG_VERBOSE,
                      "%s: backend_init failed!\n",
                      __func__);
            /* cleanup and exit */
            free(rig);
            return (NULL);
        }
    }

    return (rig);
}


/**
 * \brief open the communication to the rig
 * \param rig   The #RIG handle of the radio to be opened
 *
 * Opens communication to a radio which \a RIG handle has been passed
 * by argument.
 *
 * \return RIG_OK if the operation has been successful, otherwise
 * a negative value if an error occurred (in which case, cause is
 * set appropriately).
 *
 * \retval RIG_EINVAL   \a rig is NULL or inconsistent.
 * \retval RIG_ENIMPL   port type communication is not implemented yet.
 *
 * \sa rig_init(), rig_close()
 */
int HAMLIB_API rig_open(RIG *rig)
{
    struct rig_caps *caps;
    struct rig_state *rs;
    int status = RIG_OK;
    value_t parm_value;
    //unsigned int net1, net2, net3, net4, net5, net6, net7, net8, port;
    int is_network = 0;
    int retval = 0;

    ENTERFUNC2;

    if (!rig || !rig->caps)
    {
        RETURNFUNC2(-RIG_EINVAL);
    }

    caps = rig->caps;
    rs = &rig->state;
    rs->rigport.rig = rig;
    rs->rigport_deprecated.rig = rig;

    if (strcmp(rs->rigport.pathname, "USB") == 0)
    {
        rig_debug(RIG_DEBUG_ERR, "%s: 'USB' is not a valid COM port name\n", __func__);
        errno = 2;
        RETURNFUNC2(-RIG_EINVAL);
    }

    // rigctl/rigctld may have deprecated values -- backwards compatibility
    if (rs->rigport_deprecated.pathname[0] != 0)
    {
        strcpy(rs->rigport.pathname, rs->rigport_deprecated.pathname);
    }

    if (rs->pttport_deprecated.type.ptt != RIG_PTT_NONE)
    {
        rs->pttport.type.ptt = rs->pttport_deprecated.type.ptt;
    }

    if (rs->dcdport_deprecated.type.dcd != RIG_DCD_NONE)
    {
        rs->dcdport.type.dcd = rs->dcdport_deprecated.type.dcd;
    }

    if (rs->pttport_deprecated.pathname[0] != 0)
    {
        strcpy(rs->pttport.pathname, rs->pttport_deprecated.pathname);
    }

    if (rs->dcdport_deprecated.pathname[0] != 0)
    {
        strcpy(rs->dcdport.pathname, rs->dcdport_deprecated.pathname);
    }

    rig_settings_load_all(NULL); // load default .hamlib_settings
    // Read in our settings
    char *cwd = calloc(1, 4096);

    if (getcwd(cwd, 4096) == NULL)
    {
        rig_debug(RIG_DEBUG_ERR, "%s: getcwd: %s\n", __func__, strerror(errno));
    }
    else
    {
        rig_debug(RIG_DEBUG_VERBOSE, "%s: cwd=%s\n", __func__, cwd);
        char *path = calloc(1, 4096);
        extern char *settings_file;
        const char *xdgpath = getenv("XDG_CONFIG_HOME");

        settings_file = "hamlib_settings";

        if (xdgpath)
        {
            sprintf(path, "%s/%s/%s", xdgpath, cwd, settings_file);
        }
        else
        {
            sprintf(path, "%s/%s", cwd, settings_file);
        }

        const FILE *fp = fopen(path, "r");

        if (fp == NULL)
        {
            rig_debug(RIG_DEBUG_VERBOSE, "%s: %s does not exist\n", __func__, path);
        }
        else
        {
            rig_debug(RIG_DEBUG_VERBOSE, "%s: reading settings from %s\n", __func__, path);
        }

        free(path);
    }

    free(cwd);

    // Enable async data only if it's enabled through conf settings *and* supported by the backend
    rig_debug(RIG_DEBUG_TRACE,
              "%s: async_data_enable=%d, async_data_supported=%d\n", __func__,
              rs->async_data_enabled, caps->async_data_supported);
    rs->async_data_enabled = rs->async_data_enabled && caps->async_data_supported;
    rs->rigport.asyncio = rs->async_data_enabled;

    if (strlen(rs->rigport.pathname) > 0)
    {
        char hoststr[256], portstr[6];
        status = parse_hoststr(rs->rigport.pathname, sizeof(rs->rigport.pathname),
                               hoststr, portstr);

        if (status == RIG_OK) { is_network = 1; }
    }

#if 0
    // determine if we have a network address
    //
    is_network |= sscanf(rs->rigport.pathname, "%u.%u.%u.%u:%u", &net1, &net2,
                         &net3, &net4, &port) == 5;
    is_network |= sscanf(rs->rigport.pathname, ":%u", &port) == 1;
    is_network |= sscanf(rs->rigport.pathname, "%u::%u:%u:%u:%u:%u", &net1, &net2,
                         &net3, &net4, &net5, &port) == 6;
    is_network |= sscanf(rs->rigport.pathname, "%u:%u:%u:%u:%u:%u:%u:%u:%u", &net1,
                         &net2, &net3, &net4, &net5, &net6, &net7, &net8, &port) == 9;

    // if we haven't met one of the condition above then we must have a hostname
    if (!is_network && (token = strtok_r(rs->rigport.pathname, ":", &strtokp)))
    {
        rig_debug(RIG_DEBUG_TRACE, "%s: token1=%s\n", __func__, token);
        token = strtok_r(strtokp, ":", &strtokp);

        if (token)
        {
            rig_debug(RIG_DEBUG_TRACE, "%s: token2=%s\n",  __func__, token);

            if (sscanf(token, "%u", &port)) { is_network |= 1; }
        }
    }

#endif

    if (is_network)
    {
        rig_debug(RIG_DEBUG_TRACE, "%s: using network address %s\n", __func__,
                  rs->rigport.pathname);
        rs->rigport.type.rig = RIG_PORT_NETWORK;

        if (RIG_BACKEND_NUM(rig->caps->rig_model) == RIG_ICOM)
        {
            // Xiegu X6100 does TCP and does not support UDP spectrum that I know of
            if (rig->caps->rig_model != RIG_MODEL_X6100)
            {
                rig_debug(RIG_DEBUG_TRACE, "%s(%d): Icom rig UDP network enabled\n", __FILE__,
                          __LINE__);
                rs->rigport.type.rig = RIG_PORT_UDP_NETWORK;
            }

        }
    }

    if (rs->comm_state)
    {
        rig_debug(RIG_DEBUG_VERBOSE, "%s(%d): %p rs->comm_state==1?=%d\n", __func__,
                  __LINE__, &rs->comm_state,
                  rs->comm_state);
        port_close(&rs->rigport, rs->rigport.type.rig);
        rs->comm_state = 0;
        RETURNFUNC2(-RIG_EINVAL);
    }

    rs->comm_status = RIG_COMM_STATUS_CONNECTING;

    rs->rigport.fd = -1;

    if (rs->rigport.type.rig == RIG_PORT_SERIAL)
    {
        if (rs->rigport.parm.serial.rts_state != RIG_SIGNAL_UNSET
                && rs->rigport.parm.serial.handshake == RIG_HANDSHAKE_HARDWARE)
        {
            rig_debug(RIG_DEBUG_ERR,
                      "%s: cannot set RTS with hardware handshake \"%s\"\n",
                      __func__,
                      rs->rigport.pathname);
            RETURNFUNC2(-RIG_ECONF);
        }

        if ('\0' == rs->pttport.pathname[0]
                || !strcmp(rs->pttport.pathname, rs->rigport.pathname))
        {
            /* check for control line conflicts */
            if (rs->rigport.parm.serial.rts_state != RIG_SIGNAL_UNSET
                    && rs->pttport.type.ptt == RIG_PTT_SERIAL_RTS)
            {
                rig_debug(RIG_DEBUG_ERR,
                          "%s: cannot set RTS with PTT by RTS \"%s\"\n",
                          __func__,
                          rs->rigport.pathname);
                RETURNFUNC2(-RIG_ECONF);
            }

            if (rs->rigport.parm.serial.dtr_state != RIG_SIGNAL_UNSET
                    && rs->pttport.type.ptt == RIG_PTT_SERIAL_DTR)
            {
                rig_debug(RIG_DEBUG_ERR,
                          "%s: cannot set DTR with PTT by DTR \"%s\"\n",
                          __func__,
                          rs->rigport.pathname);
                RETURNFUNC2(-RIG_ECONF);
            }
        }
    }

    rs->rigport.timeout = caps->timeout;
    status = port_open(&rs->rigport);

    if (status < 0)
    {
        rig_debug(RIG_DEBUG_VERBOSE, "%s: rs->comm_state==0?=%d\n", __func__,
                  rs->comm_state);
        rs->comm_state = 0;
        rig->state.comm_status = RIG_COMM_STATUS_ERROR;
        RETURNFUNC2(status);
    }

    switch (rs->pttport.type.ptt)
    {
    case RIG_PTT_NONE:
    case RIG_PTT_RIG:
    case RIG_PTT_RIG_MICDATA:
        break;

    case RIG_PTT_SERIAL_RTS:
    case RIG_PTT_SERIAL_DTR:
        if (rs->pttport.pathname[0] == '\0'
                && rs->rigport.type.rig == RIG_PORT_SERIAL)
        {
            strcpy(rs->pttport.pathname, rs->rigport.pathname);
        }

        if (!strcmp(rs->pttport.pathname, rs->rigport.pathname))
        {
            rs->pttport.fd = rs->rigport.fd;

            /* Needed on Linux because the serial port driver sets RTS/DTR
               on open - only need to address the PTT line as we offer
               config parameters to control the other (dtr_state &
               rts_state) */
            if (rs->pttport.type.ptt == RIG_PTT_SERIAL_DTR)
            {
                status = ser_set_dtr(&rs->pttport, 0);
            }

            if (rs->pttport.type.ptt == RIG_PTT_SERIAL_RTS)
            {
                status = ser_set_rts(&rs->pttport, 0);
            }
        }
        else
        {
            rs->pttport.fd = ser_open(&rs->pttport);

            if (rs->pttport.fd < 0)
            {
                rig_debug(RIG_DEBUG_ERR,
                          "%s: cannot open PTT device \"%s\"\n",
                          __func__,
                          rs->pttport.pathname);
                status = -RIG_EIO;
            }

            if (RIG_OK == status
                    && (rs->pttport.type.ptt == RIG_PTT_SERIAL_DTR
                        || rs->pttport.type.ptt == RIG_PTT_SERIAL_RTS))
            {
                /* Needed on Linux because the serial port driver sets
                   RTS/DTR high on open - set both low since we offer no
                   control of the non-PTT line and low is better than
                   high */
                status = ser_set_dtr(&rs->pttport, 0);

                if (RIG_OK == status)
                {
                    status = ser_set_rts(&rs->pttport, 0);
                }
            }

            ser_close(&rs->pttport);
        }

        break;

    case RIG_PTT_PARALLEL:
        rs->pttport.fd = par_open(&rs->pttport);

        if (rs->pttport.fd < 0)
        {
            rig_debug(RIG_DEBUG_ERR,
                      "%s: cannot open PTT device \"%s\"\n",
                      __func__,
                      rs->pttport.pathname);
            status = -RIG_EIO;
        }
        else
        {
            par_ptt_set(&rs->pttport, RIG_PTT_OFF);
        }

        break;

    case RIG_PTT_CM108:
        rs->pttport.fd = cm108_open(&rs->pttport);

        strncpy(rs->rigport.pathname, DEFAULT_CM108_PORT, HAMLIB_FILPATHLEN);

        if (rs->rigport.parm.cm108.ptt_bitnum == 0)
        {
            rs->rigport.parm.cm108.ptt_bitnum = DEFAULT_CM108_PTT_BITNUM;
            rs->pttport.parm.cm108.ptt_bitnum = DEFAULT_CM108_PTT_BITNUM;
        }

        if (rs->pttport.fd < 0)
        {
            rig_debug(RIG_DEBUG_ERR,
                      "%s: cannot open PTT device \"%s\"\n",
                      __func__,
                      rs->pttport.pathname);
            status = -RIG_EIO;
        }
        else
        {
            cm108_ptt_set(&rs->pttport, RIG_PTT_OFF);
        }

        break;

    case RIG_PTT_GPIO:
    case RIG_PTT_GPION:
        rs->pttport.fd = gpio_open(&rs->pttport, 1,
                                   RIG_PTT_GPION == rs->pttport.type.ptt ? 0 : 1);

        if (rs->pttport.fd < 0)
        {
            rig_debug(RIG_DEBUG_ERR,
                      "%s: cannot open PTT device \"GPIO%s\"\n",
                      __func__,
                      rs->pttport.pathname);
            status = -RIG_EIO;
        }
        else
        {
            gpio_ptt_set(&rs->pttport, RIG_PTT_OFF);
        }

        break;

    default:
        rig_debug(RIG_DEBUG_ERR,
                  "%s: unsupported PTT type %d\n",
                  __func__,
                  rs->pttport.type.ptt);
        status = -RIG_ECONF;
    }

    switch (rs->dcdport.type.dcd)
    {
    case RIG_DCD_NONE:
    case RIG_DCD_RIG:
        break;

    case RIG_DCD_SERIAL_DSR:
    case RIG_DCD_SERIAL_CTS:
    case RIG_DCD_SERIAL_CAR:
        if (rs->dcdport.pathname[0] == '\0'
                && rs->rigport.type.rig == RIG_PORT_SERIAL)
        {
            strcpy(rs->dcdport.pathname, rs->rigport.pathname);
        }

        if (strcmp(rs->dcdport.pathname, rs->rigport.pathname) == 0)
        {
            rs->dcdport.fd = rs->rigport.fd;
        }
        else
        {
            rs->dcdport.fd = ser_open(&rs->dcdport);
        }

        if (rs->dcdport.fd < 0)
        {
            rig_debug(RIG_DEBUG_ERR,
                      "%s: cannot open DCD device \"%s\"\n",
                      __func__,
                      rs->dcdport.pathname);
            status = -RIG_EIO;
        }

        break;

    case RIG_DCD_PARALLEL:
        rs->dcdport.fd = par_open(&rs->dcdport);

        if (rs->dcdport.fd < 0)
        {
            rig_debug(RIG_DEBUG_ERR,
                      "%s: cannot open DCD device \"%s\"\n",
                      __func__,
                      rs->dcdport.pathname);
            status = -RIG_EIO;
        }

        break;

    case RIG_DCD_GPIO:
    case RIG_DCD_GPION:
        rs->dcdport.fd = gpio_open(&rs->dcdport, 0,
                                   RIG_DCD_GPION == rs->dcdport.type.dcd ? 0 : 1);

        if (rs->dcdport.fd < 0)
        {
            rig_debug(RIG_DEBUG_ERR,
                      "%s: cannot open DCD device \"GPIO%s\"\n",
                      __func__,
                      rs->dcdport.pathname);
            status = -RIG_EIO;
        }

        break;

    default:
        rig_debug(RIG_DEBUG_ERR,
                  "%s: unsupported DCD type %d\n",
                  __func__,
                  rs->dcdport.type.dcd);
        status = -RIG_ECONF;
    }

    if (status < 0)
    {
        port_close(&rs->rigport, rs->rigport.type.rig);
        rig->state.comm_status = RIG_COMM_STATUS_ERROR;
        RETURNFUNC2(status);
    }

#if defined(HAVE_PTHREAD)
    if (!skip_init)
    {
    status = async_data_handler_start(rig);

    if (status < 0)
    {
        port_close(&rs->rigport, rs->rigport.type.rig);
        rig->state.comm_status = RIG_COMM_STATUS_ERROR;
        RETURNFUNC2(status);
    }
    }
#endif

    rs->comm_state = 1;
    rig_debug(RIG_DEBUG_VERBOSE, "%s: %p rs->comm_state==1?=%d\n", __func__,
              &rs->comm_state,
              rs->comm_state);
    hl_usleep(100 *
              1000); // wait a bit after opening to give some serial ports time


    /*
     * Maybe the backend has something to initialize
     * In case of failure, just close down and report error code.
     */
    short retry_save = rs->rigport.retry;
    rs->rigport.retry = 0;

    if (caps->rig_open != NULL)
    {
        if (caps->get_powerstat != NULL && !skip_init)
        {
            powerstat_t powerflag;
            status = rig_get_powerstat(rig, &powerflag);

            if (status == RIG_OK && (powerflag == RIG_POWER_OFF
                                     || powerflag == RIG_POWER_STANDBY)
                    && rig->state.auto_power_on == 0)
            {
                // rig_open() should succeed even if the rig is powered off, so simply log power status
                rig_debug(RIG_DEBUG_ERR,
                          "%s: rig power is off, use --set-conf=auto_power_on=1 or set_powerstat if power on is wanted\n",
                          __func__);
            }

            // don't need auto_power_on if power is already on
            if (status == RIG_OK && powerflag == RIG_POWER_ON) { rig->state.auto_power_on = 0; }

            if (status == -RIG_ETIMEOUT)
            {
                // rig_open() should succeed even if get_powerstat() fails,
                // as many rigs cannot get power status while powered off
                rig_debug(RIG_DEBUG_ERR, "%s: Some rigs cannot get_powerstat while off\n",
                          __func__);
                rig_debug(RIG_DEBUG_ERR, "%s: Known rigs: K3, K3S\n", __func__);
            }
        }

        status = caps->rig_open(rig);

        if (status != RIG_OK)
        {
            remove_opened_rig(rig);
#if defined(HAVE_PTHREAD)
            if (!skip_init)
            { 
            async_data_handler_stop(rig);
            morse_data_handler_stop(rig);
            }
#endif
            port_close(&rs->rigport, rs->rigport.type.rig);
            memcpy(&rs->rigport_deprecated, &rs->rigport, sizeof(hamlib_port_t_deprecated));
            rs->comm_state = 0;
            rig->state.comm_status = RIG_COMM_STATUS_ERROR;
            RETURNFUNC2(status);
        }
    }

    /*
     * trigger state->current_vfo first retrieval
     */

    if (caps->get_vfo && rig_get_vfo(rig, &rs->current_vfo) == RIG_OK)
    {
        rs->tx_vfo = rs->current_vfo;
    }
    else
    {
        // No get_vfo available, so set some sensible defaults
        rs->tx_vfo = RIG_VFO_TX;

        // If we haven't gotten the VFO by now we will default to VFO_CURR
        if (rs->current_vfo == RIG_VFO_NONE) { rs->current_vfo = RIG_VFO_CURR; }

        rig_debug(RIG_DEBUG_TRACE, "%s: vfo_curr=%s, tx_vfo=%s\n", __func__,
                  rig_strvfo(rs->current_vfo), rig_strvfo(rs->tx_vfo));

        if (rig->caps->set_vfo == NULL)
        {
            // for non-Icom rigs if there's no set_vfo then we need to set one
            rs->current_vfo = vfo_fixup(rig, RIG_VFO_A, rig->state.cache.split);
            rig_debug(RIG_DEBUG_TRACE, "%s: No set_vfo function rig so default vfo=%s\n",
                      __func__, rig_strvfo(rs->current_vfo));
        }
        else
        {
            rig_debug(RIG_DEBUG_TRACE, "%s: default vfo = %s\n", __func__,
                      rig_strvfo(rs->current_vfo));
        }
    }
    if (skip_init) return RIG_OK;

#if defined(HAVE_PTHREAD)
    status = morse_data_handler_start(rig);

    if (status < 0)
    {
        rig_debug(RIG_DEBUG_ERR, "%s: cw_data_handler_start failed: %s\n", __func__,
                  rigerror(status));
        port_close(&rs->rigport, rs->rigport.type.rig);
        RETURNFUNC2(status);
    }

#endif

    if (rs->auto_disable_screensaver)
    {
        // try to turn off the screensaver if possible
        // don't care about the return here...it's just a nice-to-have
        parm_value.i = 0;
        HAMLIB_TRACE;
        rig_set_parm(rig, RIG_PARM_SCREENSAVER, parm_value);
    }

    // read frequency, mode and split to update internal status
    // don't care about the command return values here -- if they don't succeed, so be it
    freq_t freq;

    if (rig->caps->get_freq)
    {
        retval = rig_get_freq(rig, RIG_VFO_A, &freq);

        if (retval == RIG_OK && rig->caps->rig_model != RIG_MODEL_F6K)
        {
            split_t split = RIG_SPLIT_OFF;
            vfo_t tx_vfo = RIG_VFO_NONE;
            rig_get_freq(rig, RIG_VFO_B, &freq);
            rig_get_split_vfo(rig, RIG_VFO_RX, &split, &tx_vfo);
            rig_debug(RIG_DEBUG_VERBOSE, "%s(%d): Current split=%d, tx_vfo=%s\n", __func__,
                      __LINE__, split, rig_strvfo(tx_vfo));
            rmode_t mode;
            pbwidth_t width = 2400; // use 2400Hz as default width

            if (rig->caps->get_mode)
            {
                rig_get_mode(rig, RIG_VFO_A, &mode, &width);

                if (split)
                {
                    rig_debug(RIG_DEBUG_VERBOSE, "xxxsplit=%d\n", split);
                    HAMLIB_TRACE;
                    rig_get_mode(rig, RIG_VFO_B, &mode, &width);
                }
            }
        }
    }

    rs->rigport.retry = retry_save;

    memcpy(&rs->rigport_deprecated, &rs->rigport, sizeof(hamlib_port_t_deprecated));
    memcpy(&rs->pttport_deprecated, &rs->pttport, sizeof(hamlib_port_t_deprecated));
    memcpy(&rs->dcdport_deprecated, &rs->dcdport, sizeof(hamlib_port_t_deprecated));
    rig_flush_force(&rs->rigport, 1);

#if defined(HAVE_PTHREAD)
    enum multicast_item_e items = RIG_MULTICAST_POLL | RIG_MULTICAST_TRANSCEIVE
                                  | RIG_MULTICAST_SPECTRUM;
    retval = network_multicast_publisher_start(rig, rs->multicast_data_addr,
             rs->multicast_data_port, items);

    if (retval != RIG_OK)
    {
        rig_debug(RIG_DEBUG_ERR, "%s: network_multicast_publisher_start failed: %s\n",
                  __FILE__,
                  rigerror(retval));
        // we will consider this non-fatal for now
    }

    retval = network_multicast_receiver_start(rig, rs->multicast_cmd_addr,
             rs->multicast_cmd_port);

    if (retval != RIG_OK)
    {
        rig_debug(RIG_DEBUG_ERR, "%s: network_multicast_receiver_start failed: %s\n",
                  __FILE__,
                  rigerror(retval));
        // we will consider this non-fatal for now
    }

    retval = rig_poll_routine_start(rig);

    if (retval != RIG_OK)
    {
        rig_debug(RIG_DEBUG_ERR, "%s: rig_poll_routine_start failed: %s\n", __FILE__,
                  rigerror(retval));
        // we will consider this non-fatal for now
    }

#endif

    rig->state.comm_status = RIG_COMM_STATUS_OK;

    add_opened_rig(rig);

    RETURNFUNC2(RIG_OK);
}


/**
 * \brief close the communication to the rig
 * \param rig   The #RIG handle of the radio to be closed
 *
 * Closes communication to a radio which \a RIG handle has been passed
 * by argument that was previously open with rig_open().
 *
 * \return RIG_OK if the operation has been successful, otherwise
 * a negative value if an error occurred (in which case, cause is
 * set appropriately).
 *
 * \sa rig_cleanup(), rig_open()
 */
int HAMLIB_API rig_close(RIG *rig)
{
    const struct rig_caps *caps;
    struct rig_state *rs;

    if (!rig || !rig->caps)
    {
        rig_debug(RIG_DEBUG_ERR, "%s: rig or rig->caps is null\n", __func__);
        return -RIG_EINVAL;
    }

    ENTERFUNC;


    caps = rig->caps;
    rs = &rig->state;

    if (!rs->comm_state)
    {
        RETURNFUNC(-RIG_EINVAL);
    }

    remove_opened_rig(rig);

    rig->state.comm_status = RIG_COMM_STATUS_DISCONNECTED;

#if defined(HAVE_PTHREAD)
    if (!skip_init)
    {
    morse_data_handler_stop(rig);
    async_data_handler_stop(rig);
    rig_poll_routine_stop(rig);
    network_multicast_receiver_stop(rig);
    network_multicast_publisher_stop(rig);
    }
#endif

    /*
     * Let the backend say 73s to the rig.
     * and ignore the return code.
     */
    if (caps->rig_close)
    {
        caps->rig_close(rig);
    }


    /*
     * FIXME: what happens if PTT and rig ports are the same?
     *          (eg. ptt_type = RIG_PTT_SERIAL)
     */
    switch (rs->pttport.type.ptt)
    {
    case RIG_PTT_NONE:
    case RIG_PTT_RIG:
    case RIG_PTT_RIG_MICDATA:
        break;

    case RIG_PTT_SERIAL_RTS:

        // If port is already closed, do nothing
        if (rs->pttport.fd > -1)
        {
            ser_set_rts(&rs->pttport, 0);

            if (rs->pttport.fd != rs->rigport.fd)
            {
                port_close(&rs->pttport, RIG_PORT_SERIAL);
                memcpy(&rs->rigport_deprecated, &rs->rigport, sizeof(hamlib_port_t_deprecated));
            }
        }

        break;

    case RIG_PTT_SERIAL_DTR:

        // If port is already closed, do nothing
        if (rs->pttport.fd > -1)
        {
            ser_set_dtr(&rs->pttport, 0);

            if (rs->pttport.fd != rs->rigport.fd)
            {
                port_close(&rs->pttport, RIG_PORT_SERIAL);
                memcpy(&rs->rigport_deprecated, &rs->rigport, sizeof(hamlib_port_t_deprecated));
            }
        }

        break;

    case RIG_PTT_PARALLEL:
        par_ptt_set(&rs->pttport, RIG_PTT_OFF);
        par_close(&rs->pttport);
        break;

    case RIG_PTT_CM108:
        cm108_ptt_set(&rs->pttport, RIG_PTT_OFF);
        cm108_close(&rs->pttport);
        break;

    case RIG_PTT_GPIO:
    case RIG_PTT_GPION:
        gpio_ptt_set(&rs->pttport, RIG_PTT_OFF);
        gpio_close(&rs->pttport);
        break;

    default:
        rig_debug(RIG_DEBUG_ERR,
                  "%s: unsupported PTT type %d\n",
                  __func__,
                  rs->pttport.type.ptt);
    }

    switch (rs->dcdport.type.dcd)
    {
    case RIG_DCD_NONE:
    case RIG_DCD_RIG:
        break;

    case RIG_DCD_SERIAL_DSR:
    case RIG_DCD_SERIAL_CTS:
    case RIG_DCD_SERIAL_CAR:
        if (rs->dcdport.fd != rs->rigport.fd)
        {
            port_close(&rs->dcdport, RIG_PORT_SERIAL);
            memcpy(&rs->rigport_deprecated, &rs->rigport, sizeof(hamlib_port_t_deprecated));
        }

        break;

    case RIG_DCD_PARALLEL:
        par_close(&rs->dcdport);
        break;

    case RIG_DCD_GPIO:
    case RIG_DCD_GPION:
        gpio_close(&rs->dcdport);
        break;

    default:
        rig_debug(RIG_DEBUG_ERR,
                  "%s: unsupported DCD type %d\n",
                  __func__,
                  rs->dcdport.type.dcd);
    }

    rs->dcdport.fd = rs->pttport.fd = -1;

    port_close(&rs->rigport, rs->rigport.type.rig);

    // zero split so it will allow it to be set again on open for rigctld
    rig->state.cache.split = 0;
    rs->comm_state = 0;
    rig_debug(RIG_DEBUG_VERBOSE, "%s(%d): %p rs->comm_state==0?=%d\n", __func__,
              __LINE__, &rs->comm_state,
              rs->comm_state);

    RETURNFUNC(RIG_OK);
}


/**
 * \brief release a rig handle and free associated memory
 * \param rig   The #RIG handle of the radio to be closed
 *
 * Releases a rig struct which port has eventually been closed already
 * with rig_close().
 *
 * \return RIG_OK if the operation has been successful, otherwise
 * a negative value if an error occurred (in which case, cause is
 * set appropriately).
 *
 * \sa rig_init(), rig_close()
 */
int HAMLIB_API rig_cleanup(RIG *rig)
{
    if (!rig || !rig->caps)
    {
        return (-RIG_EINVAL);
    }

    /*
     * check if they forgot to close the rig
     */
    if (rig->state.comm_state)
    {
        rig_close(rig);
    }

    /*
     * basically free up the priv struct
     */
    if (rig->caps->rig_cleanup)
    {
        rig->caps->rig_cleanup(rig);
    }

    free(rig);

    return (RIG_OK);
}

/**
 * \brief timeout (secs) to stop rigctld when VFO is manually changed
 * \param rig   The rig handle
 * \param seconds    The timeout to set to
 *
 * timeout seconds to stop rigctld when VFO is manually changed
 * turns on/off the radio.
 *
 * \return RIG_OK if the operation has been successful, otherwise
 * a negative value if an error occurred (in which case, cause is
 * set appropriately).
 *
 * \sa rig_set_twiddle()
 */
int HAMLIB_API rig_set_twiddle(RIG *rig, int seconds)
{
    if (CHECK_RIG_ARG(rig))
    {
        rig_debug(RIG_DEBUG_ERR, "%s: rig or rig->caps is null\n", __func__);
        return -RIG_EINVAL;
    }

    ENTERFUNC;

    rig->state.twiddle_timeout = seconds;

    RETURNFUNC(RIG_OK);
}

/**
 * \brief For GPredict to avoid reading frequency on uplink VFO
 * \param rig   The rig handle
 * \param val   1=Ignore Sub, 2=Ignore Main
 *
 * \return RIG_OK if the operation has been successful, otherwise
 * a negative value if an error occurred (in which case, cause is
 * set appropriately).
 */
int HAMLIB_API rig_set_uplink(RIG *rig, int val)
{
    if (CHECK_RIG_ARG(rig))
    {
        rig_debug(RIG_DEBUG_ERR, "%s: rig or rig->caps is null\n", __func__);
        return -RIG_EINVAL;
    }

    ENTERFUNC;

    rig->state.uplink = val;

    RETURNFUNC(RIG_OK);
}


/**
 * \brief get the twiddle timeout value (secs)
 * \param rig   The rig handle
 * \param seconds    The timeout value
 *
 * \return RIG_OK if the operation has been successful, otherwise
 * a negative value if an error occurred (in which case, cause is
 * set appropriately).
 *
 * \sa rig_set_twiddle()
 */
int HAMLIB_API rig_get_twiddle(RIG *rig, int *seconds)
{
    if (CHECK_RIG_ARG(rig) || !seconds)
    {
        rig_debug(RIG_DEBUG_ERR, "%s: rig or rig->caps or seconds is null\n", __func__);
        return -RIG_EINVAL;
    }

    ENTERFUNC;

    *seconds = rig->state.twiddle_timeout;
    RETURNFUNC(RIG_OK);
}

// detect if somebody is twiddling the VFO
// indicator is last set freq doesn't match current freq
// so we have to query freq every time we set freq or vfo to handle this
static int twiddling(RIG *rig)
{
    const struct rig_caps *caps;

    if (rig->state.twiddle_timeout == 0) { return 0; } // don't detect twiddling

    caps = rig->caps;

    if (caps->get_freq)    // gotta have get_freq of course
    {
        freq_t curr_freq = 0;
        int retval2;
        int elapsed;

        HAMLIB_TRACE;
        retval2 = caps->get_freq(rig, RIG_VFO_CURR, &curr_freq);

        if (retval2 == RIG_OK && rig->state.current_freq != curr_freq)
        {
            rig_debug(RIG_DEBUG_TRACE,
                      "%s: Somebody twiddling the VFO? last_freq=%.0f, curr_freq=%.0f\n", __func__,
                      rig->state.current_freq, curr_freq);

            if (rig->state.current_freq == 0)
            {
                rig->state.current_freq = curr_freq;
                RETURNFUNC2(0); // not twiddling as first time freq is being set
            }

            rig->state.twiddle_time = time(NULL); // update last twiddle time
            rig->state.current_freq = curr_freq; // we have a new freq to remember
            rig_set_cache_freq(rig, RIG_VFO_CURR, curr_freq);
        }

        elapsed = time(NULL) - rig->state.twiddle_time;

        if (elapsed < rig->state.twiddle_timeout)
        {
            rig_debug(RIG_DEBUG_TRACE, "%s: Twiddle elapsed < %d, elapsed=%d\n", __func__,
                      rig->state.twiddle_timeout, elapsed);
            rig->state.twiddle_state = TWIDDLE_ON; // gets turned off in rig_set_freq;
            RETURNFUNC(1); // would be better as error but other software won't handle it
        }
    }

    RETURNFUNC2(0);
}

/**
 * \brief set the frequency of the target VFO
 * \param rig   The rig handle
 * \param vfo   The target VFO
 * \param freq  The frequency to set to
 *
 * Sets the frequency of the target VFO.
 *
 * \return RIG_OK if the operation has been successful, otherwise
 * a negative value if an error occurred (in which case, cause is
 * set appropriately).
 *
 * \sa rig_get_freq()
 */
#if BUILTINFUNC
#undef rig_set_freq
int rig_set_freq(RIG *rig, vfo_t vfo, freq_t freq, const char *func)
#define rig_set_freq(r,v,f) rig_set_freq(r,v,f,__builtin_FUNCTION())
#else
int rig_set_freq(RIG *rig, vfo_t vfo, freq_t freq)
#endif
{
    const struct rig_caps *caps;
    int retcode;
    freq_t freq_new = freq;
    vfo_t vfo_save;

    if (CHECK_RIG_ARG(rig))
    {
        rig_debug(RIG_DEBUG_ERR, "%s: rig or rig->caps is null\n", __func__);
        return -RIG_EINVAL;
    }

    ELAPSED1;
    ENTERFUNC;
    LOCK(1);
#if BUILTINFUNC
    rig_debug(RIG_DEBUG_VERBOSE, "%s called vfo=%s, freq=%.0f, called from %s\n",
              __func__,
              rig_strvfo(vfo), freq, func);
#else
    rig_debug(RIG_DEBUG_VERBOSE, "%s called vfo=%s, freq=%.0f\n", __func__,
              rig_strvfo(vfo), freq);
#endif

    if (rig->state.doppler == 0)
    {
<<<<<<< HEAD
        if (vfo == RIG_VFO_A || vfo == RIG_VFO_MAIN || (vfo == RIG_VFO_CURR && rig->state.current_vfo == RIG_VFO_A))
=======
        if (vfo == RIG_VFO_A || vfo == RIG_VFO_MAIN || (vfo == RIG_VFO_CURR
                && rig->state.current_vfo == RIG_VFO_A))
>>>>>>> 935cebed
        {
            if (rig->state.cache.freqMainA != freq && (((int)freq % 10) != 0))
            {
                rig->state.doppler = 1;
<<<<<<< HEAD
                rig_debug(RIG_DEBUG_VERBOSE, "%s(%d): potential doppler detected because old freq %f != new && new freq has 1Hz or such values\n", __func__, __LINE__, rig->state.cache.freqMainA);
            }
            freq += rig->state.offset_vfoa;
        }
        else if (vfo == RIG_VFO_B || vfo == RIG_VFO_SUB || (vfo == RIG_VFO_CURR && rig->state.current_vfo == RIG_VFO_B))
=======
                rig_debug(RIG_DEBUG_VERBOSE,
                          "%s(%d): potential doppler detected because old freq %f != new && new freq has 1Hz or such values\n",
                          __func__, __LINE__, rig->state.cache.freqMainA);
            }

            freq += rig->state.offset_vfoa;
        }
        else if (vfo == RIG_VFO_B || vfo == RIG_VFO_SUB || (vfo == RIG_VFO_CURR
                 && rig->state.current_vfo == RIG_VFO_B))
>>>>>>> 935cebed
        {
            if (rig->state.cache.freqMainB != freq && ((int)freq % 10) != 0)
            {
                rig->state.doppler = 1;
<<<<<<< HEAD
                rig_debug(RIG_DEBUG_VERBOSE, "%s(%d): potential doppler detected because old freq %f != new && new freq has 1Hz or such values\n", __func__, __LINE__, rig->state.cache.freqMainB);
            }
=======
                rig_debug(RIG_DEBUG_VERBOSE,
                          "%s(%d): potential doppler detected because old freq %f != new && new freq has 1Hz or such values\n",
                          __func__, __LINE__, rig->state.cache.freqMainB);
            }

>>>>>>> 935cebed
            freq += rig->state.offset_vfob;
        }
    }

    if (vfo == RIG_VFO_A || vfo == RIG_VFO_MAIN) { freq += rig->state.offset_vfoa; }
    else if (vfo == RIG_VFO_B || vfo == RIG_VFO_SUB) { freq += rig->state.offset_vfob; }

    if (rig->state.twiddle_state == TWIDDLE_ON)
    {
        // we keep skipping set_freq while the vfo knob is in motion
        rig_debug(RIG_DEBUG_VERBOSE,
                  "%s: Twiddle on so skipping this set_freq request one time\n", __func__);
        rig->state.twiddle_state = TWIDDLE_OFF;
    }

    if (rig->state.cache.ptt && rig->state.cache.split
            && ((rig->caps->targetable_vfo & RIG_TARGETABLE_FREQ) == 0)
            && (vfo == RIG_VFO_TX || vfo == rig->state.tx_vfo))
    {
        rig_debug(RIG_DEBUG_VERBOSE,
                  "%s: skip setting frequency on RX vfo when PTT is on\n", __func__);
    }

    if ((!rig->state.cache.ptt) && rig->state.cache.split
            && ((rig->caps->targetable_vfo & RIG_TARGETABLE_FREQ) == 0)
            && (vfo == RIG_VFO_RX || vfo == rig->state.rx_vfo))
    {
        rig_debug(RIG_DEBUG_VERBOSE,
                  "%s: skip setting frequency on TX vfo when PTT is not on\n", __func__);
    }

    caps = rig->caps;

    if (rig->state.lo_freq != 0.0)
    {
        freq -= rig->state.lo_freq;
    }


    if (rig->state.vfo_comp != 0.0)
    {
        freq += (freq_t)((double)rig->state.vfo_comp * freq);
    }

    if (caps->set_freq == NULL)
    {
        ELAPSED2;
        LOCK(0);
        RETURNFUNC(-RIG_ENAVAIL);
    }

    vfo_save = rig->state.current_vfo;
    vfo = vfo_fixup(rig, vfo, rig->state.cache.split);

    if (vfo == RIG_VFO_CURR)
    {
        vfo = vfo_save;
    }

    if ((caps->targetable_vfo & RIG_TARGETABLE_FREQ)
            || vfo == RIG_VFO_CURR || vfo == rig->state.current_vfo)
    {
        if (twiddling(rig))
        {
            rig_debug(RIG_DEBUG_TRACE, "%s: Ignoring set_freq due to VFO twiddling\n",
                      __func__);

            if (vfo != vfo_save && vfo != RIG_VFO_CURR)
            {
                HAMLIB_TRACE;
                rig_set_vfo(rig, vfo_save);
            }

            ELAPSED2;
            LOCK(0);
            RETURNFUNC(
                RIG_OK); // would be better as error but other software won't handle errors
        }

        rig_debug(RIG_DEBUG_TRACE, "%s: TARGETABLE_FREQ vfo=%s\n", __func__,
                  rig_strvfo(vfo));
        int retry = 3;
        freq_t tfreq = 0;

        do
        {
            HAMLIB_TRACE;
            retcode = caps->set_freq(rig, vfo, freq);
            // disabling the freq check as of 2023-06-02
            // seems unnecessary and slows down rigs unnecessarily
            tfreq = freq;

            // some rig will return -RIG_ENTARGET if cannot set ptt while transmitting
            // we will just return RIG_OK and the frequency set will be ignored
            if (retcode == -RIG_ENTARGET) { LOCK(0); RETURNFUNC(RIG_OK); }

            if (retcode != RIG_OK) { LOCK(0); RETURNFUNC(retcode); }

            // Unidirectional rigs do not reset cache
            if (rig->caps->rig_model != RIG_MODEL_FT736R)
            {
                rig_set_cache_freq(rig, vfo, (freq_t)0);
            }

#if 0 // this verification seems to be causing bad behavior on some rigs

            if (caps->get_freq)
            {
                retcode = rig_get_freq(rig, vfo, &tfreq);

                // WSJT-X does a 55Hz check so we can stop early if that's the case
                if ((long long)freq % 100 == 55) { retry = 0; }

                if (retcode != RIG_OK) { LOCK(0); RETURNFUNC(retcode); }

                if (tfreq != freq)
                {
                    hl_usleep(50 * 1000);
                    rig_debug(RIG_DEBUG_WARN,
                              "%s: freq not set correctly?? got %.0f asked for %.0f, retry=%d\n", __func__,
                              (double)tfreq, (double)freq, retry);
                }
            }
            else { retry = 0; }

            tfreq = freq;
#endif
        }
        while (tfreq != freq && retry-- > 0);

        if (retry == 0 && tfreq != freq)
        {
            rig_debug(RIG_DEBUG_ERR,
                      "%s: unable to set frequency!!, asked for %.0f, got %.0f\n", __func__, freq,
                      tfreq);
        }
    }
    else
    {
        rig_debug(RIG_DEBUG_TRACE, "%s: not a TARGETABLE_FREQ vfo=%s\n", __func__,
                  rig_strvfo(vfo));

        if (!caps->set_vfo)
        {
            ELAPSED2;
            LOCK(0);
            RETURNFUNC(-RIG_ENAVAIL);
        }

        retcode = rig_set_vfo(rig, vfo);

        if (retcode != RIG_OK)
        {
            rig_debug(RIG_DEBUG_ERR, "%s: set_vfo failed: %s\n", __func__,
                      rigerror(retcode));
        }


        if (twiddling(rig))
        {
            rig_debug(RIG_DEBUG_TRACE, "%s: Ignoring set_freq due to VFO twiddling\n",
                      __func__);

            if (vfo != vfo_save && vfo != RIG_VFO_CURR)
            {
                HAMLIB_TRACE;
                rig_set_vfo(rig, vfo_save);
            }

            ELAPSED2;
            LOCK(0);
            RETURNFUNC(
                RIG_OK); // would be better as error but other software won't handle errors
        }

        HAMLIB_TRACE;
        retcode = caps->set_freq(rig, vfo, freq);
    }

    if (retcode == RIG_OK && caps->get_freq != NULL)
    {

        // verify our freq to ensure HZ mods are seen
        // some rigs truncate or round e.g. 1,2,5,10,20,100Hz intervals
        // we'll try this all the time and if it works out OK eliminate the #else
        if (((unsigned long long)freq % 100 != 0 // only need to do if < 100Hz interval
                || freq > 100e6)  // or if we are in the VHF and up range
#if 0
                // do we need to only do this when cache is turned on? 2020-07-02 W9MDB
                && rig->state.cache.timeout_ms > 0
#endif
           )
        {
            // some rigs we can skip this check for speed sake
            if (rig->state.rig_model == RIG_MODEL_MALACHITE)
            {
                rig_set_cache_freq(rig, vfo, freq);
                ELAPSED2;
                LOCK(0);
                RETURNFUNC(RIG_OK);
            }

            // Unidirectional rigs do not reset cache
            if (rig->caps->rig_model != RIG_MODEL_FT736R)
            {
                rig_set_cache_freq(rig, RIG_VFO_ALL, (freq_t)0);
            }

            HAMLIB_TRACE;

            retcode = rig_get_freq(rig, vfo, &freq_new);

            if (retcode != RIG_OK)
            {
                ELAPSED2;
                LOCK(0);
                RETURNFUNC(retcode);
            }
        }

        if (freq_new != freq)
        {
            rig_debug(RIG_DEBUG_TRACE, "%s: Asked freq=%.0f, got freq=%.0f\n", __func__,
                      freq,
                      freq_new);
        }

    }

    // update our current freq too
    if (vfo == RIG_VFO_CURR || vfo == rig->state.current_vfo) { rig->state.current_freq = freq_new; }

    rig_set_cache_freq(rig, vfo, freq_new);

    if (vfo != vfo_save && vfo != RIG_VFO_CURR)
    {
        HAMLIB_TRACE;
        rig_set_vfo(rig, vfo_save);
    }

    ELAPSED2;
    LOCK(0);
    RETURNFUNC(retcode);
}


/**
 * \brief get the frequency of the target VFO
 * \param rig   The rig handle
 * \param vfo   The target VFO
 * \param freq  The location where to store the current frequency
 *
 *  Retrieves the frequency of the target VFO.
 *  The value stored at \a freq location equals RIG_FREQ_NONE when the current
 *  frequency of the VFO is not defined (e.g. blank memory).
 *
 * \return RIG_OK if the operation has been successful, otherwise
 * a negative value if an error occurred (in which case, cause is
 * set appropriately).
 *
 * \sa rig_set_freq()
 */
#if BUILTINFUNC
#undef rig_get_freq
int HAMLIB_API rig_get_freq(RIG *rig, vfo_t vfo, freq_t *freq, const char *func)
#define rig_get_freq(r,v,f) rig_get_freq(r,v,f,__builtin_FUNCTION())
#else
int HAMLIB_API rig_get_freq(RIG *rig, vfo_t vfo, freq_t *freq)
#endif
{
    const struct rig_caps *caps;
    int retcode;
    vfo_t curr_vfo;
    rmode_t mode;
    pbwidth_t width;

    if (CHECK_RIG_ARG(rig))
    {
        rig_debug(RIG_DEBUG_ERR, "%s: rig or rig->caps is null\n", __func__);
        return -RIG_EINVAL;
    }

    ENTERFUNC;
#if BUILTINFUNC
    rig_debug(RIG_DEBUG_VERBOSE, "%s called vfo=%s, called from %s\n",
              __func__,
              rig_strvfo(vfo), func);
#else
    rig_debug(RIG_DEBUG_VERBOSE, "%s called vfo=%s\n", __func__,
              rig_strvfo(vfo));
#endif

    ELAPSED1;

    if (!freq)
    {
        rig_debug(RIG_DEBUG_TRACE, "%s: freq ptr invalid\n", __func__);
        RETURNFUNC(-RIG_EINVAL);
    }

    rig_debug(RIG_DEBUG_VERBOSE, "%s(%d) called vfo=%s\n", __func__, __LINE__,
              rig_strvfo(vfo));
    rig_cache_show(rig, __func__, __LINE__);


    curr_vfo = rig->state.current_vfo; // save vfo for restore later

    vfo = vfo_fixup(rig, vfo, rig->state.cache.split);

    rig_debug(RIG_DEBUG_VERBOSE, "%s(%d) vfo=%s, curr_vfo=%s\n", __FILE__, __LINE__,
              rig_strvfo(vfo), rig_strvfo(curr_vfo));

    if (vfo == RIG_VFO_CURR) { vfo = curr_vfo; }

    // we ignore get_freq for the uplink VFO for gpredict to behave better
    if ((rig->state.uplink == 1 && vfo == RIG_VFO_SUB)
            || (rig->state.uplink == 2 && vfo == RIG_VFO_MAIN)
            || (vfo == RIG_VFO_TX && rig->state.cache.ptt == 0))
    {
        rig_debug(RIG_DEBUG_TRACE, "%s: uplink=%d, ignoring get_freq\n", __func__,
                  rig->state.uplink);
        rig_debug(RIG_DEBUG_TRACE, "%s: split=%d, satmode=%d, tx_vfo=%s\n", __func__,
                  rig->state.cache.split, rig->state.cache.satmode,
                  rig_strvfo(rig->state.tx_vfo));
        // always return the cached freq for this clause
        int cache_ms_freq, cache_ms_mode, cache_ms_width;
        rig_get_cache(rig, vfo, freq, &cache_ms_freq, &mode, &cache_ms_mode, &width,
                      &cache_ms_width);
        ELAPSED2;
        RETURNFUNC(RIG_OK);
    }

    rig_cache_show(rig, __func__, __LINE__);
    LOCK(1);

    rig_debug(RIG_DEBUG_CACHE, "%s: depth=%d\n", __func__, rig->state.depth);

    if (rig->state.depth == 1)
    {
        rig_debug(RIG_DEBUG_CACHE, "%s: %s\n", 1 ? "lock" : "unlock", __func__);
//        rig_lock(rig, 1);
    }



    // there are some rigs that can't get VFOA freq while VFOB is transmitting
    // so we'll return the cached VFOA freq for them
    // should we use the cached ptt maybe? No -- we have to be 100% sure we're in PTT to ignore this request
    if ((vfo == RIG_VFO_A || vfo == RIG_VFO_MAIN) && rig->state.cache.split &&
            (rig->caps->rig_model == RIG_MODEL_FTDX101D
             || rig->caps->rig_model == RIG_MODEL_IC910))
    {
        // if we're in PTT don't get VFOA freq -- otherwise we interrupt transmission
        ptt_t ptt;
        HAMLIB_TRACE;
        retcode = rig_get_ptt(rig, RIG_VFO_CURR, &ptt);

        if (retcode != RIG_OK)
        {
            ELAPSED2;
            LOCK(0);
            RETURNFUNC(retcode);
        }

        if (ptt)
        {
            rig_debug(RIG_DEBUG_TRACE,
                      "%s: split is on so returning VFOA last known freq\n",
                      __func__);
            *freq = rig->state.cache.freqMainA;
            ELAPSED2;
            LOCK(0);
            RETURNFUNC(RIG_OK);
        }
    }

    int cache_ms_freq, cache_ms_mode, cache_ms_width;
    rig_get_cache(rig, vfo, freq, &cache_ms_freq, &mode, &cache_ms_mode, &width,
                  &cache_ms_width);
    //rig_debug(RIG_DEBUG_TRACE, "%s: cache check1 age=%dms\n", __func__, cache_ms_freq);

    rig_cache_show(rig, __func__, __LINE__);

    // WSJT-X senses rig precision with 55 and 56 Hz values
    // We do not want to allow cache response with these values
    int wsjtx_special = ((long) * freq % 100) == 55 || ((long) * freq % 100) == 56;

    if (!wsjtx_special && *freq != 0 && (cache_ms_freq < rig->state.cache.timeout_ms
                                         || (rig->state.cache.timeout_ms == HAMLIB_CACHE_ALWAYS
                                                 || rig->state.use_cached_freq)))
    {
        rig_debug(RIG_DEBUG_TRACE,
                  "%s: %s cache hit age=%dms, freq=%.0f, use_cached_freq=%d\n", __func__,
                  rig_strvfo(vfo), cache_ms_freq, *freq, rig->state.use_cached_freq);
        ELAPSED2;
        LOCK(0);
        RETURNFUNC(RIG_OK);
    }
    else
    {
        rig_debug(RIG_DEBUG_TRACE,
                  "%s: cache miss age=%dms, cached_vfo=%s, asked_vfo=%s, use_cached_freq=%d\n",
                  __func__,
                  cache_ms_freq,
                  rig_strvfo(vfo), rig_strvfo(vfo), rig->state.use_cached_freq);
    }

    caps = rig->caps;

    if (caps->get_freq == NULL)
    {
        ELAPSED2;
        LOCK(0);
        RETURNFUNC(-RIG_ENAVAIL);
    }

    rig_debug(RIG_DEBUG_VERBOSE, "%s(%d): vfo_opt=%d, model=%u\n", __func__,
              __LINE__, rig->state.vfo_opt, rig->caps->rig_model);

    // If we're in vfo_mode then rigctld will do any VFO swapping we need
    // If we detected doppler we skip the frequency check to make timing more consistent for relay control
    if ((caps->targetable_vfo & RIG_TARGETABLE_FREQ)
            || vfo == RIG_VFO_CURR || vfo == rig->state.current_vfo
            || (rig->state.vfo_opt == 1 && rig->caps->rig_model == RIG_MODEL_NETRIGCTL
                && rig->state.doppler == 0))
    {
        // If rig does not have set_vfo we need to change vfo
        if (vfo == RIG_VFO_CURR && caps->set_vfo == NULL)
        {
            vfo = vfo_fixup(rig, RIG_VFO_A, rig->state.cache.split);
            rig_debug(RIG_DEBUG_TRACE, "%s: no set_vfo so vfo=%s\n", __func__,
                      rig_strvfo(vfo));
        }

        retcode = caps->get_freq(rig, vfo, freq);

        rig_cache_show(rig, __func__, __LINE__);

        // sometimes a network rig like FLRig will return freq=0
        // so we'll just reuse the cache for that condition
        if (*freq == 0)
        {
            int freq_ms, mode_ms, width_ms;
            rig_get_cache(rig, vfo, freq, &freq_ms, &mode, &mode_ms, &width, &width_ms);
        }

        if (retcode == RIG_OK)
        {
            rig_set_cache_freq(rig, vfo, *freq);
            rig_cache_show(rig, __func__, __LINE__);
        }
    }
    else
    {
        int rc2;

        if (!caps->set_vfo)
        {
            ELAPSED2;
            LOCK(0);
            RETURNFUNC(-RIG_ENAVAIL);
        }

#if 1 // this seems redundant as we ask for freq a few lines below
        HAMLIB_TRACE;
        retcode = caps->get_freq(rig, vfo, freq);

        if (retcode != RIG_OK)
        {
            ELAPSED2;
            LOCK(0);
            RETURNFUNC(retcode);
        }

#endif

        retcode = caps->set_vfo(rig, vfo);

        if (retcode != RIG_OK)
        {
            ELAPSED2;
            LOCK(0);
            RETURNFUNC(retcode);
        }

        rig_cache_show(rig, __func__, __LINE__);

        HAMLIB_TRACE;
        retcode = caps->get_freq(rig, vfo, freq);
        /* try and revert even if we had an error above */
        rc2 = RIG_OK;

        if (curr_vfo != RIG_VFO_NONE)
        {
            rc2 = caps->set_vfo(rig, curr_vfo);
        }

        if (RIG_OK == retcode)
        {
            rig_cache_show(rig, __func__, __LINE__);
            rig_set_cache_freq(rig, vfo, *freq);
            rig_cache_show(rig, __func__, __LINE__);
            /* return the first error code */
            retcode = rc2;
        }
    }

    /* VFO compensation */
    if (rig->state.vfo_comp != 0.0)
    {
        *freq = (freq_t)(*freq / (1.0 + (double)rig->state.vfo_comp));
    }

    if (retcode == RIG_OK
            && (vfo == RIG_VFO_CURR || vfo == rig->state.current_vfo))
    {
        rig->state.current_freq = *freq;
    }

    if (rig->state.lo_freq != 0.0)
    {
        *freq += rig->state.lo_freq;
    }

    if (retcode == RIG_OK)
    {
        rig_cache_show(rig, __func__, __LINE__);
    }

    rig_set_cache_freq(rig, vfo, *freq);

    if (retcode == RIG_OK)
    {
        rig_cache_show(rig, __func__, __LINE__);
    }

    ELAPSED2;
    LOCK(0);
    RETURNFUNC(retcode);
}

/**
 * \brief get the frequency of VFOA and VFOB
 * \param rig   The rig handle
 * \param freqA  The location where to store the VFOA/Main frequency
 * \param freqB  The location where to store the VFOB/Sub frequency
 *
 *  Retrieves the frequency of  VFOA/Main and VFOB/Sub
 *  The value stored at \a freq location equals RIG_FREQ_NONE when the current
 *  frequency of the VFO is not defined (e.g. blank memory).
 *
 * \return RIG_OK if the operation has been successful, otherwise
 * a negative value if an error occurred (in which case, cause is
 * set appropriately).
 *
 * \sa rig_set_freq()
 */
// cppcheck-suppress unusedFunction
int HAMLIB_API rig_get_freqs(RIG *rig, freq_t *freqA, freq_t freqB)
{
    // we will attempt to avoid vfo swapping in this routine

    return (-RIG_ENIMPL);
}


/**
 * \brief set the mode of the target VFO
 * \param rig   The rig handle
 * \param vfo   The target VFO
 * \param mode  The mode to set to
 * \param width The passband width to set to
 *
 * Sets the mode and associated passband of the target VFO.  The
 * passband \a width must be supported by the backend of the rig or
 * the special value RIG_PASSBAND_NOCHANGE which leaves the passband
 * unchanged from the current value or default for the mode determined
 * by the rig.
 *
 * \return RIG_OK if the operation has been successful, otherwise
 * a negative value if an error occurred (in which case, cause is
 * set appropriately).
 *
 * \sa rig_get_mode()
 */
int HAMLIB_API rig_set_mode(RIG *rig, vfo_t vfo, rmode_t mode, pbwidth_t width)
{
    const struct rig_caps *caps;
    int retcode;
    int locked_mode;

    if (CHECK_RIG_ARG(rig))
    {
        rig_debug(RIG_DEBUG_ERR, "%s: rig or rig->caps is null\n", __func__);
        return -RIG_EINVAL;
    }

    ENTERFUNC;
    ELAPSED1;
    LOCK(1);

    rig_debug(RIG_DEBUG_VERBOSE,
              "%s called, vfo=%s, mode=%s, width=%d, curr_vfo=%s\n", __func__,
              rig_strvfo(vfo), rig_strrmode(mode), (int)width,
              rig_strvfo(rig->state.current_vfo));

    rig_get_lock_mode(rig, &locked_mode);

    if (locked_mode)
    {
        ELAPSED2;
        RETURNFUNC(RIG_OK);
    }

    // do not mess with mode while PTT is on
    if (rig->state.cache.ptt)
    {
        rig_debug(RIG_DEBUG_VERBOSE, "%s PTT on so set_mode ignored\n", __func__);
        ELAPSED2;
        RETURNFUNC(RIG_OK);
    }

    caps = rig->caps;

    if (caps->set_mode == NULL)
    {
        ELAPSED2;
        RETURNFUNC(-RIG_ENAVAIL);
    }

    if (vfo == RIG_VFO_CURR)
    {
        vfo = rig->state.current_vfo;
    }

    if (mode == RIG_MODE_NONE)
    {
        // Use the current mode to set width
        pbwidth_t twidth;
        rig_get_mode(rig, vfo, &mode, &twidth);
    }

    vfo = vfo_fixup(rig, vfo, rig->state.cache.split);

    // if we're not asking for bandwidth and the mode is already set we don't need to do it
    // this will prevent flashing on some rigs like the TS-870
    if (caps->get_mode && width == RIG_PASSBAND_NOCHANGE)
    {
        rmode_t mode_curr;
        pbwidth_t width_curr;
        retcode = caps->get_mode(rig, vfo, &mode_curr, &width_curr);

        if (retcode == RIG_OK && mode == mode_curr)
        {
            rig_debug(RIG_DEBUG_VERBOSE,
                      "%s: mode already %s and bw change not requested\n", __func__,
                      rig_strrmode(mode));
            ELAPSED2;
            LOCK(0);
            RETURNFUNC(RIG_OK);
        }
    }

    if ((caps->targetable_vfo & RIG_TARGETABLE_MODE)
            || vfo == rig->state.current_vfo)
    {
        HAMLIB_TRACE;
        retcode = caps->set_mode(rig, vfo, mode, width);
        rig_debug(RIG_DEBUG_TRACE, "%s: targetable retcode after set_mode(%s)=%d\n",
                  __func__, rig_strrmode(mode), retcode);
    }
    else
    {
        int rc2;
        vfo_t curr_vfo;

        // If the rig does not support targetable mode, only set mode on an unselected if it is changing
        // to avoid unnecessary VFO swapping
        if (vfo != rig->state.current_vfo)
        {
            freq_t cache_freq;
            rmode_t cache_mode;
            pbwidth_t cache_width;
            int cache_ms_freq, cache_ms_mode, cache_ms_width;

            rig_get_cache(rig, vfo, &cache_freq, &cache_ms_freq, &cache_mode, &cache_ms_mode, &cache_width, &cache_ms_width);
            if (cache_mode == mode)
            {
                rig_debug(RIG_DEBUG_TRACE, "%s: mode not changing, so ignoring\n",
                        __func__);
                ELAPSED2;
                LOCK(0);
                RETURNFUNC(RIG_OK);
            }
        }

        rig_debug(RIG_DEBUG_TRACE, "%s: mode is not targetable, VFO swapping needed\n", __func__);

        if (!caps->set_vfo)
        {
            ELAPSED2;
            LOCK(0);
            RETURNFUNC(-RIG_ENAVAIL);
        }

        curr_vfo = rig->state.current_vfo;
        rig_debug(RIG_DEBUG_VERBOSE, "%s(%d): curr_vfo=%s, vfo=%s\n", __func__,
                  __LINE__, rig_strvfo(curr_vfo), rig_strvfo(vfo));
        HAMLIB_TRACE;
        retcode = caps->set_vfo(rig, vfo);

        if (retcode != RIG_OK)
        {
            ELAPSED2;
            LOCK(0);
            RETURNFUNC(retcode);
        }

        retcode = caps->set_mode(rig, vfo, mode, width);
        /* try and revert even if we had an error above */
        rc2 = caps->set_vfo(rig, curr_vfo);

        /* return the first error code */
        if (retcode == RIG_OK)
        {
            retcode = rc2;
        }
    }

    if (retcode != RIG_OK)
    {
        rig_debug(RIG_DEBUG_TRACE, "%s: failed set_mode(%s)=%s\n",
                  __func__, rig_strrmode(mode), rigerror(retcode));
        ELAPSED2;
        LOCK(0);
        RETURNFUNC(retcode);
    }

    rig_set_cache_mode(rig, vfo, mode, width);

    ELAPSED2;
    LOCK(0);
    RETURNFUNC(retcode);
}

/*
 * \brief get the mode of the target VFO
 * \param rig   The rig handle
 * \param vfo   The target VFO
 * \param mode  The location where to store the current mode
 * \param width The location where to store the current passband width
 *
 *  Retrieves the mode and passband of the target VFO.
 *  If the backend is unable to determine the width, the \a width
 *  will be set to RIG_PASSBAND_NORMAL as a default.
 *  The value stored at \a mode location equals RIG_MODE_NONE when the current
 *  mode of the VFO is not defined (e.g. blank memory).
 *
 *  Note that if either \a mode or \a width is NULL, -RIG_EINVAL is returned.
 *  Both must be given even if only one is actually wanted.
 *
 * \return RIG_OK if the operation has been successful, otherwise
 * a negative value if an error occurred (in which case, cause is
 * set appropriately).
 *
 * \sa rig_set_mode()
 */
int HAMLIB_API rig_get_mode(RIG *rig,
                            vfo_t vfo,
                            rmode_t *mode,
                            pbwidth_t *width)
{
    const struct rig_caps *caps;
    int retcode;
    freq_t freq;
    vfo_t curr_vfo;

    if (CHECK_RIG_ARG(rig))
    {
        rig_debug(RIG_DEBUG_ERR, "%s: rig or rig->caps is null\n", __func__);
        return -RIG_EINVAL;
    }

    ELAPSED1;
    ENTERFUNC;

    if (!mode || !width)
    {
        ELAPSED2;
        RETURNFUNC(-RIG_EINVAL);
    }

    caps = rig->caps;

    if (caps->get_mode == NULL)
    {
        ELAPSED2;
        RETURNFUNC(-RIG_ENAVAIL);
    }

    curr_vfo = rig->state.current_vfo;
    vfo = vfo_fixup(rig, vfo, rig->state.cache.split);
    if (vfo == RIG_VFO_CURR) { vfo = curr_vfo; }

    *mode = RIG_MODE_NONE;
    rig_cache_show(rig, __func__, __LINE__);
    int cache_ms_freq, cache_ms_mode, cache_ms_width;
    rig_get_cache(rig, vfo, &freq, &cache_ms_freq, mode, &cache_ms_mode, width,
                  &cache_ms_width);
    rig_debug(RIG_DEBUG_TRACE, "%s: %s cache check age=%dms\n", __func__,
              rig_strvfo(vfo), cache_ms_mode);

    rig_cache_show(rig, __func__, __LINE__);

    if (rig->state.cache.timeout_ms == HAMLIB_CACHE_ALWAYS
            || rig->state.use_cached_mode)
    {
        rig_debug(RIG_DEBUG_TRACE, "%s: cache hit age mode=%dms, width=%dms\n",
                  __func__, cache_ms_mode, cache_ms_width);

        ELAPSED2;
        RETURNFUNC(RIG_OK);
    }

    if ((*mode != RIG_MODE_NONE && cache_ms_mode < rig->state.cache.timeout_ms)
            && cache_ms_width < rig->state.cache.timeout_ms)
    {
        rig_debug(RIG_DEBUG_TRACE, "%s: cache hit age mode=%dms, width=%dms\n",
                  __func__, cache_ms_mode, cache_ms_width);

        ELAPSED2;
        RETURNFUNC(RIG_OK);
    }
    else
    {
        rig_debug(RIG_DEBUG_TRACE, "%s: cache miss age mode=%dms, width=%dms\n",
                  __func__, cache_ms_mode, cache_ms_width);
    }

    LOCK(1); // we let the caching work before we lock things

    if ((caps->targetable_vfo & RIG_TARGETABLE_MODE)
            || vfo == RIG_VFO_CURR
            || vfo == rig->state.current_vfo)
    {
        HAMLIB_TRACE;
        retcode = caps->get_mode(rig, vfo, mode, width);
        rig_debug(RIG_DEBUG_TRACE, "%s: retcode after get_mode=%d\n", __func__,
                  retcode);
        rig_cache_show(rig, __func__, __LINE__);
    }
    else
    {
        int rc2;

        if (!caps->set_vfo)
        {
            ELAPSED2;
            LOCK(0);
            RETURNFUNC(-RIG_ENAVAIL);
        }

        rig_debug(RIG_DEBUG_TRACE, "%s(%d): vfo=%s, curr_vfo=%s\n", __func__, __LINE__,
                  rig_strvfo(vfo), rig_strvfo(curr_vfo));
        HAMLIB_TRACE;
        retcode = caps->set_vfo(rig, vfo);

        rig_cache_show(rig, __func__, __LINE__);

        if (retcode != RIG_OK)
        {
            ELAPSED2;
            LOCK(0);
            RETURNFUNC(retcode);
        }

        HAMLIB_TRACE;
        retcode = caps->get_mode(rig, vfo, mode, width);
        /* try and revert even if we had an error above */
        rc2 = caps->set_vfo(rig, curr_vfo);

        if (RIG_OK == retcode)
        {
            /* return the first error code */
            retcode = rc2;
        }
    }

    if (retcode == RIG_OK
            && (vfo == RIG_VFO_CURR || vfo == rig->state.current_vfo))
    {
        rig_debug(RIG_DEBUG_TRACE, "%s(%d): debug\n", __func__, __LINE__);
        rig->state.current_mode = *mode;
        rig->state.current_width = *width;
        rig_cache_show(rig, __func__, __LINE__);
    }

    if (*width == RIG_PASSBAND_NORMAL && *mode != RIG_MODE_NONE)
    {
        rig_debug(RIG_DEBUG_TRACE, "%s(%d): debug\n", __func__, __LINE__);
        *width = rig_passband_normal(rig, *mode);
    }

    rig_set_cache_mode(rig, vfo, *mode, *width);
    rig_cache_show(rig, __func__, __LINE__);

    LOCK(0);
    ELAPSED2;
    RETURNFUNC(retcode);
}


/**
 * \brief get the normal passband of a mode
 * \param rig   The rig handle
 * \param mode  The mode to get the passband
 *
 *  Returns the normal (default) passband for the given \a mode.
 *
 * \return the passband in Hz if the operation has been successful,
 * or a 0 if an error occurred (passband not found, whatever).
 *
 * \sa rig_passband_narrow(), rig_passband_wide()
 */
pbwidth_t HAMLIB_API rig_passband_normal(RIG *rig, rmode_t mode)
{
    const struct rig_state *rs;
    int i;

    if (!rig)
    {
        rig_debug(RIG_DEBUG_ERR, "%s: rig or rig->caps is null\n", __func__);
        return (RIG_PASSBAND_NORMAL);   /* huhu! */
    }

    ENTERFUNC;

    rs = &rig->state;

    // return CW for CWR and RTTY for RTTYR
    if (mode == RIG_MODE_CWR) { mode = RIG_MODE_CW; }

    if (mode == RIG_MODE_RTTYR) { mode = RIG_MODE_RTTY; }

    for (i = 0; i < HAMLIB_FLTLSTSIZ && rs->filters[i].modes; i++)
    {
        if (rs->filters[i].modes & mode)
        {
            rig_debug(RIG_DEBUG_VERBOSE, "%.*s%d:%s: return filter#%d, width=%d\n",
                      rig->state.depth, spaces(), rig->state.depth, __func__, i,
                      (int)rs->filters[i].width);
            RETURNFUNC(rs->filters[i].width);
        }
    }

    rig_debug(RIG_DEBUG_VERBOSE,
              "%s: filter not found...return %d\n", __func__,
              0);
    RETURNFUNC(0);
}


/**
 * \brief get the narrow passband of a mode
 * \param rig   The rig handle
 * \param mode  The mode to get the passband
 *
 *  Returns the narrow (closest) passband for the given \a mode.
 *  EXAMPLE: rig_set_mode(my_rig, RIG_MODE_LSB,
 *                          rig_passband_narrow(my_rig, RIG_MODE_LSB) );
 *
 * \return the passband in Hz if the operation has been successful,
 * or a 0 if an error occurred (passband not found, whatever).
 *
 * \sa rig_passband_normal(), rig_passband_wide()
 */
pbwidth_t HAMLIB_API rig_passband_narrow(RIG *rig, rmode_t mode)
{
    const struct rig_state *rs;
    pbwidth_t normal;
    int i;

    if (!rig)
    {
        rig_debug(RIG_DEBUG_ERR, "%s: rig or rig->caps is null\n", __func__);
        return (0);  /* huhu! */
    }

    ENTERFUNC;

    rs = &rig->state;

    for (i = 0; i < HAMLIB_FLTLSTSIZ - 1 && rs->filters[i].modes; i++)
    {
        if (rs->filters[i].modes & mode)
        {
            normal = rs->filters[i].width;

            for (i++; i < HAMLIB_FLTLSTSIZ && rs->filters[i].modes; i++)
            {
                if ((rs->filters[i].modes & mode) &&
                        (rs->filters[i].width < normal))
                {
                    RETURNFUNC(rs->filters[i].width);
                }
            }

            RETURNFUNC(0);
        }
    }

    RETURNFUNC(0);
}


/**
 * \brief get the wide passband of a mode
 * \param rig   The rig handle
 * \param mode  The mode to get the passband
 *
 *  Returns the wide (default) passband for the given \a mode.
 *  EXAMPLE: rig_set_mode(my_rig, RIG_MODE_AM,
 *                          rig_passband_wide(my_rig, RIG_MODE_AM) );
 *
 * \return the passband in Hz if the operation has been successful,
 * or a 0 if an error occurred (passband not found, whatever).
 *
 * \sa rig_passband_narrow(), rig_passband_normal()
 */
pbwidth_t HAMLIB_API rig_passband_wide(RIG *rig, rmode_t mode)
{
    const struct rig_state *rs;
    pbwidth_t normal;
    int i;

    if (!rig)
    {
        rig_debug(RIG_DEBUG_ERR, "%s: rig or rig->caps is null\n", __func__);
        return 0 ;   /* huhu! */
    }

    ENTERFUNC;

    rs = &rig->state;

    for (i = 0; i < HAMLIB_FLTLSTSIZ - 1 && rs->filters[i].modes; i++)
    {
        if (rs->filters[i].modes & mode)
        {
            normal = rs->filters[i].width;

            for (i++; i < HAMLIB_FLTLSTSIZ && rs->filters[i].modes; i++)
            {
                if ((rs->filters[i].modes & mode) &&
                        (rs->filters[i].width > normal))
                {
                    RETURNFUNC(rs->filters[i].width);
                }
            }

            RETURNFUNC(0);
        }
    }

    RETURNFUNC(0);
}


/**
 * \brief set the current VFO
 * \param rig   The rig handle
 * \param vfo   The VFO to set to
 *
 *  Sets the current VFO. The VFO can be RIG_VFO_A, RIG_VFO_B, RIG_VFO_C
 *  for VFOA, VFOB, VFOC respectively or RIG_VFO_MEM for Memory mode.
 *  Supported VFOs depends on rig capabilities.
 *
 * \return RIG_OK if the operation has been successful, otherwise
 * a negative value if an error occurred (in which case, cause is
 * set appropriately).
 *
 * \sa rig_get_vfo()
 */
#if BUILTINFUNC
#undef rig_set_vfo
int HAMLIB_API rig_set_vfo(RIG *rig, vfo_t vfo, const char *func)
#define rig_set_vfo(r,v) rig_set_vfo(r,v,__builtin_FUNCTION())
#else
int HAMLIB_API rig_set_vfo(RIG *rig, vfo_t vfo)
#endif
{
    const struct rig_caps *caps;
    int retcode;
    freq_t curr_freq;
    vfo_t curr_vfo = RIG_VFO_CURR, tmp_vfo;

    if (CHECK_RIG_ARG(rig))
    {
        rig_debug(RIG_DEBUG_ERR, "%s: rig or rig->caps is null\n", __func__);
        return -RIG_EINVAL;
    }

    ELAPSED1;
    ENTERFUNC;
#if BUILTINFUNC
    rig_debug(RIG_DEBUG_VERBOSE, "%s called vfo=%s, called from %s\n", __func__,
              rig_strvfo(vfo), func);
#else
    rig_debug(RIG_DEBUG_VERBOSE, "%s called vfo=%s\n", __func__, rig_strvfo(vfo));
#endif

    if (vfo == RIG_VFO_B || vfo == RIG_VFO_SUB)
    {
        rig_debug(RIG_DEBUG_VERBOSE, "%s ********************** called vfo=%s\n",
                  __func__, rig_strvfo(vfo));
    }

    vfo = vfo_fixup(rig, vfo, rig->state.cache.split);

    if (vfo == RIG_VFO_CURR)
    {
        ELAPSED2;
        RETURNFUNC(RIG_OK);
    }

    if (rig->caps->get_vfo)
    {
        retcode = rig_get_vfo(rig, &curr_vfo);

        if (retcode != RIG_OK)
        {
            rig_debug(RIG_DEBUG_WARN, "%s: rig_get_vfo error=%s\n", __func__,
                      rigerror(retcode));
        }

        if (curr_vfo == vfo) { RETURNFUNC(RIG_OK); }
    }

    vfo = vfo_fixup(rig, vfo, rig->state.cache.split);

    caps = rig->caps;

    if (caps->set_vfo == NULL)
    {
        ELAPSED2;
        RETURNFUNC(-RIG_ENAVAIL);
    }

    if (twiddling(rig))
    {
        rig_debug(RIG_DEBUG_TRACE, "%s: Ignoring set_vfo due to VFO twiddling\n",
                  __func__);
        ELAPSED2;
        RETURNFUNC(
            RIG_OK); // would be better as error but other software won't handle errors
    }

    HAMLIB_TRACE;
    vfo_t vfo_save = rig->state.current_vfo;

    LOCK(1);

    if (vfo != RIG_VFO_CURR) { rig->state.current_vfo = vfo; }

    retcode = caps->set_vfo(rig, vfo);

    if (retcode == RIG_OK)
    {
        vfo = rig->state.current_vfo; // vfo may change in the rig backend
        rig->state.cache.vfo = vfo;
        elapsed_ms(&rig->state.cache.time_vfo, HAMLIB_ELAPSED_SET);
        rig_debug(RIG_DEBUG_TRACE, "%s: rig->state.current_vfo=%s\n", __func__,
                  rig_strvfo(vfo));
    }
    else
    {
        rig_debug(RIG_DEBUG_ERR, "%s: set_vfo %s failed with '%.10000s'\n", __func__,
                  rig_strvfo(vfo), rigerror(retcode));
        rig->state.current_vfo = vfo_save;
    }

    // we need to update our internal freq to avoid getting detected as twiddling
    // we only get the freq if we set the vfo OK
    if (retcode == RIG_OK && caps->get_freq)
    {
        HAMLIB_TRACE;
        retcode = caps->get_freq(rig, vfo, &curr_freq);
        rig_debug(RIG_DEBUG_TRACE, "%s: retcode from rig_get_freq = %d\n",
                  __func__,
                  retcode);
        rig_set_cache_freq(rig, vfo, curr_freq);
    }
    else
    {
        // if no get_freq clear all cache to be sure we refresh whatever we can
        rig_set_cache_freq(rig, RIG_VFO_ALL, (freq_t)0);
    }

    if (vfo != rig->state.current_vfo && rig_get_vfo(rig, &tmp_vfo) == -RIG_ENAVAIL)
    {
        rig_debug(RIG_DEBUG_TRACE,
                  "%s: Expiring all cache due to VFO change and no get_vfo\n", __func__);
        // expire all cached items when we switch VFOs and get_vfo does not work
        rig_set_cache_freq(rig, RIG_VFO_ALL, 0);
    }

    rig_debug(RIG_DEBUG_TRACE, "%s: return %d, vfo=%s, curr_vfo=%s\n", __func__,
              retcode,
              rig_strvfo(vfo), rig_strvfo(rig->state.current_vfo));
    ELAPSED2;
    LOCK(0);
    RETURNFUNC(retcode);
}


/**
 * \brief get the current VFO
 * \param rig   The rig handle
 * \param vfo   The location where to store the current VFO
 *
 *  Retrieves the current VFO. The VFO can be RIG_VFO_A, RIG_VFO_B, RIG_VFO_C
 *  for VFOA, VFOB, VFOC respectively or RIG_VFO_MEM for Memory mode.
 *  Supported VFOs depends on rig capabilities.
 *
 * \return RIG_OK if the operation has been successful, otherwise
 * a negative value if an error occurred (in which case, cause is
 * set appropriately).
 *
 * \sa rig_set_vfo()
 */
int HAMLIB_API rig_get_vfo(RIG *rig, vfo_t *vfo)
{
    const struct rig_caps *caps;
    int retcode;
    int cache_ms;

    if (CHECK_RIG_ARG(rig) || !vfo)
    {
        rig_debug(RIG_DEBUG_ERR, "%s: rig or *vfo is null\n", __func__);
        return -RIG_EINVAL;
    }

    ENTERFUNC;
    ELAPSED1;

    caps = rig->caps;

    if (caps->get_vfo == NULL)
    {
        rig_debug(RIG_DEBUG_WARN, "%s: no get_vfo\n", __func__);
        ELAPSED2;
        RETURNFUNC(-RIG_ENAVAIL);
    }

    cache_ms = elapsed_ms(&rig->state.cache.time_vfo, HAMLIB_ELAPSED_GET);
    //rig_debug(RIG_DEBUG_TRACE, "%s: cache check age=%dms\n", __func__, cache_ms);

    if (cache_ms < rig->state.cache.timeout_ms)
    {
        *vfo = rig->state.cache.vfo;
        rig_debug(RIG_DEBUG_TRACE, "%s: cache hit age=%dms, vfo=%s\n", __func__,
                  cache_ms, rig_strvfo(*vfo));
        ELAPSED2;
        RETURNFUNC(RIG_OK);
    }
    else
    {
        rig_debug(RIG_DEBUG_TRACE, "%s: cache miss age=%dms\n", __func__, cache_ms);
    }

    HAMLIB_TRACE;
    LOCK(1);
    retcode = caps->get_vfo(rig, vfo);

    if (retcode == RIG_OK)
    {
        rig->state.current_vfo = *vfo;
        rig->state.cache.vfo = *vfo;
        //cache_ms = elapsed_ms(&rig->state.cache.time_vfo, HAMLIB_ELAPSED_SET);
    }
    else
    {
        //cache_ms = elapsed_ms(&rig->state.cache.time_vfo, HAMLIB_ELAPSED_INVALIDATE);
    }

    if (retcode != RIG_OK)
    {
        rig_debug(RIG_DEBUG_ERR, "%s: returning %d(%.10000s)\n", __func__, retcode,
                  rigerror(retcode));
    }

    ELAPSED2;
    LOCK(0);
    RETURNFUNC(retcode);
}


/**
 * \brief set PTT on/off
 * \param rig   The rig handle
 * \param vfo   The target VFO
 * \param ptt   The PTT status to set to
 *
 *  Sets "Push-To-Talk" on/off.
 *
 * \return RIG_OK if the operation has been successful, otherwise
 * a negative value if an error occurred (in which case, cause is
 * set appropriately).
 *
 * \sa rig_get_ptt()
 */
int HAMLIB_API rig_set_ptt(RIG *rig, vfo_t vfo, ptt_t ptt)
{
    const struct rig_caps *caps;
    struct rig_state *rs = &rig->state;
    int retcode = RIG_OK;

    if (CHECK_RIG_ARG(rig))
    {
        rig_debug(RIG_DEBUG_ERR, "%s: rig or rig->caps is null\n", __func__);
        return -RIG_EINVAL;
    }

    ELAPSED1;
    ENTERFUNC;

    caps = rig->caps;

    LOCK(1);

    switch (rig->state.pttport.type.ptt)
    {
    case RIG_PTT_RIG:
        if (ptt == RIG_PTT_ON_MIC || ptt == RIG_PTT_ON_DATA)
        {
            ptt = RIG_PTT_ON;
        }

    /* fall through */
    case RIG_PTT_RIG_MICDATA:
        if (caps->set_ptt == NULL)
        {
            ELAPSED2;
            LOCK(0);
            RETURNFUNC(-RIG_ENIMPL);
        }

        if ((caps->targetable_vfo & RIG_TARGETABLE_PTT)
                || vfo == RIG_VFO_CURR
                || vfo == rig->state.current_vfo)
        {
            int retry = 3;
            ptt_t tptt;

            do
            {
                HAMLIB_TRACE;
                retcode = caps->set_ptt(rig, vfo, ptt);

                if (retcode != RIG_OK)
                {
                    ELAPSED2;
                    LOCK(0);
                    RETURNFUNC(retcode);
                }

#if 0
                hl_usleep(50 * 1000); // give PTT a chance to do its thing

                // don't use the cached value and check to see if it worked
                elapsed_ms(&rig->state.cache.time_ptt, HAMLIB_ELAPSED_INVALIDATE);

                tptt = -1;
                // IC-9700 is failing on get_ptt right after set_ptt in split mode
                retcode = rig_get_ptt(rig, vfo, &tptt);

                if (retcode != RIG_OK)
                {
                    rig_debug(RIG_DEBUG_ERR, "%s: rig_get_ptt failed: %s\b", __func__,
                              rigerror(retcode));
                    retcode = RIG_OK; // fake the retcode so we retry
                }

                if (tptt != ptt) { rig_debug(RIG_DEBUG_WARN, "%s: failed, retry=%d\n", __func__, retry); }

#else
                tptt = ptt;
#endif
            }
            while (tptt != ptt && retry-- > 0 && retcode == RIG_OK);
        }
        else
        {
            vfo_t curr_vfo;
            int backend_num;
            int targetable_ptt;

            if (!caps->set_vfo)
            {
                LOCK(0);
                ELAPSED2;
                RETURNFUNC(-RIG_ENAVAIL);
            }

            curr_vfo = rig->state.current_vfo;
            HAMLIB_TRACE;
            backend_num = RIG_BACKEND_NUM(rig->caps->rig_model);

            switch (backend_num)
            {
            // most rigs have only one PTT VFO so we can set that flag here
            case RIG_ICOM:
            case RIG_KENWOOD:
            case RIG_YAESU:
                targetable_ptt = 1;
            }


            if (!targetable_ptt)
            {
                retcode = caps->set_vfo(rig, vfo);
            }

            if (retcode == RIG_OK)
            {
                int rc2;
                int retry = 3;
                ptt_t tptt;

                do
                {
                    HAMLIB_TRACE;
                    retcode = caps->set_ptt(rig, vfo, ptt);

                    if (retcode != RIG_OK)
                    {
                        ELAPSED2;
                        LOCK(0);
                        RETURNFUNC(retcode);
                    }

#if 0
                    retcode = rig_get_ptt(rig, vfo, &tptt);

                    if (tptt != ptt) { rig_debug(RIG_DEBUG_WARN, "%s: failed, retry=%d\n", __func__, retry); }

#else
                    tptt = ptt;
#endif
                }
                while (tptt != ptt && retry-- > 0 && retcode == RIG_OK);

                /* try and revert even if we had an error above */
                HAMLIB_TRACE;

                rc2 = RIG_OK;

                if (!targetable_ptt)
                {
                    rc2 = caps->set_vfo(rig, curr_vfo);
                }

                /* return the first error code */
                if (RIG_OK == retcode)
                {
                    retcode = rc2;
                }
            }
        }

        break;

    case RIG_PTT_SERIAL_DTR:

        /* when the PTT port is not the control port we want to free the
           port when PTT is reset and seize the port when PTT is set,
           this allows limited sharing of the PTT port between
           applications so long as there is no contention */
        if (strcmp(rs->pttport.pathname, rs->rigport.pathname)
                && rs->pttport.fd < 0
                && RIG_PTT_OFF != ptt)
        {

            rs->pttport.fd = ser_open(&rs->pttport);

            if (rs->pttport.fd < 0)
            {
                rig_debug(RIG_DEBUG_ERR,
                          "%s: cannot open PTT device \"%s\"\n",
                          __func__,
                          rs->pttport.pathname);
                ELAPSED2;
                RETURNFUNC(-RIG_EIO);
            }

            /* Needed on Linux because the serial port driver sets RTS/DTR
               high on open - set both since we offer no control of
               the non-PTT line and low is better than high */
            retcode = ser_set_rts(&rs->pttport, 0);

            if (RIG_OK != retcode)
            {
                ELAPSED2;
                RETURNFUNC(retcode);
            }
        }

        retcode = ser_set_dtr(&rig->state.pttport, ptt != RIG_PTT_OFF);

        rig_debug(RIG_DEBUG_TRACE, "%s:  rigport=%s, pttport=%s, ptt_share=%d\n",
                  __func__, rs->pttport.pathname, rs->rigport.pathname, rs->ptt_share);

        if (strcmp(rs->pttport.pathname, rs->rigport.pathname)
                && ptt == RIG_PTT_OFF && rs->ptt_share != 0)
        {
            /* free the port */
            ser_close(&rs->pttport);
        }

        break;

    case RIG_PTT_SERIAL_RTS:

        /* when the PTT port is not the control port we want to free the
           port when PTT is reset and seize the port when PTT is set,
           this allows limited sharing of the PTT port between
           applications so long as there is no contention */
        if (strcmp(rs->pttport.pathname, rs->rigport.pathname)
                && rs->pttport.fd < 0
                && RIG_PTT_OFF != ptt)
        {
            rig_debug(RIG_DEBUG_TRACE, "%s: PTT RTS debug#1\n", __func__);

            rs->pttport.fd = ser_open(&rs->pttport);

            if (rs->pttport.fd < 0)
            {
                rig_debug(RIG_DEBUG_ERR,
                          "%s: cannot open PTT device \"%s\"\n",
                          __func__,
                          rs->pttport.pathname);
                ELAPSED2;
                RETURNFUNC(-RIG_EIO);
            }

            /* Needed on Linux because the serial port driver sets RTS/DTR
               high on open - set both since we offer no control of the
               non-PTT line and low is better than high */
            retcode = ser_set_dtr(&rs->pttport, 0);

            if (RIG_OK != retcode)
            {
                rig_debug(RIG_DEBUG_ERR, "%s: ser_set_dtr retcode=%d\n", __func__, retcode);
                ELAPSED2;
                RETURNFUNC(retcode);
            }
        }

        retcode = ser_set_rts(&rig->state.pttport, ptt != RIG_PTT_OFF);

        rig_debug(RIG_DEBUG_TRACE, "%s:  rigport=%s, pttport=%s, ptt_share=%d\n",
                  __func__, rs->pttport.pathname, rs->rigport.pathname, rs->ptt_share);

        if (strcmp(rs->pttport.pathname, rs->rigport.pathname)
                && ptt == RIG_PTT_OFF && rs->ptt_share != 0)
        {
            /* free the port */
            ser_close(&rs->pttport);
        }

        break;

    case RIG_PTT_PARALLEL:
        retcode = par_ptt_set(&rig->state.pttport, ptt);
        break;

    case RIG_PTT_CM108:
        retcode = cm108_ptt_set(&rig->state.pttport, ptt);
        break;

    case RIG_PTT_GPIO:
    case RIG_PTT_GPION:
        retcode = gpio_ptt_set(&rig->state.pttport, ptt);
        break;

    case RIG_PTT_NONE:
        // allowed for use with VOX and WSJT-X
        break;

    default:
        rig_debug(RIG_DEBUG_WARN, "%s: unknown PTT type=%d\n", __func__,
                  rig->state.pttport.type.ptt);
        ELAPSED2;
        RETURNFUNC(-RIG_EINVAL);
    }

    if (RIG_OK == retcode)
    {
        rs->transmit = ptt != RIG_PTT_OFF;
    }

    // some rigs like the FT-2000 with the SCU-17 need just a bit of time to let the relays work
    // can affect fake it mode in WSJT-X when the rig is still in transmit and freq change
    // is requested on a rig that can't change freq on a transmitting VFO
    if (ptt != RIG_PTT_ON) { hl_usleep(50 * 1000); }

    rig->state.cache.ptt = ptt;
    elapsed_ms(&rig->state.cache.time_ptt, HAMLIB_ELAPSED_SET);

    if (retcode != RIG_OK) { rig_debug(RIG_DEBUG_ERR, "%s: return code=%d\n", __func__, retcode); }

    memcpy(&rig->state.pttport_deprecated, &rig->state.pttport,
           sizeof(rig->state.pttport_deprecated));

    if (rig->state.post_ptt_delay > 0) { hl_usleep(rig->state.post_ptt_delay * 1000); }

    ELAPSED2;

    RETURNFUNC(retcode);
}


/**
 * \brief get the status of the PTT
 * \param rig   The rig handle
 * \param vfo   The target VFO
 * \param ptt   The location where to store the status of the PTT
 *
 *  Retrieves the status of PTT (are we on the air?).
 *
 * \return RIG_OK if the operation has been successful, otherwise
 * a negative value if an error occurred (in which case, cause is
 * set appropriately).
 *
 * \sa rig_set_ptt()
 */
int HAMLIB_API rig_get_ptt(RIG *rig, vfo_t vfo, ptt_t *ptt)
{
    const struct rig_caps *caps;
    struct rig_state *rs = &rig->state;
    int retcode = RIG_OK;
    int status;
    vfo_t curr_vfo;
    int cache_ms;
    int targetable_ptt = 0;
    int backend_num;

    if (CHECK_RIG_ARG(rig))
    {
        rig_debug(RIG_DEBUG_ERR, "%s: rig or rig->caps is null\n", __func__);
        return -RIG_EINVAL;
    }

    ELAPSED1;
    ENTERFUNC;

    if (!ptt)
    {
        ELAPSED2;
        RETURNFUNC(-RIG_EINVAL);
    }

    cache_ms = elapsed_ms(&rig->state.cache.time_ptt, HAMLIB_ELAPSED_GET);
    rig_debug(RIG_DEBUG_TRACE, "%s: cache check age=%dms\n", __func__, cache_ms);

    if (cache_ms < rig->state.cache.timeout_ms)
    {
        rig_debug(RIG_DEBUG_TRACE, "%s: cache hit age=%dms\n", __func__, cache_ms);
        *ptt = rig->state.cache.ptt;
        ELAPSED2;
        RETURNFUNC(RIG_OK);
    }
    else
    {
        rig_debug(RIG_DEBUG_TRACE, "%s: cache miss age=%dms\n", __func__, cache_ms);
    }

    caps = rig->caps;

    LOCK(1);

    switch (rig->state.pttport.type.ptt)
    {
    case RIG_PTT_RIG:
    case RIG_PTT_RIG_MICDATA:
        if (!caps->get_ptt)
        {
            *ptt = rs->transmit ? RIG_PTT_ON : RIG_PTT_OFF;
            ELAPSED2;
            LOCK(0);
            RETURNFUNC(RIG_OK);
        }

        if ((caps->targetable_vfo & RIG_TARGETABLE_PTT)
                || vfo == RIG_VFO_CURR
                || vfo == rig->state.current_vfo)
        {
            HAMLIB_TRACE;
            retcode = caps->get_ptt(rig, vfo, ptt);

            if (retcode == RIG_OK)
            {
                rig->state.cache.ptt = *ptt;
                elapsed_ms(&rig->state.cache.time_ptt, HAMLIB_ELAPSED_SET);
            }

            ELAPSED2;
            LOCK(0);
            RETURNFUNC(retcode);
        }

        if (!caps->set_vfo)
        {
            ELAPSED2;
            LOCK(0);
            RETURNFUNC(-RIG_ENAVAIL);
        }

        curr_vfo = rig->state.current_vfo;
        HAMLIB_TRACE;
        backend_num = RIG_BACKEND_NUM(rig->caps->rig_model);

        switch (backend_num)
        {
        // most rigs have only one PTT VFO so we can set that flag here
        case 0:
        case RIG_ICOM:
        case RIG_KENWOOD:
        case RIG_YAESU:
            targetable_ptt = 1;
        }

        if (!targetable_ptt)
        {
            retcode = caps->set_vfo(rig, vfo);
        }

        if (retcode != RIG_OK)
        {
            ELAPSED2;
            LOCK(0);
            RETURNFUNC(retcode);
        }

        HAMLIB_TRACE;
        retcode = caps->get_ptt(rig, vfo, ptt);

        /* try and revert even if we had an error above */
        if (!targetable_ptt)
        {
            int rc2 = caps->set_vfo(rig, curr_vfo);

            if (RIG_OK == retcode)
            {
                /* return the first error code */
                retcode = rc2;
                rig->state.cache.ptt = *ptt;
                elapsed_ms(&rig->state.cache.time_ptt, HAMLIB_ELAPSED_SET);
            }
        }

        ELAPSED2;
        LOCK(0);
        RETURNFUNC(retcode);

    case RIG_PTT_SERIAL_RTS:
#if 0 // do not use caps->get_ptt https://github.com/Hamlib/Hamlib/issues/1241
        if (caps->get_ptt)
        {
            HAMLIB_TRACE;
            retcode = caps->get_ptt(rig, vfo, ptt);

            if (retcode == RIG_OK)
            {
                elapsed_ms(&rig->state.cache.time_ptt, HAMLIB_ELAPSED_SET);
                rig->state.cache.ptt = *ptt;
            }

            LOCK(0);
            ELAPSED2;
            RETURNFUNC(retcode);
        }

#endif

        if (strcmp(rs->pttport.pathname, rs->rigport.pathname)
                && rs->pttport.fd < 0)
        {
            /* port is closed so assume PTT off */
            *ptt = RIG_PTT_OFF;
        }
        else
        {
            retcode = ser_get_rts(&rig->state.pttport, &status);
            *ptt = status ? RIG_PTT_ON : RIG_PTT_OFF;
        }

        rig->state.cache.ptt = *ptt;
        elapsed_ms(&rig->state.cache.time_ptt, HAMLIB_ELAPSED_SET);
        ELAPSED2;
        LOCK(0);
        RETURNFUNC(retcode);

    case RIG_PTT_SERIAL_DTR:
#if 0 // do not use caps->get_ptt https://github.com/Hamlib/Hamlib/issues/1241
        if (caps->get_ptt)
        {
            HAMLIB_TRACE;
            retcode = caps->get_ptt(rig, vfo, ptt);

            if (retcode == RIG_OK)
            {
                elapsed_ms(&rig->state.cache.time_ptt, HAMLIB_ELAPSED_SET);
                rig->state.cache.ptt = *ptt;
            }

            ELAPSED2;
            LOCK(0);
            RETURNFUNC(retcode);
        }

#endif

        if (strcmp(rs->pttport.pathname, rs->rigport.pathname)
                && rs->pttport.fd < 0)
        {
            /* port is closed so assume PTT off */
            *ptt = RIG_PTT_OFF;
        }
        else
        {
            retcode = ser_get_dtr(&rig->state.pttport, &status);
            *ptt = status ? RIG_PTT_ON : RIG_PTT_OFF;
        }

        rig->state.cache.ptt = *ptt;
        elapsed_ms(&rig->state.cache.time_ptt, HAMLIB_ELAPSED_SET);
        ELAPSED2;
        LOCK(0);
        RETURNFUNC(retcode);

    case RIG_PTT_PARALLEL:
        if (caps->get_ptt)
        {
            HAMLIB_TRACE;
            retcode = caps->get_ptt(rig, vfo, ptt);

            if (retcode == RIG_OK)
            {
                elapsed_ms(&rig->state.cache.time_ptt, HAMLIB_ELAPSED_SET);
                rig->state.cache.ptt = *ptt;
            }

            ELAPSED2;
            LOCK(0);
            RETURNFUNC(retcode);
        }

        retcode = par_ptt_get(&rig->state.pttport, ptt);

        if (retcode == RIG_OK)
        {
            elapsed_ms(&rig->state.cache.time_ptt, HAMLIB_ELAPSED_SET);
            rig->state.cache.ptt = *ptt;
        }

        ELAPSED2;
        LOCK(0);
        RETURNFUNC(retcode);

    case RIG_PTT_CM108:
        if (caps->get_ptt)
        {
            HAMLIB_TRACE;
            retcode = caps->get_ptt(rig, vfo, ptt);

            if (retcode == RIG_OK)
            {
                elapsed_ms(&rig->state.cache.time_ptt, HAMLIB_ELAPSED_SET);
                rig->state.cache.ptt = *ptt;
            }

            ELAPSED2;
            LOCK(0);
            RETURNFUNC(retcode);
        }

        retcode = cm108_ptt_get(&rig->state.pttport, ptt);

        if (retcode == RIG_OK)
        {
            elapsed_ms(&rig->state.cache.time_ptt, HAMLIB_ELAPSED_SET);
            rig->state.cache.ptt = *ptt;
        }

        ELAPSED2;
        LOCK(0);
        RETURNFUNC(retcode);

    case RIG_PTT_GPIO:
    case RIG_PTT_GPION:
        if (caps->get_ptt)
        {
            HAMLIB_TRACE;
            retcode = caps->get_ptt(rig, vfo, ptt);

            if (retcode == RIG_OK)
            {
                elapsed_ms(&rig->state.cache.time_ptt, HAMLIB_ELAPSED_SET);
                rig->state.cache.ptt = *ptt;
            }

            ELAPSED2;
            LOCK(0);
            RETURNFUNC(retcode);
        }

        elapsed_ms(&rig->state.cache.time_ptt, HAMLIB_ELAPSED_SET);
        retcode = gpio_ptt_get(&rig->state.pttport, ptt);
        ELAPSED2;
        LOCK(0);
        RETURNFUNC(retcode);

    case RIG_PTT_NONE:
        ELAPSED2;
        LOCK(0);
        RETURNFUNC(-RIG_ENAVAIL);    /* not available */

    default:
        ELAPSED2;
        LOCK(0);
        RETURNFUNC(-RIG_EINVAL);
    }

    elapsed_ms(&rig->state.cache.time_ptt, HAMLIB_ELAPSED_SET);
    ELAPSED2;
    LOCK(0);
    RETURNFUNC(RIG_OK);
}


/**
 * \brief get the status of the DCD
 * \param rig   The rig handle
 * \param vfo   The target VFO
 * \param dcd   The location where to store the status of the DCD
 *
 *  Retrieves the status of DCD (is squelch open?).
 *
 * \return RIG_OK if the operation has been successful, otherwise
 * a negative value if an error occurred (in which case, cause is
 * set appropriately).
 *
 */
int HAMLIB_API rig_get_dcd(RIG *rig, vfo_t vfo, dcd_t *dcd)
{
    const struct rig_caps *caps;
    int retcode, rc2, status;
    vfo_t curr_vfo;

    if (CHECK_RIG_ARG(rig))
    {
        rig_debug(RIG_DEBUG_ERR, "%s: rig or rig->caps is null\n", __func__);
        return -RIG_EINVAL;
    }

    ELAPSED1;
    ENTERFUNC;

    if (!dcd)
    {
        ELAPSED2;
        RETURNFUNC(-RIG_EINVAL);
    }

    caps = rig->caps;

    switch (rig->state.dcdport.type.dcd)
    {
    case RIG_DCD_RIG:
        if (caps->get_dcd == NULL)
        {
            ELAPSED2;
            RETURNFUNC(-RIG_ENIMPL);
        }

        if (vfo == RIG_VFO_CURR
                || vfo == rig->state.current_vfo)
        {
            HAMLIB_TRACE;
            retcode = caps->get_dcd(rig, vfo, dcd);
            ELAPSED2;
            RETURNFUNC(retcode);
        }

        if (!caps->set_vfo)
        {
            ELAPSED2;
            RETURNFUNC(-RIG_ENAVAIL);
        }

        curr_vfo = rig->state.current_vfo;
        HAMLIB_TRACE;
        retcode = caps->set_vfo(rig, vfo);

        if (retcode != RIG_OK)
        {
            ELAPSED2;
            RETURNFUNC(retcode);
        }

        HAMLIB_TRACE;
        retcode = caps->get_dcd(rig, vfo, dcd);
        /* try and revert even if we had an error above */
        rc2 = caps->set_vfo(rig, curr_vfo);

        if (RIG_OK == retcode)
        {
            /* return the first error code */
            retcode = rc2;
        }

        ELAPSED2;
        RETURNFUNC(retcode);

        break;

    case RIG_DCD_SERIAL_CTS:
        retcode = ser_get_cts(&rig->state.dcdport, &status);
        memcpy(&rig->state.dcdport_deprecated, &rig->state.dcdport,
               sizeof(rig->state.dcdport_deprecated));
        *dcd = status ? RIG_DCD_ON : RIG_DCD_OFF;
        ELAPSED2;
        RETURNFUNC(retcode);

    case RIG_DCD_SERIAL_DSR:
        retcode = ser_get_dsr(&rig->state.dcdport, &status);
        memcpy(&rig->state.dcdport_deprecated, &rig->state.dcdport,
               sizeof(rig->state.dcdport_deprecated));
        *dcd = status ? RIG_DCD_ON : RIG_DCD_OFF;
        ELAPSED2;
        RETURNFUNC(retcode);

    case RIG_DCD_SERIAL_CAR:
        retcode = ser_get_car(&rig->state.dcdport, &status);
        memcpy(&rig->state.dcdport_deprecated, &rig->state.dcdport,
               sizeof(rig->state.dcdport_deprecated));
        *dcd = status ? RIG_DCD_ON : RIG_DCD_OFF;
        ELAPSED2;
        RETURNFUNC(retcode);


    case RIG_DCD_PARALLEL:
        retcode = par_dcd_get(&rig->state.dcdport, dcd);
        memcpy(&rig->state.dcdport_deprecated, &rig->state.dcdport,
               sizeof(rig->state.dcdport_deprecated));
        ELAPSED2;
        RETURNFUNC(retcode);

    case RIG_DCD_GPIO:
    case RIG_DCD_GPION:
        retcode = gpio_dcd_get(&rig->state.dcdport, dcd);
        memcpy(&rig->state.dcdport_deprecated, &rig->state.dcdport,
               sizeof(rig->state.dcdport_deprecated));
        ELAPSED2;
        RETURNFUNC(retcode);

    case RIG_DCD_NONE:
        ELAPSED2;
        RETURNFUNC(-RIG_ENAVAIL);    /* not available */

    default:
        ELAPSED2;
        RETURNFUNC(-RIG_EINVAL);
    }

    ELAPSED2;
    RETURNFUNC(RIG_OK);
}


/**
 * \brief set the repeater shift
 * \param rig   The rig handle
 * \param vfo   The target VFO
 * \param rptr_shift    The repeater shift to set to
 *
 *  Sets the current repeater shift.
 *
 * \return RIG_OK if the operation has been successful, otherwise
 * a negative value if an error occurred (in which case, cause is
 * set appropriately).
 *
 * \sa rig_get_rptr_shift()
 */
int HAMLIB_API rig_set_rptr_shift(RIG *rig, vfo_t vfo, rptr_shift_t rptr_shift)
{
    const struct rig_caps *caps;
    int retcode, rc2;
    vfo_t curr_vfo;

    if (CHECK_RIG_ARG(rig))
    {
        rig_debug(RIG_DEBUG_ERR, "%s: rig or rig->caps is null\n", __func__);
        return -RIG_EINVAL;
    }

    ELAPSED1;
    ENTERFUNC;

    caps = rig->caps;

    if (caps->set_rptr_shift == NULL)
    {
        ELAPSED2;
        RETURNFUNC(-RIG_ENAVAIL);
    }

    if (vfo == RIG_VFO_CURR
            || vfo == rig->state.current_vfo)
    {
        HAMLIB_TRACE;
        retcode = caps->set_rptr_shift(rig, vfo, rptr_shift);
        ELAPSED2;
        RETURNFUNC(retcode);
    }

    if (!caps->set_vfo)
    {
        ELAPSED2;
        RETURNFUNC(-RIG_ENAVAIL);
    }

    curr_vfo = rig->state.current_vfo;
    HAMLIB_TRACE;
    retcode = caps->set_vfo(rig, vfo);

    if (retcode != RIG_OK)
    {
        ELAPSED2;
        RETURNFUNC(retcode);
    }

    HAMLIB_TRACE;
    retcode = caps->set_rptr_shift(rig, vfo, rptr_shift);
    /* try and revert even if we had an error above */
    rc2 = caps->set_vfo(rig, curr_vfo);

    if (RIG_OK == retcode)
    {
        /* return the first error code */
        retcode = rc2;
    }

    ELAPSED2;
    RETURNFUNC(retcode);
}


/**
 * \brief get the current repeater shift
 * \param rig   The rig handle
 * \param vfo   The target VFO
 * \param rptr_shift    The location where to store the current repeater shift
 *
 *  Retrieves the current repeater shift.
 *
 * \return RIG_OK if the operation has been successful, otherwise
 * a negative value if an error occurred (in which case, cause is
 * set appropriately).
 *
 * \sa rig_set_rptr_shift()
 */
int HAMLIB_API rig_get_rptr_shift(RIG *rig, vfo_t vfo, rptr_shift_t *rptr_shift)
{
    const struct rig_caps *caps;
    int retcode, rc2;
    vfo_t curr_vfo;

    if (CHECK_RIG_ARG(rig))
    {
        rig_debug(RIG_DEBUG_ERR, "%s: rig or rig->caps is null\n", __func__);
        return -RIG_EINVAL;
    }

    ELAPSED1;
    ENTERFUNC;

    if (!rptr_shift)
    {
        ELAPSED2;
        RETURNFUNC(-RIG_EINVAL);
    }

    caps = rig->caps;

    if (caps->get_rptr_shift == NULL)
    {
        ELAPSED2;
        RETURNFUNC(-RIG_ENAVAIL);
    }

    if (vfo == RIG_VFO_CURR
            || vfo == rig->state.current_vfo)
    {
        HAMLIB_TRACE;
        retcode = caps->get_rptr_shift(rig, vfo, rptr_shift);
        ELAPSED2;
        RETURNFUNC(retcode);
    }

    if (!caps->set_vfo)
    {
        ELAPSED2;
        RETURNFUNC(-RIG_ENAVAIL);
    }

    curr_vfo = rig->state.current_vfo;
    HAMLIB_TRACE;
    retcode = caps->set_vfo(rig, vfo);

    if (retcode != RIG_OK)
    {
        ELAPSED2;
        RETURNFUNC(retcode);
    }

    HAMLIB_TRACE;
    retcode =  caps->get_rptr_shift(rig, vfo, rptr_shift);
    /* try and revert even if we had an error above */
    rc2 = caps->set_vfo(rig, curr_vfo);

    if (RIG_OK == retcode)
    {
        /* return the first error code */
        retcode = rc2;
    }

    ELAPSED2;
    RETURNFUNC(retcode);
}


/**
 * \brief set the repeater offset
 * \param rig   The rig handle
 * \param vfo   The target VFO
 * \param rptr_offs The VFO to set to
 *
 *  Sets the current repeater offset.
 *
 * \return RIG_OK if the operation has been successful, otherwise
 * a negative value if an error occurred (in which case, cause is
 * set appropriately).
 *
 * \sa rig_get_rptr_offs()
 */
int HAMLIB_API rig_set_rptr_offs(RIG *rig, vfo_t vfo, shortfreq_t rptr_offs)
{
    const struct rig_caps *caps;
    int retcode, rc2;
    vfo_t curr_vfo;

    if (CHECK_RIG_ARG(rig))
    {
        rig_debug(RIG_DEBUG_ERR, "%s: rig or rig->caps is null\n", __func__);
        return -RIG_EINVAL;
    }

    ELAPSED1;
    ENTERFUNC;

    caps = rig->caps;

    if (caps->set_rptr_offs == NULL)
    {
        ELAPSED2;
        RETURNFUNC(-RIG_ENAVAIL);
    }

    if (vfo == RIG_VFO_CURR
            || vfo == rig->state.current_vfo)
    {
        HAMLIB_TRACE;
        retcode = caps->set_rptr_offs(rig, vfo, rptr_offs);
        ELAPSED2;
        RETURNFUNC(retcode);
    }

    if (!caps->set_vfo)
    {
        RETURNFUNC(-RIG_ENAVAIL);
    }

    ELAPSED2;

    curr_vfo = rig->state.current_vfo;
    HAMLIB_TRACE;
    retcode = caps->set_vfo(rig, vfo);

    if (retcode != RIG_OK)
    {
        ELAPSED2;
        RETURNFUNC(retcode);
    }

    retcode = caps->set_rptr_offs(rig, vfo, rptr_offs);
    /* try and revert even if we had an error above */
    rc2 = caps->set_vfo(rig, curr_vfo);

    if (RIG_OK == retcode)
    {
        /* return the first error code */
        retcode = rc2;
    }

    ELAPSED2;
    RETURNFUNC(retcode);
}


/**
 * \brief get the current repeater offset
 * \param rig   The rig handle
 * \param vfo   The target VFO
 * \param rptr_offs The location where to store the current repeater offset
 *
 *  Retrieves the current repeater offset.
 *
 * \return RIG_OK if the operation has been successful, otherwise
 * a negative value if an error occurred (in which case, cause is
 * set appropriately).
 *
 * \sa rig_set_rptr_offs()
 */
int HAMLIB_API rig_get_rptr_offs(RIG *rig, vfo_t vfo, shortfreq_t *rptr_offs)
{
    const struct rig_caps *caps;
    int retcode, rc2;
    vfo_t curr_vfo;

    if (CHECK_RIG_ARG(rig))
    {
        rig_debug(RIG_DEBUG_ERR, "%s: rig or rig->caps is null\n", __func__);
        return -RIG_EINVAL;
    }

    ELAPSED1;
    ENTERFUNC;

    if (!rptr_offs)
    {
        ELAPSED2;
        RETURNFUNC(-RIG_EINVAL);
    }

    caps = rig->caps;

    if (caps->get_rptr_offs == NULL)
    {
        ELAPSED2;
        RETURNFUNC(-RIG_ENAVAIL);
    }

    if (vfo == RIG_VFO_CURR
            || vfo == rig->state.current_vfo)
    {
        HAMLIB_TRACE;
        retcode = caps->get_rptr_offs(rig, vfo, rptr_offs);
        ELAPSED2;
        RETURNFUNC(retcode);
    }

    if (!caps->set_vfo)
    {
        ELAPSED2;
        RETURNFUNC(-RIG_ENAVAIL);
    }

    curr_vfo = rig->state.current_vfo;
    HAMLIB_TRACE;
    retcode = caps->set_vfo(rig, vfo);

    if (retcode != RIG_OK)
    {
        ELAPSED2;
        RETURNFUNC(retcode);
    }

    retcode = caps->get_rptr_offs(rig, vfo, rptr_offs);
    /* try and revert even if we had an error above */
    rc2 = caps->set_vfo(rig, curr_vfo);

    if (RIG_OK == retcode)
    {
        /* return the first error code */
        retcode = rc2;
    }

    ELAPSED2;
    RETURNFUNC(retcode);
}


/**
 * \brief set the split frequencies
 * \param rig   The rig handle
 * \param vfo   The target VFO
 * \param tx_freq   The transmit split frequency to set to
 *
 *  Sets the split(TX) frequency.
 *
 * \return RIG_OK if the operation has been successful, otherwise
 * a negative value if an error occurred (in which case, cause is
 * set appropriately).
 *
 * \sa rig_get_split_freq(), rig_set_split_vfo()
 */
int HAMLIB_API rig_set_split_freq(RIG *rig, vfo_t vfo, freq_t tx_freq)
{
    const struct rig_caps *caps;
    const struct rig_state *rs;
    int retcode, rc2;
    vfo_t curr_vfo, tx_vfo;
    freq_t tfreq = 0;

    ENTERFUNC2;

    if (CHECK_RIG_ARG(rig))
    {
        rig_debug(RIG_DEBUG_ERR, "%s: rig or rig->caps is null\n", __func__);
        return -RIG_EINVAL;
    }

    ELAPSED1;

    rig_debug(RIG_DEBUG_VERBOSE, "%s called vfo=%s, curr_vfo=%s, tx_freq=%.0f\n",
              __func__,
              rig_strvfo(vfo), rig_strvfo(rig->state.current_vfo), tx_freq);

    caps = rig->caps;
    rs = &rig->state;

    // Always use the previously selected TX VFO for split. The targeted VFO will have no effect.
    tx_vfo = rs->tx_vfo;

    if (rs->cache.split == RIG_SPLIT_OFF || tx_vfo == RIG_VFO_NONE || tx_vfo == RIG_VFO_CURR)
    {
        // Turn split on if not enabled already
        retcode = rig_set_split_vfo(rig, rs->current_vfo, RIG_SPLIT_ON, vfo_fixup(rig, RIG_VFO_OTHER, RIG_SPLIT_OFF));
        if (retcode != RIG_OK)
        {
            rig_debug(RIG_DEBUG_ERR, "%s: error turning split on: result=%d\n", __func__, retcode);
            ELAPSED2;
            RETURNFUNC2(retcode);
        }
    }

    // TX VFO may change after enabling split
    tx_vfo = rs->tx_vfo;

    rig_get_freq(rig, tx_vfo, &tfreq);

    if (tfreq == tx_freq)
    {
        rig_debug(RIG_DEBUG_TRACE, "%s: freq set not needed\n", __func__);
        ELAPSED2;
        RETURNFUNC2(RIG_OK);
    }

    // Use set_split_freq directly if implemented and frequency is targetable
    if (caps->set_split_freq && (caps->targetable_vfo & RIG_TARGETABLE_FREQ))
    {
        HAMLIB_TRACE;
        retcode = caps->set_split_freq(rig, tx_vfo, tx_freq);
        ELAPSED2;
        if (retcode == RIG_OK)
        {
            rig_set_cache_freq(rig, tx_vfo, tx_freq);
        }
        RETURNFUNC2(retcode);
    }

    // Alternatively, use set_freq if frequency is targetable
    if (caps->set_freq && (caps->targetable_vfo & RIG_TARGETABLE_FREQ))
    {
        int retry = 3;

        do
        {
            HAMLIB_TRACE;
            retcode = rig_set_freq(rig, tx_vfo, tx_freq);

            if (retcode != RIG_OK)
            {
                RETURNFUNC(retcode);
            }

#if 0 // this verification seems to be causing bad behavior on some rigs
            retcode = rig_get_freq(rig, tx_vfo, &tfreq);
#else
            tfreq = tx_freq;
#endif
        }
        while (tfreq != tx_freq && retry-- > 0 && retcode == RIG_OK);

        ELAPSED2;
        RETURNFUNC2(retcode);
    }

    // Assisted mode: Swap VFOs and try either set_split_freq or set_freq
    curr_vfo = rs->current_vfo;
    vfo = vfo_fixup(rig, vfo, rs->cache.split);

    if (caps->set_vfo)
    {
        HAMLIB_TRACE;
        retcode = caps->set_vfo(rig, tx_vfo);
    }
    else if (rig_has_vfo_op(rig, RIG_OP_TOGGLE) && caps->vfo_op)
    {
        retcode = caps->vfo_op(rig, vfo, RIG_OP_TOGGLE);
    }
    else
    {
        ELAPSED2;
        RETURNFUNC2(-RIG_ENAVAIL);
    }

    if (retcode != RIG_OK)
    {
        ELAPSED2;
        RETURNFUNC2(retcode);
    }

    int retry = 3;

    do
    {
        // doing get_freq seems to break on some rigs that can't read freq immediately after set
        if (caps->set_split_freq)
        {
            HAMLIB_TRACE;
            retcode = caps->set_split_freq(rig, vfo, tx_freq);
        }
        else
        {
            HAMLIB_TRACE;
            retcode = rig_set_freq(rig, RIG_VFO_CURR, tx_freq);
        }

        tfreq = tx_freq;
    }
    while (tfreq != tx_freq && retry-- > 0 && retcode == RIG_OK);

    if (retcode == RIG_OK)
    {
        rig_set_cache_freq(rig, tx_vfo, tx_freq);
    }

    /* try and revert even if we had an error above */
    if (caps->set_vfo)
    {
        HAMLIB_TRACE;
        rc2 = RIG_OK;

        if (!(caps->targetable_vfo & RIG_TARGETABLE_FREQ))
        {
            rc2 = caps->set_vfo(rig, curr_vfo);
        }
    }
    else
    {
        rc2 = caps->vfo_op(rig, vfo, RIG_OP_TOGGLE);
    }

    if (RIG_OK == retcode)
    {
        /* return the first error code */
        retcode = rc2;
    }

    ELAPSED2;
    RETURNFUNC2(retcode);
}


/**
 * \brief get the current split frequencies
 * \param rig   The rig handle
 * \param vfo   The target VFO
 * \param tx_freq   The location where to store the current transmit split frequency
 *
 *  Retrieves the current split(TX) frequency.
 *
 * \return RIG_OK if the operation has been successful, otherwise
 * a negative value if an error occurred (in which case, cause is
 * set appropriately).
 *
 * \sa rig_set_split_freq()
 */
int HAMLIB_API rig_get_split_freq(RIG *rig, vfo_t vfo, freq_t *tx_freq)
{
    const struct rig_caps *caps;
    const struct rig_state *rs;
    int retcode = -RIG_EPROTO, rc2;
    vfo_t tx_vfo;

    if (CHECK_RIG_ARG(rig))
    {
        rig_debug(RIG_DEBUG_ERR, "%s: rig or rig->caps is null\n", __func__);
        return -RIG_EINVAL;
    }

    ELAPSED1;
    ENTERFUNC;

    if (!tx_freq)
    {
        ELAPSED2;
        RETURNFUNC(-RIG_EINVAL);
    }

    caps = rig->caps;
    rs = &rig->state;

    // Always use the previously selected TX VFO for split. The targeted VFO will have no effect.
    tx_vfo = rs->tx_vfo;

    if (rs->cache.split == RIG_SPLIT_OFF || tx_vfo == RIG_VFO_NONE || tx_vfo == RIG_VFO_CURR)
    {
        // Split frequency not available if split is off
        *tx_freq = 0;
        ELAPSED2;
        RETURNFUNC(RIG_OK);
    }

    // Use get_split_freq directly if implemented and frequency is targetable
    if (caps->get_split_freq && (caps->targetable_vfo & RIG_TARGETABLE_FREQ))
    {
        HAMLIB_TRACE;
        retcode = caps->get_split_freq(rig, tx_vfo, tx_freq);
        ELAPSED2;
        if (retcode == RIG_OK)
        {
            rig_set_cache_freq(rig, tx_vfo, *tx_freq);
        }
        RETURNFUNC(retcode);
    }

    // Alternatively, use get_freq if frequency is targetable
    if (caps->get_freq && (caps->targetable_vfo & RIG_TARGETABLE_FREQ))
    {
        HAMLIB_TRACE;
        retcode = caps->get_freq(rig, tx_vfo, tx_freq);
        ELAPSED2;
        if (retcode == RIG_OK)
        {
            rig_set_cache_freq(rig, tx_vfo, *tx_freq);
        }
        RETURNFUNC(retcode);
    }

    // Assisted mode: Swap VFOs and try either get_split_freq or get_freq
    vfo = vfo_fixup(rig, vfo, rs->cache.split);

    if (caps->set_vfo)
    {
        // if the underlying rig has OP_XCHG we don't need to set VFO
        if (!rig_has_vfo_op(rig, RIG_OP_XCHG)
                && !(caps->targetable_vfo & RIG_TARGETABLE_FREQ))
        {
            HAMLIB_TRACE;
            retcode = caps->set_vfo(rig, tx_vfo);

            if (retcode != RIG_OK) { RETURNFUNC(retcode); }
        }

        retcode = RIG_OK;
    }
    else if (rig_has_vfo_op(rig, RIG_OP_TOGGLE) && caps->vfo_op)
    {
        retcode = caps->vfo_op(rig, vfo, RIG_OP_TOGGLE);
    }
    else
    {
        ELAPSED2;
        RETURNFUNC(-RIG_ENAVAIL);
    }

    if (retcode != RIG_OK)
    {
        ELAPSED2;
        RETURNFUNC(retcode);
    }

    if (caps->get_split_freq)
    {
        HAMLIB_TRACE;
        retcode = caps->get_split_freq(rig, vfo, tx_freq);
    }
    else
    {
        HAMLIB_TRACE;
        retcode = caps->get_freq ? caps->get_freq(rig, RIG_VFO_CURR,
                  tx_freq) : -RIG_ENIMPL;
    }

    if (retcode == RIG_OK)
    {
        rig_set_cache_freq(rig, tx_vfo, *tx_freq);
    }

    /* try and revert even if we had an error above */
    if (caps->set_vfo)
    {
        vfo_t save_vfo;
        // If we started with RIG_VFO_CURR we need to choose VFO_A/MAIN as appropriate to return to
        //rig_debug(RIG_DEBUG_TRACE, "%s: save_vfo=%s, hasmainsub=%d\n",__func__, rig_strvfo(save_vfo), VFO_HAS_MAIN_SUB);
        save_vfo = VFO_HAS_MAIN_SUB ? RIG_VFO_MAIN : RIG_VFO_A;

        rig_debug(RIG_DEBUG_TRACE, "%s: restoring vfo=%s\n", __func__,
                  rig_strvfo(save_vfo));
        HAMLIB_TRACE;

        if (!rig_has_vfo_op(rig, RIG_OP_XCHG)
                && !(caps->targetable_vfo & RIG_TARGETABLE_FREQ))
        {
            rc2 = caps->set_vfo(rig, save_vfo);
        }
        else
        {
            rc2 = RIG_OK;
        }
    }
    else
    {
        rc2 = caps->vfo_op(rig, vfo, RIG_OP_TOGGLE);
    }

    if (RIG_OK == retcode)
    {
        /* return the first error code */
        retcode = rc2;
    }

    rig_debug(RIG_DEBUG_TRACE, "%s: tx_freq=%.0f\n", __func__, *tx_freq);

    ELAPSED2;
    RETURNFUNC(retcode);
}


/**
 * \brief set the split modes
 * \param rig   The rig handle
 * \param vfo   The target VFO
 * \param tx_mode   The transmit split mode to set to
 * \param tx_width The transmit split width to set to or the special
 * value RIG_PASSBAND_NOCHANGE which leaves the passband unchanged
 * from the current value or default for the mode determined by the
 * rig.
 *
 *  Sets the split(TX) mode.
 *
 * \return RIG_OK if the operation has been successful, otherwise
 * a negative value if an error occurred (in which case, cause is
 * set appropriately).
 *
 * \sa rig_get_split_mode()
 */
int HAMLIB_API rig_set_split_mode(RIG *rig,
                                  vfo_t vfo,
                                  rmode_t tx_mode,
                                  pbwidth_t tx_width)
{
    const struct rig_caps *caps;
    const struct rig_state *rs;
    int retcode, rc2;
    vfo_t curr_vfo, tx_vfo, rx_vfo;
    freq_t cache_freq;
    rmode_t cache_mode;
    pbwidth_t cache_width;
    int cache_ms_freq, cache_ms_mode, cache_ms_width;

    if (CHECK_RIG_ARG(rig))
    {
        rig_debug(RIG_DEBUG_ERR, "%s: rig or rig->caps is null\n", __func__);
        return -RIG_EINVAL;
    }

    ELAPSED1;
    ENTERFUNC;

    caps = rig->caps;
    rs = &rig->state;

    // Always use the previously selected TX VFO for split. The targeted VFO will have no effect.
    tx_vfo = rs->tx_vfo;

    if (rs->cache.split == RIG_SPLIT_OFF || tx_vfo == RIG_VFO_NONE || tx_vfo == RIG_VFO_CURR)
    {
<<<<<<< HEAD
        // Turn split on if not enabled already
        retcode = rig_set_split_vfo(rig, rs->current_vfo, RIG_SPLIT_ON, vfo_fixup(rig, RIG_VFO_OTHER, RIG_SPLIT_OFF));
        if (retcode != RIG_OK)
        {
            rig_debug(RIG_DEBUG_ERR, "%s: error turning split on: result=%d\n", __func__, retcode);
            ELAPSED2;
            RETURNFUNC(retcode);
        }
=======
        rig_debug(RIG_DEBUG_TRACE,
                  "%s: vfo=%s mode %s is different from A=%s and B=%s\n",
                  __func__, rig_strvfo(vfo), rig_strrmode(tx_mode),
                  rig_strrmode(rig->state.cache.modeMainA),
                  rig_strrmode(rig->state.cache.modeMainB));
>>>>>>> 935cebed
    }

    // TX VFO may change after enabling split
    tx_vfo = rs->tx_vfo;

    // do not mess with mode while PTT is on
    if (rs->cache.ptt)
    {
        rig_debug(RIG_DEBUG_VERBOSE, "%s PTT on so set_split_mode ignored\n", __func__);
        ELAPSED2;
        RETURNFUNC(RIG_OK);
    }

    if (tx_mode == RIG_MODE_NONE)
    {
        // Get TX VFO mode from cache to avoid extra VFO swapping
        rig_get_cache(rig, tx_vfo, &cache_freq, &cache_ms_freq, &cache_mode, &cache_ms_mode, &cache_width, &cache_ms_width);
        tx_mode = cache_mode;
    }

    // Use set_split_mode directly if implemented and mode is targetable
    if (caps->set_split_mode && (caps->targetable_vfo & RIG_TARGETABLE_MODE))
    {
        HAMLIB_TRACE;
        retcode = caps->set_split_mode(rig, tx_vfo, tx_mode, tx_width);
        ELAPSED2;
        if (retcode == RIG_OK)
        {
            rig_set_cache_mode(rig, tx_vfo, tx_mode, tx_width);
        }
        RETURNFUNC(retcode);
    }

    curr_vfo = rig->state.current_vfo;

    rig_debug(RIG_DEBUG_VERBOSE, "%s: curr_vfo=%s, tx_vfo=%s\n", __func__,
              rig_strvfo(curr_vfo), rig_strvfo(tx_vfo));

    // Alternatively, use set_mode if mode is targetable
    if (caps->set_mode && ((caps->targetable_vfo & RIG_TARGETABLE_MODE)
                           || (rig->caps->rig_model == RIG_MODEL_NETRIGCTL)))
    {
        HAMLIB_TRACE;
        retcode = caps->set_mode(rig, tx_vfo, tx_mode, tx_width);
        ELAPSED2;
        if (retcode == RIG_OK)
        {
            rig_set_cache_mode(rig, tx_vfo, tx_mode, tx_width);
        }
        RETURNFUNC(retcode);
    }

    // some rigs exhibit undesirable flashing when swapping vfos in split
    // so we turn it off, do our thing, and turn split back on
    rx_vfo = vfo;

    if (tx_vfo == RIG_VFO_B || tx_vfo == RIG_VFO_SUB) { rx_vfo = RIG_VFO_A; }

    if (vfo == RIG_VFO_CURR && tx_vfo == RIG_VFO_B)    { rx_vfo = RIG_VFO_A; }
    else if (vfo == RIG_VFO_CURR && tx_vfo == RIG_VFO_A)    { rx_vfo = RIG_VFO_B; }
    else if (vfo == RIG_VFO_CURR && tx_vfo == RIG_VFO_MAIN) { rx_vfo = RIG_VFO_SUB; }
    else if (vfo == RIG_VFO_CURR && tx_vfo == RIG_VFO_SUB)  { rx_vfo = RIG_VFO_MAIN; }

    rig_debug(RIG_DEBUG_VERBOSE, "%s(%d): rx_vfo=%s, tx_vfo=%s\n", __func__,
              __LINE__, rig_strvfo(rx_vfo), rig_strvfo(tx_vfo));

    // If mode is not targetable, we will reuse cached mode/passband instead of trying to set them again
    rig_get_cache(rig, tx_vfo, &cache_freq, &cache_ms_freq, &cache_mode, &cache_ms_mode, &cache_width, &cache_ms_width);

    if ((tx_mode == cache_mode || tx_mode == RIG_MODE_NONE) && (tx_width == cache_width || tx_width == RIG_PASSBAND_NOCHANGE))
    {
        rig_debug(RIG_DEBUG_VERBOSE, "%s(%d): mode=%s and width=%ld already set for vfo=%s, ignoring\n",
                __func__, __LINE__, rig_strrmode(tx_mode), tx_width, rig_strvfo(tx_vfo));
        ELAPSED2;
        RETURNFUNC(RIG_OK);
    }

    if (tx_vfo & (RIG_VFO_CURR | RIG_VFO_TX))
    {
        rig_debug(RIG_DEBUG_WARN, "%s(%d): Unhandled TXVFO=%s, tx_mode=%s\n", __func__,
                  __LINE__, rig_strvfo(tx_vfo), rig_strrmode(tx_mode));
    }

    // code below here should be dead code now -- but maybe we have VFO situation we need to handle
    if (caps->rig_model == RIG_MODEL_NETRIGCTL)
    {
        // special handling for netrigctl to avoid set_vfo
        retcode = caps->set_split_mode(rig, tx_vfo, tx_mode, tx_width);
        ELAPSED2;
        if (retcode == RIG_OK)
        {
            rig_set_cache_mode(rig, tx_vfo, tx_mode, tx_width);
        }
        RETURNFUNC(retcode);
    }

    // Assisted mode: Turn split off, swap VFOs and try either set_split_mode or set_mode
    rig_set_split_vfo(rig, rx_vfo, RIG_SPLIT_OFF, rx_vfo);

    if (caps->set_vfo)
    {
        HAMLIB_TRACE;
        retcode = caps->set_vfo(rig, tx_vfo);
    }
    else if (rig_has_vfo_op(rig, RIG_OP_TOGGLE) && caps->vfo_op)
    {
        retcode = caps->vfo_op(rig, vfo, RIG_OP_TOGGLE);
    }
    else
    {
        rig_debug(RIG_DEBUG_WARN,
                  "%s: rig does not have set_vfo or vfo_op. Assuming mode already set\n",
                  __func__);
        ELAPSED2;
        RETURNFUNC(RIG_OK);
    }

    if (retcode != RIG_OK)
    {
        ELAPSED2;
        RETURNFUNC(retcode);
    }

    if (caps->set_split_mode)
    {
        HAMLIB_TRACE;
        retcode = caps->set_split_mode(rig, vfo, tx_mode, tx_width);
    }
    else
    {
        HAMLIB_TRACE;
        retcode = caps->set_mode ? caps->set_mode(rig, RIG_VFO_CURR, tx_mode,
                  tx_width) : -RIG_ENIMPL;
    }

    if (retcode == RIG_OK)
    {
        rig_set_cache_mode(rig, tx_vfo, tx_mode, tx_width);
    }

    /* try and revert even if we had an error above */
    if (caps->set_vfo)
    {
        HAMLIB_TRACE;
        rc2 = caps->set_vfo(rig, rx_vfo);
    }
    else
    {
        rc2 = caps->vfo_op(rig, vfo, RIG_OP_TOGGLE);
    }

    if (RIG_OK == retcode)
    {
        /* return the first error code */
        retcode = rc2;
    }

    rig_set_split_vfo(rig, rx_vfo, RIG_SPLIT_ON, tx_vfo);

<<<<<<< HEAD
    ELAPSED2;
    RETURNFUNC(retcode);
=======
#if 0

    if (vfo == RIG_VFO_A || vfo == RIG_VFO_MAIN || vfo == RIG_VFO_MAIN_A)
    {
        rig->state.cache.modeMainA = tx_mode;
    }
    else if (vfo == RIG_VFO_B ||
{
    rig->state.cache.modeMainB = tx_mode;
}
#endif


ELAPSED2;
RETURNFUNC(retcode);
>>>>>>> 935cebed
}


/**
 * \brief get the current split modes
 * \param rig   The rig handle
 * \param vfo   The target VFO
 * \param tx_mode   The location where to store the current transmit split mode
 * \param tx_width  The location where to store the current transmit split width
 *
 *  Retrieves the current split(TX) mode and passband.
 *  If the backend is unable to determine the width, the \a tx_width
 *  will be set to RIG_PASSBAND_NORMAL as a default.
 *  The value stored at \a tx_mode location equals RIG_MODE_NONE
 *  when the current mode of the VFO is not defined (e.g. blank memory).
 *
 * \return RIG_OK if the operation has been successful, otherwise
 * a negative value if an error occurred (in which case, cause is
 * set appropriately).
 *
 * \sa rig_set_split_mode()
 */
int HAMLIB_API rig_get_split_mode(RIG *rig, vfo_t vfo, rmode_t *tx_mode,
                                  pbwidth_t *tx_width)
{
    const struct rig_caps *caps;
    const struct rig_state *rs;
    int retcode, rc2;
    vfo_t curr_vfo, tx_vfo;

    if (CHECK_RIG_ARG(rig))
    {
        rig_debug(RIG_DEBUG_ERR, "%s: rig or rig->caps is null\n", __func__);
        return -RIG_EINVAL;
    }

    ELAPSED1;
    ENTERFUNC;

    if (!tx_mode || !tx_width)
    {
        ELAPSED2;
        RETURNFUNC(-RIG_EINVAL);
    }

    caps = rig->caps;
    rs = &rig->state;

    // Always use the previously selected TX VFO for split. The targeted VFO will have no effect.
    tx_vfo = rs->tx_vfo;

    if (rs->cache.split == RIG_SPLIT_OFF || tx_vfo == RIG_VFO_NONE || tx_vfo == RIG_VFO_CURR)
    {
        // Split mode and filter width are not available if split is off
        *tx_mode = RIG_MODE_NONE;
        *tx_width = 0;
        ELAPSED2;
        RETURNFUNC(RIG_OK);
    }

    // Use get_split_mode directly if implemented and mode is targetable
    if (caps->get_split_mode && (caps->targetable_vfo & RIG_TARGETABLE_MODE))
    {
        HAMLIB_TRACE;
        retcode = caps->get_split_mode(rig, tx_vfo, tx_mode, tx_width);
        ELAPSED2;
        if (retcode == RIG_OK)
        {
            rig_set_cache_mode(rig, tx_vfo, *tx_mode, *tx_width);
        }
        RETURNFUNC(retcode);
    }

    // Alternatively, use get_mode if mode is targetable
    if (caps->get_mode && (caps->targetable_vfo & RIG_TARGETABLE_MODE))
    {
        HAMLIB_TRACE;
        retcode = caps->get_mode(rig, tx_vfo, tx_mode, tx_width);
        ELAPSED2;
        if (retcode == RIG_OK)
        {
            rig_set_cache_mode(rig, tx_vfo, *tx_mode, *tx_width);
        }
        RETURNFUNC(retcode);
    }

    // Assisted mode: Swap VFOs and try either get_split_mode or get_mode
    curr_vfo = rs->current_vfo;

    if (caps->set_vfo)
    {
        HAMLIB_TRACE;
        retcode = caps->set_vfo(rig, tx_vfo);
    }
    else if (rig_has_vfo_op(rig, RIG_OP_TOGGLE) && caps->vfo_op)
    {
        HAMLIB_TRACE;
        retcode = caps->vfo_op(rig, vfo, RIG_OP_TOGGLE);
    }
    else
    {
        ELAPSED2;
        RETURNFUNC(-RIG_ENAVAIL);
    }

    if (retcode != RIG_OK)
    {
        ELAPSED2;
        RETURNFUNC(retcode);
    }

    if (caps->get_split_mode)
    {
        HAMLIB_TRACE;
        retcode = caps->get_split_mode(rig, vfo, tx_mode, tx_width);
    }
    else
    {
        HAMLIB_TRACE;
        retcode = caps->get_mode ? caps->get_mode(rig, RIG_VFO_CURR, tx_mode,
                  tx_width) : -RIG_ENIMPL;
    }

    if (retcode == RIG_OK)
    {
        rig_set_cache_mode(rig, tx_vfo, *tx_mode, *tx_width);
    }

    /* try and revert even if we had an error above */
    if (caps->set_vfo)
    {
        HAMLIB_TRACE;
        rc2 = caps->set_vfo(rig, curr_vfo);
    }
    else
    {
        rc2 = caps->vfo_op(rig, vfo, RIG_OP_TOGGLE);
    }

    if (RIG_OK == retcode)
    {
        /* return the first error code */
        retcode = rc2;
    }

    if (*tx_width == RIG_PASSBAND_NORMAL && *tx_mode != RIG_MODE_NONE)
    {
        *tx_width = rig_passband_normal(rig, *tx_mode);
    }

    ELAPSED2;
    RETURNFUNC(retcode);
}


/**
 * \brief set the split frequency and mode
 * \param rig   The rig handle
 * \param vfo   The target VFO
 * \param tx_freq The transmit frequency to set to
 * \param tx_mode   The transmit split mode to set to
 * \param tx_width The transmit split width to set to or the special
 * value RIG_PASSBAND_NOCHANGE which leaves the passband unchanged
 * from the current value or default for the mode determined by the
 * rig.
 *
 *  Sets the split(TX) frequency and mode.
 *
 *  This function maybe optimized on some rig back ends, where the TX
 *  VFO cannot be directly addressed, to reduce the number of times
 *  the rig VFOs have to be exchanged or swapped to complete this
 *  combined function.
 *
 * \return RIG_OK if the operation has been successful, otherwise
 * a negative value if an error occurred (in which case, cause is
 * set appropriately).
 *
 * \sa rig_set_split_freq(), rig_set_split_mode(), rig_get_split_freq_mode()
 */
int HAMLIB_API rig_set_split_freq_mode(RIG *rig,
                                       vfo_t vfo,
                                       freq_t tx_freq,
                                       rmode_t tx_mode,
                                       pbwidth_t tx_width)
{
    const struct rig_caps *caps;
    const struct rig_state *rs;
    vfo_t tx_vfo;
    int retcode;

    if (CHECK_RIG_ARG(rig))
    {
        rig_debug(RIG_DEBUG_ERR, "%s: rig or rig->caps is null\n", __func__);
        return -RIG_EINVAL;
    }

    ELAPSED1;
    ENTERFUNC;

    caps = rig->caps;
    rs = &rig->state;

    // Always use the previously selected TX VFO for split. The targeted VFO will have no effect.
    tx_vfo = rs->tx_vfo;

    if (rs->cache.split == RIG_SPLIT_OFF || tx_vfo == RIG_VFO_NONE || tx_vfo == RIG_VFO_CURR)
    {
        // Turn split on if not enabled already
        retcode = rig_set_split_vfo(rig, rs->current_vfo, RIG_SPLIT_ON, vfo_fixup(rig, RIG_VFO_OTHER, RIG_SPLIT_OFF));
        if (retcode != RIG_OK)
        {
            rig_debug(RIG_DEBUG_ERR, "%s: error turning split on: result=%d\n", __func__, retcode);
            ELAPSED2;
            RETURNFUNC(retcode);
        }
    }

    // TX VFO may change after enabling split
    tx_vfo = rs->tx_vfo;

    vfo = vfo_fixup(rig, RIG_VFO_TX, rig->state.cache.split); // get the TX VFO
    rig_debug(RIG_DEBUG_VERBOSE,
              "%s: vfo=%s, tx_freq=%.0f, tx_mode=%s, tx_width=%d\n", __func__,
              rig_strvfo(vfo), tx_freq, rig_strrmode(tx_mode), (int)tx_width);

    if (caps->set_split_freq_mode)
    {
#if 0
        freq_t tfreq;
        int retry = 3;
        int retcode2;
#endif

        HAMLIB_TRACE;
        retcode = caps->set_split_freq_mode(rig, tx_vfo, tx_freq, tx_mode, tx_width);
#if 0 // this verification seems to be causing bad behavior on some rigs

        // we query freq after set to ensure it really gets done
        do
        {
            retcode = caps->set_split_freq_mode(rig, tx_vfo, tx_freq, tx_mode, tx_width);
            retcode2 = rig_get_split_freq(rig, vfo, &tfreq);

            if (tfreq != tx_freq)
            {
                rig_debug(RIG_DEBUG_ERR,
                          "%s: txfreq!=tfreq %.0f!=%.0f, retry=%d, rc1=%d, rc2=%d\n", __func__, tx_freq,
                          tfreq, retry, retcode, retcode2);
                hl_usleep(50 * 1000); // 50ms sleep may help here
            }

            tfreq = tx_freq;
            retcode2 = RIG_OK;
        }
        while (tfreq != tx_freq && retry-- > 0 && retcode == RIG_OK
                && retcode2 == RIG_OK);

        if (tfreq != tx_freq) { retcode = -RIG_EPROTO; }

#endif

        ELAPSED2;
        if (retcode == RIG_OK)
        {
            rig_set_cache_freq(rig, tx_vfo, tx_freq);
            rig_set_cache_mode(rig, tx_vfo, tx_mode, tx_width);
        }
        RETURNFUNC(retcode);
    }
    else
    {
        HAMLIB_TRACE;
        retcode = rig_set_split_freq(rig, vfo, tx_freq);
    }

    if (RIG_OK == retcode)
    {
        rig_set_cache_freq(rig, vfo, tx_freq);

        HAMLIB_TRACE;
        retcode = rig_set_split_mode(rig, vfo, tx_mode, tx_width);
    }

    ELAPSED2;
    RETURNFUNC(retcode);
}


/**
 * \brief get the current split frequency and mode
 * \param rig   The rig handle
 * \param vfo   The target VFO
 * \param tx_freq The location where to store the current transmit frequency
 * \param tx_mode   The location where to store the current transmit split mode
 * \param tx_width  The location where to store the current transmit split width
 *
 *  Retrieves the current split(TX) frequency, mode and passband.
 *  If the backend is unable to determine the width, the \a tx_width
 *  will be set to RIG_PASSBAND_NORMAL as a default.
 *  The value stored at \a tx_mode location equals RIG_MODE_NONE
 *  when the current mode of the VFO is not defined (e.g. blank memory).
 *
 *  This function maybe optimized on some rig back ends, where the TX
 *  VFO cannot be directly addressed, to reduce the number of times
 *  the rig VFOs have to be exchanged or swapped to complete this
 *  combined function.
 *
 * \return RIG_OK if the operation has been successful, otherwise
 * a negative value if an error occurred (in which case, cause is
 * set appropriately).
 *
 * \sa rig_get_split_freq(), rig_get_split_mode(), rig_set_split_freq_mode()
 */
int HAMLIB_API rig_get_split_freq_mode(RIG *rig,
                                       vfo_t vfo,
                                       freq_t *tx_freq,
                                       rmode_t *tx_mode,
                                       pbwidth_t *tx_width)
{
    const struct rig_caps *caps;
    const struct rig_state *rs;
    vfo_t tx_vfo;
    int retcode;

    if (CHECK_RIG_ARG(rig))
    {
        rig_debug(RIG_DEBUG_ERR, "%s: rig or rig->caps is null\n", __func__);
        return -RIG_EINVAL;
    }

    ELAPSED1;
    ENTERFUNC;

    if (!tx_freq || !tx_mode || !tx_width)
    {
        ELAPSED2;
        RETURNFUNC(-RIG_EINVAL);
    }

    caps = rig->caps;
    rs = &rig->state;

    // Always use the previously selected TX VFO for split. The targeted VFO will have no effect.
    tx_vfo = rs->tx_vfo;

    if (rs->cache.split == RIG_SPLIT_OFF || tx_vfo == RIG_VFO_NONE || tx_vfo == RIG_VFO_CURR)
    {
        // Split frequency, mode and filter width are not available if split is off
        *tx_freq = 0;
        *tx_mode = RIG_MODE_NONE;
        *tx_width = 0;
        ELAPSED2;
        RETURNFUNC(RIG_OK);
    }

    if (caps->get_split_freq_mode)
    {
        retcode = caps->get_split_freq_mode(rig, tx_vfo, tx_freq, tx_mode, tx_width);
        ELAPSED2;
        if (retcode == RIG_OK)
        {
            rig_set_cache_freq(rig, tx_vfo, *tx_freq);
            rig_set_cache_mode(rig, tx_vfo, *tx_mode, *tx_width);
        }
        RETURNFUNC(retcode);
    }

    HAMLIB_TRACE;
    retcode = rig_get_split_freq(rig, vfo, tx_freq);

    if (RIG_OK == retcode)
    {
        HAMLIB_TRACE;
        retcode = rig_get_split_mode(rig, vfo, tx_mode, tx_width);
    }

    ELAPSED2;
    RETURNFUNC(retcode);
}


/**
 * \brief set the split mode
 * \param rig   The rig handle
 * \param rx_vfo   The receive VFO
 * \param split The split mode to set to
 * \param tx_vfo    The transmit VFO
 *
 *  Sets the current split mode.
 *
 * \return RIG_OK if the operation has been successful, otherwise
 * a negative value if an error occurred (in which case, cause is
 * set appropriately).
 *
 * \sa rig_get_split_vfo()
 */
int HAMLIB_API rig_set_split_vfo(RIG *rig,
                                 vfo_t rx_vfo,
                                 split_t split,
                                 vfo_t tx_vfo)
{
    const struct rig_caps *caps;
    int retcode;
    struct rig_state *rs;
    vfo_t curr_vfo;

    if (CHECK_RIG_ARG(rig))
    {
        rig_debug(RIG_DEBUG_ERR, "%s: rig or rig->caps is null\n", __func__);
        return -RIG_EINVAL;
    }

    ELAPSED1;
    ENTERFUNC;
    rig_debug(RIG_DEBUG_VERBOSE,
              "%s: rx_vfo=%s, split=%d, tx_vfo=%s, cache.split=%d\n", __func__,
              rig_strvfo(rx_vfo), split, rig_strvfo(tx_vfo), rig->state.cache.split);

    caps = rig->caps;
    rs = &rig->state;

    if (caps->set_split_vfo == NULL)
    {
        ELAPSED2;
        RETURNFUNC(-RIG_ENAVAIL);
    }

    if (rs->cache.ptt)
    {
        rig_debug(RIG_DEBUG_WARN, "%s: cannot execute when PTT is on\n", __func__);
        ELAPSED2;
        return RIG_OK;
    }

    if (rx_vfo == RIG_VFO_NONE || tx_vfo == RIG_VFO_NONE)
    {
        ELAPSED2;
        RETURNFUNC(-RIG_EINVAL);
    }

    // We fix up vfos for non-satmode rigs only
    if (caps->has_get_func & RIG_FUNC_SATMODE)
    {
        if (tx_vfo == RIG_VFO_CURR)
        {
            tx_vfo = rs->current_vfo;
            rx_vfo = vfo_fixup(rig, RIG_VFO_OTHER, split);
        }

        // Fix up only special cases to allow ambiguous parameters
        if (rx_vfo == tx_vfo)
        {
            switch (tx_vfo)
            {
            case RIG_VFO_MAIN:
                rx_vfo = split != RIG_SPLIT_OFF ? RIG_VFO_SUB : RIG_VFO_MAIN;
                break;

            case RIG_VFO_A:
                rx_vfo = split != RIG_SPLIT_OFF ? RIG_VFO_B : RIG_VFO_A;
                break;

            case RIG_VFO_SUB:
                rx_vfo = split != RIG_SPLIT_OFF ? RIG_VFO_MAIN : RIG_VFO_SUB;
                break;

            case RIG_VFO_B:
                rx_vfo = split != RIG_SPLIT_OFF ? RIG_VFO_A : RIG_VFO_B;
                break;

            default:
                tx_vfo = rs->current_vfo;
                rx_vfo = vfo_fixup(rig, RIG_VFO_OTHER, split);
                break;
            }
        }

        rig_debug(RIG_DEBUG_TRACE, "%s: rig supports satmode, not fixing up vfos: rx=%s tx=%s\n",
                __func__, rig_strvfo(rx_vfo), rig_strvfo(tx_vfo));
    }
    else
    {
        switch (tx_vfo)
        {
        case RIG_VFO_MAIN:
            rx_vfo = split != RIG_SPLIT_OFF ? RIG_VFO_SUB : RIG_VFO_MAIN;
            break;

        case RIG_VFO_A:
            rx_vfo = split != RIG_SPLIT_OFF ? RIG_VFO_B : RIG_VFO_A;
            break;

        case RIG_VFO_SUB:
            rx_vfo = split != RIG_SPLIT_OFF ? RIG_VFO_MAIN : RIG_VFO_SUB;
            break;

        case RIG_VFO_B:
            rx_vfo = split != RIG_SPLIT_OFF ? RIG_VFO_A : RIG_VFO_B;
            break;

        default:
            break;
        }

        rx_vfo = vfo_fixup(rig, rx_vfo, split);
        tx_vfo = vfo_fixup(rig, tx_vfo, split);

        rig_debug(RIG_DEBUG_VERBOSE, "%s: final rx_vfo=%s, tx_vfo=%s, split=%d\n",
                  __func__,
                  rig_strvfo(rx_vfo), rig_strvfo(tx_vfo), split);
    }

    // set rig to the the requested RX VFO
    HAMLIB_TRACE;

    if ((!(caps->targetable_vfo & RIG_TARGETABLE_FREQ))
<<<<<<< HEAD
            && (!(caps->rig_model == RIG_MODEL_NETRIGCTL)))
=======
            && (!(rig->caps->rig_model == RIG_MODEL_NETRIGCTL)))
>>>>>>> 935cebed
    {
        rig_set_vfo(rig, rx_vfo);
    }

    // Check if RX VFO is the currently active VFO and we don't need to change the VFO
    if (rx_vfo == RIG_VFO_CURR || rx_vfo == rs->current_vfo)
    {
        // for non-targetable VFOs we will not set split again
        if (rs->cache.split == split && rs->cache.split_vfo == tx_vfo)
        {
            rig_debug(RIG_DEBUG_VERBOSE, "%s(%d): split already on, ignoring\n", __func__,
                      __LINE__);
            RETURNFUNC(RIG_OK);
        }

        HAMLIB_TRACE;
        retcode = caps->set_split_vfo(rig, rx_vfo, split, tx_vfo);

        if (retcode == RIG_OK)
        {
            // Only update cache on success
            rs->rx_vfo = rs->current_vfo;
            rs->cache.split = split;
            if (split == RIG_SPLIT_OFF)
            {
                rs->tx_vfo = rs->current_vfo;
                rs->cache.split_vfo = rs->current_vfo;
            }
            else
            {
                rs->tx_vfo = tx_vfo;
                rs->cache.split_vfo = tx_vfo;
            }
        }

        elapsed_ms(&rs->cache.time_split, HAMLIB_ELAPSED_SET);
        ELAPSED2;
        RETURNFUNC(retcode);
    }

    // RX VFO change required

    if (!caps->set_vfo)
    {
        ELAPSED2;
        RETURNFUNC(-RIG_ENAVAIL);
    }

    curr_vfo = rs->current_vfo;
    HAMLIB_TRACE;

    if (!(caps->targetable_vfo & RIG_TARGETABLE_FREQ))
    {
        retcode = caps->set_vfo(rig, rx_vfo);

        if (retcode != RIG_OK)
        {
            ELAPSED2;
            RETURNFUNC(retcode);
        }
    }

    HAMLIB_TRACE;
    retcode = caps->set_split_vfo(rig, rx_vfo, split, tx_vfo);

    /* try and revert VFO change even if we had an error above */
    if (!(caps->targetable_vfo & RIG_TARGETABLE_FREQ))
    {
        int rc2 = caps->set_vfo(rig, curr_vfo);

        if (RIG_OK == retcode)
        {
            /* return the first error code */
            retcode = rc2;
        }
    }

    if (retcode == RIG_OK)
    {
        // Only update cache on success
        rs->cache.split = split;
        if (split == RIG_SPLIT_OFF)
        {
            if (caps->targetable_vfo & RIG_TARGETABLE_FREQ)
            {
                rs->rx_vfo = rx_vfo;
                rs->tx_vfo = rx_vfo;
                rs->cache.split_vfo = rx_vfo;
            }
            else
            {
                rs->rx_vfo = rs->current_vfo;
                rs->tx_vfo = rs->current_vfo;
                rs->cache.split_vfo = rs->current_vfo;
            }
        }
        else
        {
            rs->rx_vfo = rx_vfo;
            rs->tx_vfo = tx_vfo;
            rs->cache.split_vfo = tx_vfo;
        }
    }

    elapsed_ms(&rs->cache.time_split, HAMLIB_ELAPSED_SET);
    ELAPSED2;
    RETURNFUNC(retcode);
}


/**
 * \brief get the current split mode
 * \param rig   The rig handle
 * \param vfo   The target VFO
 * \param split The location where to store the current split mode
 * \param tx_vfo    The transmit VFO
 *
 *  Retrieves the current split mode.
 *
 * \return RIG_OK if the operation has been successful, otherwise
 * a negative value if an error occurred (in which case, cause is
 * set appropriately).
 *
 * \sa rig_set_split_vfo()
 */
int HAMLIB_API rig_get_split_vfo(RIG *rig,
                                 vfo_t vfo,
                                 split_t *split,
                                 vfo_t *tx_vfo)
{
    const struct rig_caps *caps;
    struct rig_state *rs;
    int retcode;
    int cache_ms;

    if (CHECK_RIG_ARG(rig))
    {
        rig_debug(RIG_DEBUG_ERR, "%s: rig or rig->caps is null\n", __func__);
        return -RIG_EINVAL;
    }

    ELAPSED1;
    ENTERFUNC;

    if (!split || !tx_vfo)
    {
        rig_debug(RIG_DEBUG_ERR, "%s: split or tx_vfo is null, split=%p, tx_vfo=%p\n",
                  __func__, split, tx_vfo);
        ELAPSED2;
        RETURNFUNC(-RIG_EINVAL);
    }

    caps = rig->caps;
    rs = &rig->state;

    if (caps->get_split_vfo == NULL)
    {
        // if we can't get the vfo we will return whatever we have cached
        *split = rs->cache.split;
        *tx_vfo = rs->cache.split_vfo;
        rig_debug(RIG_DEBUG_VERBOSE,
                  "%s: no get_split_vfo so returning split=%d, tx_vfo=%s\n", __func__, *split,
                  rig_strvfo(*tx_vfo));
        ELAPSED2;
        RETURNFUNC(RIG_OK);
    }

    cache_ms = elapsed_ms(&rig->state.cache.time_split, HAMLIB_ELAPSED_GET);
    rig_debug(RIG_DEBUG_TRACE, "%s: cache check age=%dms\n", __func__, cache_ms);

    if (cache_ms < rs->cache.timeout_ms)
    {
        *split = rs->cache.split;
        *tx_vfo = rs->cache.split_vfo;
        rig_debug(RIG_DEBUG_TRACE, "%s: cache hit age=%dms, split=%d, tx_vfo=%s\n",
                  __func__, cache_ms, *split, rig_strvfo(*tx_vfo));
        ELAPSED2;
        RETURNFUNC(RIG_OK);
    }
    else
    {
        rig_debug(RIG_DEBUG_TRACE, "%s: cache miss age=%dms\n", __func__, cache_ms);
    }

    HAMLIB_TRACE;
    retcode = caps->get_split_vfo(rig, vfo, split, tx_vfo);

    if (retcode == RIG_OK)
    {
        // Only update cache on success
        rs->tx_vfo = *tx_vfo;
        rs->cache.split = *split;
        rs->cache.split_vfo = *tx_vfo;
        elapsed_ms(&rs->cache.time_split, HAMLIB_ELAPSED_SET);
        rig_debug(RIG_DEBUG_TRACE, "%s(%d): cache.split=%d\n", __func__, __LINE__,
                  rs->cache.split);
    }

    ELAPSED2;
    RETURNFUNC(retcode);
}


/**
 * \brief set the RIT
 * \param rig   The rig handle
 * \param vfo   The target VFO
 * \param rit   The RIT offset to adjust to
 *
 *  Sets the current RIT offset. A value of 0 for \a rit disables RIT.
 *
 * \return RIG_OK if the operation has been successful, otherwise
 * a negative value if an error occurred (in which case, cause is
 * set appropriately).
 *
 * \sa rig_get_rit()
 */
int HAMLIB_API rig_set_rit(RIG *rig, vfo_t vfo, shortfreq_t rit)
{
    const struct rig_caps *caps;
    int retcode, rc2;
    vfo_t curr_vfo;

    if (CHECK_RIG_ARG(rig))
    {
        rig_debug(RIG_DEBUG_ERR, "%s: rig or rig->caps is null\n", __func__);
        return -RIG_EINVAL;
    }

    ENTERFUNC;

    caps = rig->caps;

    if (caps->set_rit == NULL)
    {
        RETURNFUNC(-RIG_ENAVAIL);
    }

    if ((caps->targetable_vfo & RIG_TARGETABLE_RITXIT)
            || vfo == RIG_VFO_CURR
            || vfo == rig->state.current_vfo)
    {
        HAMLIB_TRACE;
        retcode = caps->set_rit(rig, vfo, rit);
        RETURNFUNC(retcode);
    }

    if (!caps->set_vfo)
    {
        RETURNFUNC(-RIG_ENAVAIL);
    }

    curr_vfo = rig->state.current_vfo;
    HAMLIB_TRACE;
    retcode = caps->set_vfo(rig, vfo);

    if (retcode != RIG_OK)
    {
        RETURNFUNC(retcode);
    }

    retcode = caps->set_rit(rig, vfo, rit);
    /* try and revert even if we had an error above */
    rc2 = caps->set_vfo(rig, curr_vfo);

    if (RIG_OK == retcode)
    {
        /* return the first error code */
        retcode = rc2;
    }

    RETURNFUNC(retcode);
}


/**
 * \brief get the current RIT offset
 * \param rig   The rig handle
 * \param vfo   The target VFO
 * \param rit   The location where to store the current RIT offset
 *
 *  Retrieves the current RIT offset.
 *
 * \return RIG_OK if the operation has been successful, otherwise
 * a negative value if an error occurred (in which case, cause is
 * set appropriately).
 *
 * \sa rig_set_rit()
 */
int HAMLIB_API rig_get_rit(RIG *rig, vfo_t vfo, shortfreq_t *rit)
{
    const struct rig_caps *caps;
    int retcode, rc2;
    vfo_t curr_vfo;

    if (CHECK_RIG_ARG(rig))
    {
        rig_debug(RIG_DEBUG_ERR, "%s: rig or rig->caps is null\n", __func__);
        return -RIG_EINVAL;
    }

    ENTERFUNC;

    if (!rit)
    {
        RETURNFUNC(-RIG_EINVAL);
    }

    caps = rig->caps;

    if (caps->get_rit == NULL)
    {
        RETURNFUNC(-RIG_ENAVAIL);
    }

    if ((caps->targetable_vfo & RIG_TARGETABLE_RITXIT)
            || vfo == RIG_VFO_CURR
            || vfo == rig->state.current_vfo)
    {
        HAMLIB_TRACE;
        retcode = caps->get_rit(rig, vfo, rit);
        RETURNFUNC(retcode);
    }

    if (!caps->set_vfo)
    {
        RETURNFUNC(-RIG_ENAVAIL);
    }

    curr_vfo = rig->state.current_vfo;
    HAMLIB_TRACE;
    retcode = caps->set_vfo(rig, vfo);

    if (retcode != RIG_OK)
    {
        RETURNFUNC(retcode);
    }

    HAMLIB_TRACE;
    retcode = caps->get_rit(rig, vfo, rit);
    /* try and revert even if we had an error above */
    rc2 = caps->set_vfo(rig, curr_vfo);

    if (RIG_OK == retcode)
    {
        /* return the first error code */
        retcode = rc2;
    }

    RETURNFUNC(retcode);
}


/**
 * \brief set the XIT
 * \param rig   The rig handle
 * \param vfo   The target VFO
 * \param xit   The XIT offset to adjust to
 *
 *  Sets the current XIT offset. A value of 0 for \a xit disables XIT.
 *
 * \return RIG_OK if the operation has been successful, otherwise
 * a negative value if an error occurred (in which case, cause is
 * set appropriately).
 *
 * \sa rig_get_xit()
 */
int HAMLIB_API rig_set_xit(RIG *rig, vfo_t vfo, shortfreq_t xit)
{
    const struct rig_caps *caps;
    int retcode, rc2;
    vfo_t curr_vfo;

    if (CHECK_RIG_ARG(rig))
    {
        rig_debug(RIG_DEBUG_ERR, "%s: rig or rig->caps is null\n", __func__);
        return -RIG_EINVAL;
    }

    ENTERFUNC;

    caps = rig->caps;

    if (caps->set_xit == NULL)
    {
        RETURNFUNC(-RIG_ENAVAIL);
    }

    if ((caps->targetable_vfo & RIG_TARGETABLE_RITXIT)
            || vfo == RIG_VFO_CURR
            || vfo == rig->state.current_vfo)
    {
        HAMLIB_TRACE;
        retcode = caps->set_xit(rig, vfo, xit);
        RETURNFUNC(retcode);
    }

    if (!caps->set_vfo)
    {
        RETURNFUNC(-RIG_ENAVAIL);
    }

    curr_vfo = rig->state.current_vfo;
    HAMLIB_TRACE;
    retcode = caps->set_vfo(rig, vfo);

    if (retcode != RIG_OK)
    {
        RETURNFUNC(retcode);
    }

    retcode = caps->set_xit(rig, vfo, xit);
    /* try and revert even if we had an error above */
    rc2 = caps->set_vfo(rig, curr_vfo);

    if (RIG_OK == retcode)
    {
        /* return the first error code */
        retcode = rc2;
    }

    RETURNFUNC(retcode);
}


/**
 * \brief get the current XIT offset
 * \param rig   The rig handle
 * \param vfo   The target VFO
 * \param xit   The location where to store the current XIT offset
 *
 *  Retrieves the current XIT offset.
 *
 * \return RIG_OK if the operation has been successful, otherwise
 * a negative value if an error occurred (in which case, cause is
 * set appropriately).
 *
 * \sa rig_set_xit()
 */
int HAMLIB_API rig_get_xit(RIG *rig, vfo_t vfo, shortfreq_t *xit)
{
    const struct rig_caps *caps;
    int retcode, rc2;
    vfo_t curr_vfo;

    if (CHECK_RIG_ARG(rig))
    {
        rig_debug(RIG_DEBUG_ERR, "%s: rig or rig->caps is null\n", __func__);
        return -RIG_EINVAL;
    }

    ENTERFUNC;

    if (!xit)
    {
        RETURNFUNC(-RIG_EINVAL);
    }

    caps = rig->caps;

    if (caps->get_xit == NULL)
    {
        RETURNFUNC(-RIG_ENAVAIL);
    }

    if ((caps->targetable_vfo & RIG_TARGETABLE_RITXIT)
            || vfo == RIG_VFO_CURR
            || vfo == rig->state.current_vfo)
    {
        HAMLIB_TRACE;
        retcode = caps->get_xit(rig, vfo, xit);
        RETURNFUNC(retcode);
    }

    if (!caps->set_vfo)
    {
        RETURNFUNC(-RIG_ENAVAIL);
    }

    curr_vfo = rig->state.current_vfo;
    HAMLIB_TRACE;
    retcode = caps->set_vfo(rig, vfo);

    if (retcode != RIG_OK)
    {
        RETURNFUNC(retcode);
    }

    HAMLIB_TRACE;
    retcode = caps->get_xit(rig, vfo, xit);
    /* try and revert even if we had an error above */
    rc2 = caps->set_vfo(rig, curr_vfo);

    if (RIG_OK == retcode)
    {
        /* return the first error code */
        retcode = rc2;
    }

    RETURNFUNC(retcode);
}


/**
 * \brief set the Tuning Step
 * \param rig   The rig handle
 * \param vfo   The target VFO
 * \param ts    The tuning step to set to
 *
 *  Sets the Tuning Step.
 *
 * \return RIG_OK if the operation has been successful, otherwise
 * a negative value if an error occurred (in which case, cause is
 * set appropriately).
 *
 * \sa rig_get_ts()
 */
int HAMLIB_API rig_set_ts(RIG *rig, vfo_t vfo, shortfreq_t ts)
{
    const struct rig_caps *caps;
    int retcode, rc2;
    vfo_t curr_vfo;

    if (CHECK_RIG_ARG(rig))
    {
        rig_debug(RIG_DEBUG_ERR, "%s: rig or rig->caps is null\n", __func__);
        return -RIG_EINVAL;
    }

    ENTERFUNC;

    caps = rig->caps;

    if (caps->set_ts == NULL)
    {
        RETURNFUNC(-RIG_ENAVAIL);
    }

    if (vfo == RIG_VFO_CURR
            || vfo == rig->state.current_vfo)
    {
        HAMLIB_TRACE;
        retcode = caps->set_ts(rig, vfo, ts);
        RETURNFUNC(retcode);
    }

    if (!caps->set_vfo)
    {
        RETURNFUNC(-RIG_ENAVAIL);
    }

    curr_vfo = rig->state.current_vfo;
    HAMLIB_TRACE;
    retcode = caps->set_vfo(rig, vfo);

    if (retcode != RIG_OK)
    {
        RETURNFUNC(retcode);
    }

    HAMLIB_TRACE;
    retcode = caps->set_ts(rig, vfo, ts);
    /* try and revert even if we had an error above */
    rc2 = caps->set_vfo(rig, curr_vfo);

    if (RIG_OK == retcode)
    {
        /* return the first error code */
        retcode = rc2;
    }

    RETURNFUNC(retcode);
}


/**
 * \brief get the current Tuning Step
 * \param rig   The rig handle
 * \param vfo   The target VFO
 * \param ts    The location where to store the current tuning step
 *
 *  Retrieves the current tuning step.
 *
 * \return RIG_OK if the operation has been successful, otherwise
 * a negative value if an error occurred (in which case, cause is
 * set appropriately).
 *
 * \sa rig_set_ts()
 */
int HAMLIB_API rig_get_ts(RIG *rig, vfo_t vfo, shortfreq_t *ts)
{
    const struct rig_caps *caps;
    int retcode, rc2;
    vfo_t curr_vfo;

    if (CHECK_RIG_ARG(rig))
    {
        rig_debug(RIG_DEBUG_ERR, "%s: rig or rig->caps is null\n", __func__);
        return -RIG_EINVAL;
    }

    ENTERFUNC;

    if (!ts)
    {
        RETURNFUNC(-RIG_EINVAL);
    }

    caps = rig->caps;

    if (caps->get_ts == NULL)
    {
        RETURNFUNC(-RIG_ENAVAIL);
    }

    if (vfo == RIG_VFO_CURR
            || vfo == rig->state.current_vfo)
    {
        HAMLIB_TRACE;
        retcode = caps->get_ts(rig, vfo, ts);
        RETURNFUNC(retcode);
    }

    if (!caps->set_vfo)
    {
        RETURNFUNC(-RIG_ENAVAIL);
    }

    curr_vfo = rig->state.current_vfo;
    HAMLIB_TRACE;
    retcode = caps->set_vfo(rig, vfo);

    if (retcode != RIG_OK)
    {
        RETURNFUNC(retcode);
    }

    HAMLIB_TRACE;
    retcode = caps->get_ts(rig, vfo, ts);
    /* try and revert even if we had an error above */
    rc2 = caps->set_vfo(rig, curr_vfo);

    if (RIG_OK == retcode)
    {
        /* return the first error code */
        retcode = rc2;
    }

    RETURNFUNC(retcode);
}


/**
 * \brief set the antenna
 * \param rig   The rig handle
 * \param vfo   The target VFO
 * \param ant   The antenna to select
 * \param option An option that the ant command for the rig recognizes
 *
 *  Select the antenna connector.
\code
    rig_set_ant(rig, RIG_VFO_CURR, RIG_ANT_1);  // apply to both TX&RX
    rig_set_ant(rig, RIG_VFO_RX, RIG_ANT_2);
\endcode
 *
 * \return RIG_OK if the operation has been successful, otherwise
 * a negative value if an error occurred (in which case, cause is
 * set appropriately).
 *
 * \sa rig_get_ant()
 */
int HAMLIB_API rig_set_ant(RIG *rig, vfo_t vfo, ant_t ant, value_t option)
{
    const struct rig_caps *caps;
    int retcode, rc2;
    vfo_t curr_vfo;

    if (CHECK_RIG_ARG(rig))
    {
        rig_debug(RIG_DEBUG_ERR, "%s: rig or rig->caps is null\n", __func__);
        return -RIG_EINVAL;
    }

    ENTERFUNC;

    caps = rig->caps;

    if (caps->set_ant == NULL)
    {
        RETURNFUNC(-RIG_ENAVAIL);
    }

    if ((caps->targetable_vfo & RIG_TARGETABLE_ANT)
            || vfo == RIG_VFO_CURR
            || vfo == rig->state.current_vfo)
    {
        HAMLIB_TRACE;
        retcode = caps->set_ant(rig, vfo, ant, option);
        RETURNFUNC(retcode);
    }

    if (!caps->set_vfo)
    {
        RETURNFUNC(-RIG_ENAVAIL);
    }

    curr_vfo = rig->state.current_vfo;
    HAMLIB_TRACE;
    retcode = caps->set_vfo(rig, vfo);

    if (retcode != RIG_OK)
    {
        RETURNFUNC(retcode);
    }

    HAMLIB_TRACE;
    retcode = caps->set_ant(rig, vfo, ant, option);
    /* try and revert even if we had an error above */
    rc2 = caps->set_vfo(rig, curr_vfo);

    if (RIG_OK == retcode)
    {
        /* return the first error code */
        retcode = rc2;
    }

    RETURNFUNC(retcode);
}


/**
 * \brief get the current antenna
 * \param rig   The rig handle
 * \param vfo   The target VFO
 * \param ant   The antenna to query option for
 * \param option  The option value for the antenna, rig specific.
 * \param ant_curr  The currently selected antenna
 * \param ant_tx  The currently selected TX antenna
 * \param ant_rx  The currently selected RX antenna
 *
 *  Retrieves the current antenna.
 *
 *  If \a ant_tx and/or \a ant_rx are unused by the rig they will be set to
 *  RIG_ANT_UNKNOWN and only \a ant_curr will be set.
 *
 * \return RIG_OK if the operation has been successful, otherwise
 * a negative value if an error occurred (in which case, cause is
 * set appropriately).
 *
 * \sa rig_set_ant()
 */
int HAMLIB_API rig_get_ant(RIG *rig, vfo_t vfo, ant_t ant, value_t *option,
                           ant_t *ant_curr, ant_t *ant_tx, ant_t *ant_rx)
{
    const struct rig_caps *caps;
    int retcode, rc2;
    vfo_t curr_vfo;

    if (CHECK_RIG_ARG(rig))
    {
        rig_debug(RIG_DEBUG_ERR, "%s: rig or rig->caps is null\n", __func__);
        return -RIG_EINVAL;
    }

    ENTERFUNC;

    if (ant_curr == NULL || ant_tx == NULL || ant_rx == NULL)
    {
        rig_debug(RIG_DEBUG_ERR,
                  "%s: null pointer in ant_curr=%p, ant_tx=%p, ant_rx=%p\n", __func__, ant_curr,
                  ant_tx, ant_rx);
        RETURNFUNC(-RIG_EINVAL);
    }

    caps = rig->caps;

    if (caps->get_ant == NULL)
    {
        RETURNFUNC(-RIG_ENAVAIL);
    }

    /* Set antenna default to unknown and clear option.
     * So we have sane defaults for all backends */
    *ant_tx = *ant_rx = *ant_curr = RIG_ANT_UNKNOWN;
    option->i = 0;

    if ((caps->targetable_vfo & RIG_TARGETABLE_ANT)
            || vfo == RIG_VFO_CURR
            || vfo == rig->state.current_vfo)
    {
        HAMLIB_TRACE;
        retcode = caps->get_ant(rig, vfo, ant, option, ant_curr, ant_tx, ant_rx);
        RETURNFUNC(retcode);
    }

    if (!caps->set_vfo)
    {
        RETURNFUNC(-RIG_ENAVAIL);
    }

    curr_vfo = rig->state.current_vfo;
    HAMLIB_TRACE;
    retcode = caps->set_vfo(rig, vfo);

    if (retcode != RIG_OK)
    {
        RETURNFUNC(retcode);
    }

    HAMLIB_TRACE;
    retcode = caps->get_ant(rig, vfo, ant, option, ant_curr, ant_tx, ant_rx);
    /* try and revert even if we had an error above */
    rc2 = caps->set_vfo(rig, curr_vfo);

    if (RIG_OK == retcode)
    {
        /* return the first error code */
        retcode = rc2;
    }

    RETURNFUNC(retcode);
}


/**
 * \brief conversion utility from relative range to absolute in mW
 * \param rig   The rig handle
 * \param mwpower   The location where to store the converted power in mW
 * \param power The relative power
 * \param freq  The frequency where the conversion should take place
 * \param mode  The mode where the conversion should take place
 *
 *  Converts a power value expressed in a range on a [0.0 .. 1.0] relative
 *  scale to the real transmit power in milli Watts the radio would emit.
 *  The \a freq and \a mode where the conversion should take place must be
 *  also provided since the relative power is peculiar to a specific
 *  freq and mode range of the radio.
 *
 * \return RIG_OK if the operation has been successful, otherwise
 * a negative value if an error occurred (in which case, cause is
 * set appropriately).
 *
 * \sa rig_mW2power()
 */
int HAMLIB_API rig_power2mW(RIG *rig,
                            unsigned int *mwpower,
                            float power,
                            freq_t freq,
                            rmode_t mode)
{
    const freq_range_t *txrange;
    char buf[32];

    if (!rig || !rig->caps || !mwpower || power < 0.0 || power > 1.0)
    {
        rig_debug(RIG_DEBUG_ERR, "%s: rig or rig->caps or mwpower or power is funky\n",
                  __func__);
        return -RIG_EINVAL;
    }

    ENTERFUNC;

    if (rig->caps->power2mW != NULL)
    {
        RETURNFUNC(rig->caps->power2mW(rig, mwpower, power, freq, mode));
    }

    txrange = rig_get_range(rig->state.tx_range_list, freq, mode);

    // check all the range lists
    if (txrange == NULL) { txrange = rig_get_range(rig->caps->tx_range_list1, freq, mode); }

    if (txrange == NULL) { txrange = rig_get_range(rig->caps->tx_range_list2, freq, mode); }

    if (txrange == NULL) { txrange = rig_get_range(rig->caps->tx_range_list3, freq, mode); }

    if (txrange == NULL) { txrange = rig_get_range(rig->caps->tx_range_list4, freq, mode); }

    if (txrange == NULL) { txrange = rig_get_range(rig->caps->tx_range_list5, freq, mode); }

    if (txrange == NULL)
    {
        /*
         * freq is not on the tx range!
         */
        rig_debug(RIG_DEBUG_ERR, "%s: freq not in tx range\n", __func__);
        RETURNFUNC(-RIG_EINVAL);
    }


    snprintf(buf, sizeof(buf), "%.0f", power * txrange->high_power);
    *mwpower = atoi(buf);
    //*mwpower = (unsigned int)(power * txrange->high_power);

    RETURNFUNC(RIG_OK);
}


/**
 * \brief conversion utility from absolute in mW to relative range
 * \param rig   The rig handle
 * \param power The location where to store the converted relative power
 * \param mwpower   The power in mW
 * \param freq  The frequency where the conversion should take place
 * \param mode  The mode where the conversion should take place
 *
 * Converts a power value expressed in the real transmit power in milli Watts
 * the radio would emit to a range on a [0.0 .. 1.0] relative scale.
 * The \a freq and \a mode where the conversion should take place must be
 * also provided since the relative power is peculiar to a specific
 * freq and mode range of the radio.
 *
 * \return RIG_OK if the operation has been successful, otherwise
 * a negative value if an error occurred (in which case, cause is
 * set appropriately).
 *
 * \sa rig_power2mW()
 */
int HAMLIB_API rig_mW2power(RIG *rig,
                            float *power,
                            unsigned int mwpower,
                            freq_t freq,
                            rmode_t mode)
{
    const freq_range_t *txrange;
    int limited = 0;

    if (!rig || !rig->caps || !power || mwpower == 0)
    {
        RETURNFUNC2(-RIG_EINVAL);
    }

    if (rig->caps->mW2power != NULL)
    {
        RETURNFUNC2(rig->caps->mW2power(rig, power, mwpower, freq, mode));
    }

    txrange = rig_get_range(rig->state.tx_range_list, freq, mode);

    if (!txrange)
    {
        /*
         * freq is not on the tx range!
         */
        RETURNFUNC2(-RIG_EINVAL);  /* could be RIG_EINVAL ? */
    }

    if (txrange->high_power == 0)
    {
        *power = 0.0;
        RETURNFUNC2(RIG_OK);
    }

    *power = (float)mwpower / (float) txrange->high_power;

    if (*power > 1.0)
    {
        *power = 1.0;
        limited = 1;
    }
    else if (*power < 0.0)
    {
        *power = 0;
        limited = 1;
    }

    RETURNFUNC2(limited ? RIG_ETRUNC : RIG_OK);
}


/**
 * \brief get the best frequency resolution of the rig
 * \param rig   The rig handle
 * \param mode  The mode where the conversion should take place
 *
 *  Returns the best frequency resolution of the rig, for a given \a mode.
 *
 * \return the frequency resolution in Hertz if the operation
 * has been successful, otherwise a negative value if an error occurred.
 *
 */
shortfreq_t HAMLIB_API rig_get_resolution(RIG *rig, rmode_t mode)
{
    const struct rig_state *rs;
    int i;

    if (!rig || !rig->caps || !mode)
    {
        rig_debug(RIG_DEBUG_ERR, "%s: rig or rig->caps or mode is null\n", __func__);
        return -RIG_EINVAL;
    }

    ENTERFUNC;

    rs = &rig->state;

    for (i = 0; i < HAMLIB_TSLSTSIZ && rs->tuning_steps[i].ts; i++)
    {
        if (rs->tuning_steps[i].modes & mode)
        {
            RETURNFUNC(rs->tuning_steps[i].ts);
        }
    }

    RETURNFUNC(-RIG_EINVAL);
}


/**
 * \brief turn on/off the radio
 * \param rig   The rig handle
 * \param status    The status to set to
 *
 * turns on/off the radio.
 * See #RIG_POWER_ON, #RIG_POWER_OFF and #RIG_POWER_STANDBY defines
 * for the \a status.
 *
 * \return RIG_OK if the operation has been successful, otherwise
 * a negative value if an error occurred (in which case, cause is
 * set appropriately).
 *
 * \sa rig_get_powerstat()
 */
int HAMLIB_API rig_set_powerstat(RIG *rig, powerstat_t status)
{
    int retcode;

    rig_debug(RIG_DEBUG_VERBOSE, "%s called status=%d\n", __func__, status);

    if (CHECK_RIG_ARG(rig))
    {
        rig_debug(RIG_DEBUG_ERR, "%s: rig or rig->caps is null\n", __func__);
        return -RIG_EINVAL;
    }

    ENTERFUNC;
    ELAPSED1;

    if (rig->caps->set_powerstat == NULL)
    {
        rig_debug(RIG_DEBUG_WARN, "%s set_powerstat not implemented\n", __func__);
        rig->state.powerstat =
            RIG_POWER_ON;  // assume we are on if we can't set_powerstat
        RETURNFUNC(-RIG_ENAVAIL);
    }

    HAMLIB_TRACE;
    retcode = rig->caps->set_powerstat(rig, status);

    if (retcode == RIG_OK)
    {
        rig->state.powerstat = status;
    }

    // if anything is queued up flush it
    rig_flush_force(&rig->state.rigport, 1);
    ELAPSED2;
    RETURNFUNC(retcode);
}


/**
 * \brief get the on/off status of the radio
 * \param rig   The rig handle
 * \param status    The location where to store the current status
 *
 *  Retrieve the status of the radio. See RIG_POWER_ON, RIG_POWER_OFF and
 *  RIG_POWER_STANDBY defines for the \a status.
 *
 * \return RIG_OK if the operation has been successful, otherwise
 * a negative value if an error occurred (in which case, cause is
 * set appropriately).
 *
 * \sa rig_set_powerstat()
 */
int HAMLIB_API rig_get_powerstat(RIG *rig, powerstat_t *status)
{
    int retcode;

    if (CHECK_RIG_ARG(rig))
    {
        *status = RIG_POWER_ON; // default to power on if not available
        return -RIG_EINVAL;
    }

    ENTERFUNC;

    if (!status)
    {
        RETURNFUNC(-RIG_EINVAL);
    }

    if (rig->caps->get_powerstat == NULL)
    {
        *status = RIG_POWER_ON; // default to power if not available
        RETURNFUNC(RIG_OK);
    }

    *status = RIG_POWER_OFF; // default now to power off until proven otherwise in get_powerstat
    HAMLIB_TRACE;
    retcode = rig->caps->get_powerstat(rig, status);

    if (retcode == RIG_OK)
    {
        rig->state.powerstat = *status;
    }
    else
    {
        // if failed, assume power is on
        *status = RIG_POWER_ON;
    }

    RETURNFUNC(retcode);
}


/**
 * \brief reset the radio
 * \param rig   The rig handle
 * \param reset The reset operation to perform
 *
 *  Resets the radio.
 *  See #RIG_RESET_NONE, #RIG_RESET_SOFT and #RIG_RESET_MCALL defines
 *  for the \a reset.
 *
 * \return RIG_OK if the operation has been successful, otherwise
 * a negative value if an error occurred (in which case, cause is
 * set appropriately).
 *
 */
int HAMLIB_API rig_reset(RIG *rig, reset_t reset)
{
    int retcode;

    if (CHECK_RIG_ARG(rig))
    {
        rig_debug(RIG_DEBUG_ERR, "%s: rig or rig->caps is null\n", __func__);
        return -RIG_EINVAL;
    }

    ENTERFUNC;

    if (rig->caps->reset == NULL)
    {
        RETURNFUNC(-RIG_ENAVAIL);
    }

    retcode = rig->caps->reset(rig, reset);
    RETURNFUNC(retcode);
}


//! @cond Doxygen_Suppress
extern int rig_probe_first(hamlib_port_t *p);

extern int rig_probe_all_backends(hamlib_port_t *p,
                                  rig_probe_func_t cfunc,
                                  rig_ptr_t data);
//! @endcond


/**
 * \brief try to guess a rig
 * \param port      A pointer describing a port linking the host to the rig
 *
 *  Try to guess what is the model of the first rig attached to the port.
 *  It can be very buggy, and mess up the radio at the other end.
 *  (but fun if it works!)
 *
 * \warning this is really Experimental, It has been tested only
 * with IC-706MkIIG. any feedback welcome! --SF
 *
 * \return the rig model id according to the rig_model_t type if found,
 * otherwise RIG_MODEL_NONE if unable to determine rig model.
 */
rig_model_t HAMLIB_API rig_probe(hamlib_port_t *port)
{
    if (!port)
    {
        return (RIG_MODEL_NONE);
    }

    return rig_probe_first(port);
}


/**
 * \brief try to guess rigs
 * \param port  A pointer describing a port linking the host to the rigs
 * \param cfunc Function to be called each time a rig is found
 * \param data  Arbitrary data passed to cfunc
 *
 *  Try to guess what are the model of all rigs attached to the port.
 *  It can be very buggy, and mess up the radio at the other end.
 *  (but fun if it works!)
 *
 * \warning this is really Experimental, It has been tested only
 * with IC-706MkIIG. any feedback welcome! --SF
 *
 * \return RIG_OK if the operation has been successful, otherwise
 * a negative value if an error occurred (in which case, cause is
 * set appropriately).
 */
int HAMLIB_API rig_probe_all(hamlib_port_t *port,
                             rig_probe_func_t cfunc,
                             rig_ptr_t data)
{
    if (!port)
    {
        return (-RIG_EINVAL);
    }

    return rig_probe_all_backends(port, cfunc, data);
}


/**
 * \brief check retrieval ability of VFO operations
 * \param rig   The rig handle
 * \param op    The VFO op
 *
 *  Checks if a rig is capable of executing a VFO operation.
 *  Since the \a op is an OR'ed bitmap argument, more than
 *  one op can be checked at the same time.
 *
 *  EXAMPLE: if (rig_has_vfo_op(my_rig, RIG_OP_CPY)) disp_VFOcpy_btn();
 *
 * \return a bit map mask of supported op settings that can be retrieved,
 * otherwise 0 if none supported.
 *
 * \sa rig_vfo_op()
 */
vfo_op_t HAMLIB_API rig_has_vfo_op(RIG *rig, vfo_op_t op)
{
    int retcode;

    if (!rig || !rig->caps)
    {
        return (0);
    }

    ENTERFUNC;

    retcode = rig->caps->vfo_ops & op;
    RETURNFUNC(retcode);
}


/**
 * \brief perform Memory/VFO operations
 * \param rig   The rig handle
 * \param vfo   The target VFO
 * \param op    The Memory/VFO operation to perform
 *
 *  Performs Memory/VFO operation.
 *  See #vfo_op_t for more information.
 *
 * \return RIG_OK if the operation has been successful, otherwise
 * a negative value if an error occurred (in which case, cause is
 * set appropriately).
 *
 * \sa rig_has_vfo_op()
 */
int HAMLIB_API rig_vfo_op(RIG *rig, vfo_t vfo, vfo_op_t op)
{
    const struct rig_caps *caps;
    int retcode, rc2;
    vfo_t curr_vfo;

    if (CHECK_RIG_ARG(rig))
    {
        rig_debug(RIG_DEBUG_ERR, "%s: rig or rig->caps is null\n", __func__);
        return -RIG_EINVAL;
    }

    ENTERFUNC;
    ELAPSED1;


    caps = rig->caps;

    if (caps->vfo_op == NULL || rig_has_vfo_op(rig, op) == 0)
    {
        rig_debug(RIG_DEBUG_WARN, "%s: vfo_op=%p, has_vfo_op=%d\n", __func__,
                  caps->vfo_op, rig_has_vfo_op(rig, op));
        ELAPSED2;
        RETURNFUNC(-RIG_ENAVAIL);
    }

    if (vfo == RIG_VFO_CURR
            || vfo == rig->state.current_vfo)
    {
        retcode = caps->vfo_op(rig, vfo, op);
        ELAPSED2;
        RETURNFUNC(retcode);
    }

    if (!caps->set_vfo)
    {
        rig_debug(RIG_DEBUG_WARN, "%s: no set_vfo\n", __func__);
        ELAPSED2;
        RETURNFUNC(-RIG_ENAVAIL);
    }

    curr_vfo = rig->state.current_vfo;
    HAMLIB_TRACE;
    retcode = caps->set_vfo(rig, vfo);

    if (retcode != RIG_OK)
    {
        ELAPSED2;
        RETURNFUNC(retcode);
    }

    retcode = caps->vfo_op(rig, vfo, op);
    /* try and revert even if we had an error above */
    HAMLIB_TRACE;
    rc2 = caps->set_vfo(rig, curr_vfo);

    if (RIG_OK == retcode)
    {
        /* return the first error code */
        retcode = rc2;
    }

    ELAPSED2;
    RETURNFUNC(retcode);
}


/**
 * \brief check availability of scanning functions
 * \param rig   The rig handle
 * \param scan  The scan op
 *
 *  Checks if a rig is capable of performing a scan operation.
 *  Since the \a scan parameter is an OR'ed bitmap argument, more than
 *  one op can be checked at the same time.
 *
 *  EXAMPLE: if (rig_has_scan(my_rig, RIG_SCAN_PRIO)) disp_SCANprio_btn();
 *
 * \return a bit map of supported scan settings that can be retrieved,
 * otherwise 0 if none supported.
 *
 * \sa rig_scan()
 */
scan_t HAMLIB_API rig_has_scan(RIG *rig, scan_t scan)
{
    int retcode;

    if (!rig || !rig->caps)
    {
        rig_debug(RIG_DEBUG_ERR, "%s: rig or rig->caps is NULL\n", __func__);
        return (0);
    }

    ENTERFUNC;

    retcode = rig->caps->scan_ops & scan;
    RETURNFUNC(retcode);
}


/**
 * \brief perform Memory/VFO operations
 * \param rig   The rig handle
 * \param vfo   The target VFO
 * \param scan  The scanning operation to perform
 * \param ch    Optional channel argument used for the scan.
 *
 *  Performs scanning operation.
 *  See #scan_t for more information.
 *
 * \return RIG_OK if the operation has been successful, otherwise
 * a negative value if an error occurred (in which case, cause is
 * set appropriately).
 *
 * \sa rig_has_scan()
 */
int HAMLIB_API rig_scan(RIG *rig, vfo_t vfo, scan_t scan, int ch)
{
    const struct rig_caps *caps;
    int retcode, rc2;
    vfo_t curr_vfo;

    if (CHECK_RIG_ARG(rig))
    {
        rig_debug(RIG_DEBUG_ERR, "%s: rig or rig->caps is null\n", __func__);
        return -RIG_EINVAL;
    }

    ENTERFUNC;

    caps = rig->caps;

    if (caps->scan == NULL
            || (scan != RIG_SCAN_STOP && !rig_has_scan(rig, scan)))
    {
        RETURNFUNC(-RIG_ENAVAIL);
    }

    if (vfo == RIG_VFO_CURR
            || vfo == rig->state.current_vfo)
    {
        retcode = caps->scan(rig, vfo, scan, ch);
        RETURNFUNC(retcode);
    }

    if (!caps->set_vfo)
    {
        RETURNFUNC(-RIG_ENAVAIL);
    }

    curr_vfo = rig->state.current_vfo;
    HAMLIB_TRACE;
    retcode = caps->set_vfo(rig, vfo);

    if (retcode != RIG_OK)
    {
        RETURNFUNC(retcode);
    }

    retcode = caps->scan(rig, vfo, scan, ch);
    /* try and revert even if we had an error above */
    HAMLIB_TRACE;
    rc2 = caps->set_vfo(rig, curr_vfo);

    if (RIG_OK == retcode)
    {
        /* return the first error code */
        retcode = rc2;
    }

    RETURNFUNC(retcode);
}


/**
 * \brief send DTMF digits
 * \param rig   The rig handle
 * \param vfo   The target VFO
 * \param digits    Digits to be send
 *
 *  Sends DTMF digits.
 *  See DTMF change speed, etc. (TODO).
 *
 * \return RIG_OK if the operation has been successful, otherwise
 * a negative value if an error occurred (in which case, cause is
 * set appropriately).
 *
 */
int HAMLIB_API rig_send_dtmf(RIG *rig, vfo_t vfo, const char *digits)
{
    const struct rig_caps *caps;
    int retcode, rc2;
    vfo_t curr_vfo;

    if (CHECK_RIG_ARG(rig))
    {
        rig_debug(RIG_DEBUG_ERR, "%s: rig or rig->caps is null\n", __func__);
        return -RIG_EINVAL;
    }

    ENTERFUNC;

    if (!digits)
    {
        RETURNFUNC(-RIG_EINVAL);
    }

    caps = rig->caps;

    if (caps->send_dtmf == NULL)
    {
        RETURNFUNC(-RIG_ENAVAIL);
    }

    if (vfo == RIG_VFO_CURR
            || vfo == rig->state.current_vfo)
    {
        retcode = caps->send_dtmf(rig, vfo, digits);
        RETURNFUNC(retcode);
    }

    if (!caps->set_vfo)
    {
        RETURNFUNC(-RIG_ENAVAIL);
    }

    curr_vfo = rig->state.current_vfo;
    HAMLIB_TRACE;
    retcode = caps->set_vfo(rig, vfo);

    if (retcode != RIG_OK)
    {
        RETURNFUNC(retcode);
    }

    retcode = caps->send_dtmf(rig, vfo, digits);
    /* try and revert even if we had an error above */
    HAMLIB_TRACE;
    rc2 = caps->set_vfo(rig, curr_vfo);

    if (RIG_OK == retcode)
    {
        /* return the first error code */
        retcode = rc2;
    }

    RETURNFUNC(retcode);
}


/**
 * \brief receive DTMF digits
 * \param rig   The rig handle
 * \param vfo   The target VFO
 * \param digits    Location where the digits are to be stored
 * \param length    in: max length of buffer, out: number really read.
 *
 *  Receives DTMF digits (not blocking).
 *  See DTMF change speed, etc. (TODO).
 *
 * \return RIG_OK if the operation has been successful, otherwise
 * a negative value if an error occurred (in which case, cause is
 * set appropriately).
 *
 */
int HAMLIB_API rig_recv_dtmf(RIG *rig, vfo_t vfo, char *digits, int *length)
{
    const struct rig_caps *caps;
    int retcode, rc2;
    vfo_t curr_vfo;

    if (CHECK_RIG_ARG(rig))
    {
        rig_debug(RIG_DEBUG_ERR, "%s: rig or rig->caps is null\n", __func__);
        return -RIG_EINVAL;
    }

    ENTERFUNC;

    if (!digits || !length)
    {
        RETURNFUNC(-RIG_EINVAL);
    }

    caps = rig->caps;

    if (caps->recv_dtmf == NULL)
    {
        RETURNFUNC(-RIG_ENAVAIL);
    }

    if (vfo == RIG_VFO_CURR
            || vfo == rig->state.current_vfo)
    {
        retcode = caps->recv_dtmf(rig, vfo, digits, length);
        RETURNFUNC(retcode);
    }

    if (!caps->set_vfo)
    {
        RETURNFUNC(-RIG_ENAVAIL);
    }

    curr_vfo = rig->state.current_vfo;
    HAMLIB_TRACE;
    retcode = caps->set_vfo(rig, vfo);

    if (retcode != RIG_OK)
    {
        RETURNFUNC(retcode);
    }

    retcode = caps->recv_dtmf(rig, vfo, digits, length);
    /* try and revert even if we had an error above */
    HAMLIB_TRACE;
    rc2 = caps->set_vfo(rig, curr_vfo);

    if (RIG_OK == retcode)
    {
        /* return the first error code */
        retcode = rc2;
    }

    RETURNFUNC(retcode);
}


/**
 * \brief send morse code
 * \param rig   The rig handle
 * \param vfo   The target VFO
 * \param msg   Message to be sent
 *
 *  Sends morse message.
 *  See keyer change speed, etc. (TODO).
 *
 * \return RIG_OK if the operation has been successful, otherwise
 * a negative value if an error occurred (in which case, cause is
 * set appropriately).
 *
 */
int HAMLIB_API rig_send_morse(RIG *rig, vfo_t vfo, const char *msg)
{
    const struct rig_caps *caps;
    int retcode = RIG_EINTERNAL, rc2;
    vfo_t curr_vfo;

    if (CHECK_RIG_ARG(rig))
    {
        rig_debug(RIG_DEBUG_ERR, "%s: rig or rig->caps is null\n", __func__);
        return -RIG_EINVAL;
    }

    ENTERFUNC;

    if (!msg)
    {
        RETURNFUNC(-RIG_EINVAL);
    }

    caps = rig->caps;

    if (caps->send_morse == NULL)
    {
        RETURNFUNC(-RIG_ENAVAIL);
    }

    if (caps->get_mode == NULL)
    {
        rig_debug(RIG_DEBUG_ERR, "%s: rig does not have get_mode\n", __func__);
        RETURNFUNC(-RIG_EINVAL);
    }

    rmode_t mode;
    pbwidth_t width;
    rig_get_mode(rig, RIG_VFO_CURR, &mode, &width);

    if ((mode & (RIG_MODE_CW | RIG_MODE_CWR)) == 0)
    {
        rig_debug(RIG_DEBUG_ERR, "%s: rig is in mode %s, not in CW/CWR mode\n",
                  __func__, rig_strrmode(mode));
        RETURNFUNC(-RIG_EINVAL);
    }

    if (vfo == RIG_VFO_CURR
            || vfo == rig->state.current_vfo)
    {
#if 0
        LOCK(1);
        retcode = caps->send_morse(rig, vfo, msg);
        LOCK(0);
#endif
        push(rig->state.fifo_morse, msg);
        RETURNFUNC(RIG_OK);
    }

    if (!caps->set_vfo)
    {
        RETURNFUNC(-RIG_ENAVAIL);
    }

    curr_vfo = rig->state.current_vfo;
    retcode = caps->set_vfo(rig, vfo);

    if (retcode != RIG_OK)
    {
        RETURNFUNC(retcode);
    }

    HAMLIB_TRACE;
    retcode = caps->send_morse(rig, vfo, msg);
    /* try and revert even if we had an error above */
    rc2 = caps->set_vfo(rig, curr_vfo);

    if (RIG_OK == retcode)
    {
        /* return the first error code */
        retcode = rc2;
    }

    RETURNFUNC(retcode);
}

/**
 * \brief stop morse code
 * \param rig   The rig handle
 * \param vfo   The target VFO
 *
 *  Stops the send morse message.
 *
 * \return RIG_OK if the operation has been successful, otherwise
 * a negative value if an error occurred (in which case, cause is
 * set appropriately).
 *
 */
int HAMLIB_API rig_stop_morse(RIG *rig, vfo_t vfo)
{
    const struct rig_caps *caps;
    int retcode, rc2;
    vfo_t curr_vfo;

    if (CHECK_RIG_ARG(rig))
    {
        rig_debug(RIG_DEBUG_ERR, "%s: rig or rig->caps is null\n", __func__);
        return -RIG_EINVAL;
    }

    ENTERFUNC;

    caps = rig->caps;

    if (caps->stop_morse == NULL)
    {
        RETURNFUNC(-RIG_ENAVAIL);
    }

    resetFIFO(rig->state.fifo_morse); // clear out the CW queue

    if (vfo == RIG_VFO_CURR
            || vfo == rig->state.current_vfo)
    {
        RETURNFUNC(caps->stop_morse(rig, vfo));
    }

    if (!caps->set_vfo)
    {
        RETURNFUNC(-RIG_ENAVAIL);
    }

    curr_vfo = rig->state.current_vfo;
    HAMLIB_TRACE;
    retcode = caps->set_vfo(rig, vfo);

    if (retcode != RIG_OK)
    {
        RETURNFUNC(retcode);
    }

    retcode = caps->stop_morse(rig, vfo);
    /* try and revert even if we had an error above */
    HAMLIB_TRACE;
    rc2 = caps->set_vfo(rig, curr_vfo);

    if (RIG_OK == retcode)
    {
        /* return the first error code */
        retcode = rc2;
    }

    RETURNFUNC(retcode);
}

/*
 * wait_morse_ptt
 * generic routine to wait for ptt=0
 * should work on any full breakin CW morse send
 * Assumes rig!=NULL, msg!=NULL
 */
static int wait_morse_ptt(RIG *rig, vfo_t vfo)
{
    ptt_t pttStatus = RIG_PTT_OFF;
    int loops = 0;

    ENTERFUNC;

    hl_usleep(200 * 1000); // give little time for CW to start PTT

    do
    {
        int retval;
        rig_debug(RIG_DEBUG_TRACE, "%s: loop#%d until ptt=0, ptt=%d\n", __func__, loops,
                  pttStatus);
        elapsed_ms(&rig->state.cache.time_ptt, HAMLIB_ELAPSED_INVALIDATE);
        HAMLIB_TRACE;
        retval = rig_get_ptt(rig, vfo, &pttStatus);

        if (retval != RIG_OK)
        {
            RETURNFUNC(retval);
        }

        // every 25ms should be short enough
        hl_usleep(50 * 1000);
        ++loops;
    }
    while (pttStatus == RIG_PTT_ON && loops <= 600);

    RETURNFUNC(RIG_OK);
}

/**
 * \brief wait morse code
 * \param rig   The rig handle
 * \param vfo   The target VFO
 *
 *  waits for the end of the morse message to be sent.
 *
 * \return RIG_OK if the operation has been successful, otherwise
 * a negative value if an error occurred (in which case, cause is
 * set appropriately).
 *
 */
int HAMLIB_API rig_wait_morse(RIG *rig, vfo_t vfo)
{
    const struct rig_caps *caps;
    int retcode, rc2;
    vfo_t curr_vfo;

    if (CHECK_RIG_ARG(rig))
    {
        rig_debug(RIG_DEBUG_ERR, "%s: rig or rig->caps is null\n", __func__);
        return -RIG_EINVAL;
    }

    ENTERFUNC;

    caps = rig->caps;

    if (vfo == RIG_VFO_CURR
            || vfo == rig->state.current_vfo)
    {
        RETURNFUNC(wait_morse_ptt(rig, vfo));
    }

    if (!caps->set_vfo)
    {
        RETURNFUNC(-RIG_ENAVAIL);
    }

    curr_vfo = rig->state.current_vfo;
    HAMLIB_TRACE;
    retcode = caps->set_vfo(rig, vfo);

    if (retcode != RIG_OK)
    {
        RETURNFUNC(retcode);
    }

    retcode = wait_morse_ptt(rig, vfo);
    /* try and revert even if we had an error above */
    HAMLIB_TRACE;
    rc2 = caps->set_vfo(rig, curr_vfo);

    if (RIG_OK == retcode)
    {
        /* return the first error code */
        retcode = rc2;
    }

    RETURNFUNC(retcode);
}


/**
 * \brief send voice memory content
 * \param rig   The rig handle
 * \param vfo   The target VFO
 * \param ch    Voice memory number to be sent
 *
 *  Sends voice memory content.
 *
 * \return RIG_OK if the operation has been successful, otherwise
 * a negative value if an error occurred (in which case, cause is
 * set appropriately).
 *
 */

int HAMLIB_API rig_send_voice_mem(RIG *rig, vfo_t vfo, int ch)
{
    const struct rig_caps *caps;
    int retcode, rc2;
    vfo_t curr_vfo;

    if CHECK_RIG_ARG(rig)
    {
        rig_debug(RIG_DEBUG_ERR, "%s: rig or rig->caps is null\n", __func__);
        return -RIG_EINVAL;
    }

    ENTERFUNC;

    caps = rig->caps;

    if (caps->send_voice_mem == NULL)
    {
        RETURNFUNC(-RIG_ENAVAIL);
    }

    if (vfo == RIG_VFO_CURR
            || vfo == rig->state.current_vfo)
    {
        retcode = caps->send_voice_mem(rig, vfo, ch);
        RETURNFUNC(retcode);
    }

    if (!caps->set_vfo)
    {
        RETURNFUNC(-RIG_ENAVAIL);
    }

    curr_vfo = rig->state.current_vfo;
    HAMLIB_TRACE;
    retcode = caps->set_vfo(rig, vfo);

    if (retcode != RIG_OK)
    {
        RETURNFUNC(retcode);
    }

    retcode = caps->send_voice_mem(rig, vfo, ch);
    /* try and revert even if we had an error above */
    HAMLIB_TRACE;
    rc2 = caps->set_vfo(rig, curr_vfo);

    if (RIG_OK == retcode)
    {
        /* return the first error code */
        retcode = rc2;
    }

    RETURNFUNC(retcode);
}

/**
 * \brief stop sending voice memory
 * \param rig   The rig handle
 * \param vfo   The target VFO
 *
 *  Stops sending voice memory content.
 *
 * \return RIG_OK if the operation has been successful, otherwise
 * a negative value if an error occurred (in which case, cause is
 * set appropriately).
 *
 */

int HAMLIB_API rig_stop_voice_mem(RIG *rig, vfo_t vfo)
{
    const struct rig_caps *caps;
    int retcode;

    if CHECK_RIG_ARG(rig)
    {
        rig_debug(RIG_DEBUG_ERR, "%s: rig or rig->caps is null\n", __func__);
        return -RIG_EINVAL;
    }

    ENTERFUNC;

    caps = rig->caps;

    if (caps->stop_voice_mem == NULL)
    {
        RETURNFUNC(-RIG_ENAVAIL);
    }

    retcode = caps->stop_voice_mem(rig, vfo);
    RETURNFUNC(retcode);
}


/**
 * \brief find the freq_range of freq/mode
 * \param range_list    The range list to search from
 * \param freq  The frequency that will be part of this range
 * \param mode  The mode that will be part of this range
 *
 *  Returns a pointer to the #freq_range_t including \a freq and \a mode.
 *  Works for rx and tx range list as well.
 *
 * \return the location of the #freq_range_t if found,
 * otherwise NULL if not found or if \a range_list is invalid.
 *
 */
const freq_range_t *HAMLIB_API rig_get_range(const freq_range_t *range_list,
        freq_t freq,
        rmode_t mode)
{
    int i;

    if (range_list == NULL)
    {
        return (NULL);
    }

    for (i = 0; i < HAMLIB_FRQRANGESIZ; i++)
    {
        if (range_list[i].startf == 0 && range_list[i].endf == 0)
        {
            return (NULL);
        }

        if (freq >= range_list[i].startf && freq <= range_list[i].endf &&
                (range_list[i].modes & mode))
        {
            const freq_range_t *f = &range_list[i];
            return (f);
        }
    }

    return (NULL);
}

/**
 * \brief set the vfo option for rigctld
 * \param status 1=On, 0=Off
 *
 *  Returns RIG_OK or -RIG_EPROTO;
 *
 */
int HAMLIB_API rig_set_vfo_opt(RIG *rig, int status)
{
    int retcode;

    if CHECK_RIG_ARG(rig)
    {
        rig_debug(RIG_DEBUG_ERR, "%s: rig or rig->caps is null\n", __func__);
        return -RIG_EINVAL;
    }

    ENTERFUNC;
    ELAPSED1;

    // Only netrigctl has this function
    // We allow the status to be set for rigctl use
    if (rig->caps->set_vfo_opt == NULL)
    {
        ELAPSED2;
        rig->state.vfo_opt = status;
        //RETURNFUNC(-RIG_ENAVAIL);
        RETURNFUNC(RIG_OK);
    }

    retcode = rig->caps->set_vfo_opt(rig, status);
    ELAPSED2;
    RETURNFUNC(retcode);
}

/**
 * \brief get general information from the radio
 * \param rig   The rig handle
 *
 * Retrieves some general information from the radio.
 * This can include firmware revision, exact model name, or just nothing.
 *
 * \return a pointer to memory containing the ASCIIZ string
 * if the operation has been successful, otherwise NULL if an error occurred
 * or if get_info is not part of the capabilities.
 */
const char *HAMLIB_API rig_get_info(RIG *rig)
{
    if (CHECK_RIG_ARG(rig))
    {
        return (NULL);
    }

    if (rig->caps->get_info == NULL)
    {
        return (NULL);
    }

    HAMLIB_TRACE;
    return (rig->caps->get_info(rig));
}


static void make_crc_table(unsigned long crcTable[])
{
    unsigned long POLYNOMIAL = 0xEDB88320;
    unsigned char b = 0;

    // Start with the data byte
    unsigned long remainder = b;

    unsigned long bit;

    for (bit = 8; bit > 0; --bit)
    {
        if (remainder & 1)
        {
            remainder = (remainder >> 1) ^ POLYNOMIAL;
        }
        else
        {
            remainder = (remainder >> 1);
        }
    }

    crcTable[(size_t)b] = remainder;
}

static unsigned long crcTable[256];

static unsigned long gen_crc(unsigned char *p, size_t n)
{
    unsigned long crc = 0xfffffffful;
    size_t i;

    if (crcTable[0] == 0) { make_crc_table(crcTable); }

    for (i = 0; i < n; i++)
    {
        crc = crcTable[*p++ ^ (crc & 0xff)] ^ (crc >> 8);
    }

    return ((~crc) & 0xffffffff);
}

/**
 * \brief get freq/mode/width for requested VFO
 * \param rig   The rig handle
 *
 * \returns a string for all known VFOs plus rig split status and satellite mode status
 */
int HAMLIB_API rig_get_rig_info(RIG *rig, char *response, int max_response_len)
{
    vfo_t vfoA, vfoB;
    freq_t freqA, freqB;
    rmode_t modeA, modeB;
    char *modeAstr, *modeBstr;
    pbwidth_t widthA, widthB;
    split_t split;
    int satmode;
    int ret;
    int rxa, txa, rxb, txb;

    if (CHECK_RIG_ARG(rig) || !response)
    {
        rig_debug(RIG_DEBUG_ERR, "%s: rig or rig->caps is null\n", __func__);
        return -RIG_EINVAL;
    }

    response[0] = 0;
    ELAPSED1;

    vfoA = vfo_fixup(rig, RIG_VFO_A, rig->state.cache.split);
    vfoB = vfo_fixup(rig, RIG_VFO_B, rig->state.cache.split);
    ret = rig_get_vfo_info(rig, vfoA, &freqA, &modeA, &widthA, &split, &satmode);

    if (ret != RIG_OK)
    {
        ELAPSED2;
        RETURNFUNC2(ret);
    }

    // we need both vfo and mode targetable to avoid vfo swapping
    if ((rig->caps->targetable_vfo & RIG_TARGETABLE_FREQ)
            && (rig->caps->targetable_vfo & RIG_TARGETABLE_MODE))
    {
        ret = rig_get_vfo_info(rig, vfoB, &freqB, &modeB, &widthB, &split, &satmode);

        if (ret != RIG_OK)
        {
            ELAPSED2;
            RETURNFUNC2(ret);
        }
    }
    else
    {
        // we'll use cached info instead of doing the vfo swapping
        int cache_ms_freq, cache_ms_mode, cache_ms_width;
        rig_get_cache(rig, vfoB, &freqB, &cache_ms_freq, &modeB, &cache_ms_mode,
                      &widthB,
                      &cache_ms_width);
    }

    modeAstr = (char *)rig_strrmode(modeA);
    modeBstr = (char *)rig_strrmode(modeB);

    if (modeAstr[0] == 0) { modeAstr = "None"; }

    if (modeBstr[0] == 0) { modeBstr = "None"; }

    rxa = 1;
    txa = split == 0;
    rxb = !rxa;
    txb = split == 1;
    SNPRINTF(response, max_response_len - strlen("CRC=0x00000000\n"),
             "VFO=%s Freq=%.0f Mode=%s Width=%d RX=%d TX=%d\nVFO=%s Freq=%.0f Mode=%s Width=%d RX=%d TX=%d\nSplit=%d SatMode=%d\nRig=%s\nApp=Hamlib\nVersion=20210506 1.0.0\n",
             rig_strvfo(vfoA), freqA, modeAstr, (int)widthA, rxa, txa, rig_strvfo(vfoB),
             freqB, modeBstr, (int)widthB, rxb, txb, split, satmode, rig->caps->model_name);
    unsigned long crc = gen_crc((unsigned char *)response, strlen(response));
    char tmpstr[32];
    SNPRINTF(tmpstr, sizeof(tmpstr), "CRC=0x%08lx\n", crc);
    strcat(response, tmpstr);


    if (strlen(response) >= max_response_len - 1)
    {
        rig_debug(RIG_DEBUG_ERR, "%s(%d): response len exceeded max %d chars\n",
                  __FILE__, __LINE__, max_response_len);
        ELAPSED2;
        RETURNFUNC2(RIG_EINTERNAL);
    }

    ELAPSED2;
    RETURNFUNC2(RIG_OK);
}

/**
 * \brief get freq/mode/width for requested VFO
 * \param rig   The rig handle
 * \param vfo   The VFO to get
 * \param *freq frequency answer
 * \param *mode mode answer
 * \param *width bandwidth answer
 *
 *  Gets the current VFO information. The VFO can be RIG_VFO_A, RIG_VFO_B, RIG_VFO_C
 *  for VFOA, VFOB, VFOC respectively or RIG_VFO_MEM for Memory mode.
 *  Supported VFOs depends on rig capabilities.
 *
 * \return RIG_OK if the operation has been successful, otherwise
 * a negative value if an error occurred (in which case use rigerror(return)
 * for error message).
 *
 */
int HAMLIB_API rig_get_vfo_info(RIG *rig, vfo_t vfo, freq_t *freq,
                                rmode_t *mode, pbwidth_t *width, split_t *split, int *satmode)
{
    int retval;

    rig_debug(RIG_DEBUG_VERBOSE, "%s called vfo=%s\n", __func__, rig_strvfo(vfo));

    if (CHECK_RIG_ARG(rig))
    {
        rig_debug(RIG_DEBUG_ERR, "%s: rig or rig->caps is null\n", __func__);
        return -RIG_EINVAL;
    }

    ELAPSED1;
    ENTERFUNC;

    //if (vfo == RIG_VFO_CURR) { vfo = rig->state.current_vfo; }

    vfo = vfo_fixup(rig, vfo, rig->state.cache.split);
    // we can't use the cached values as some clients may only call this function
    // like Log4OM which mostly does polling
    HAMLIB_TRACE;
    retval = rig_get_freq(rig, vfo, freq);

    if (retval != RIG_OK) { RETURNFUNC(retval); }

    // we will ask for other vfo mode just once if not targetable
    int allTheTimeA = vfo & (RIG_VFO_A | RIG_VFO_CURR | RIG_VFO_MAIN_A |
                             RIG_VFO_SUB_A);
    int allTheTimeB = (vfo & (RIG_VFO_B | RIG_VFO_SUB))
                      && (rig->caps->targetable_vfo & RIG_TARGETABLE_MODE);
    int justOnceB = (vfo & (RIG_VFO_B | RIG_VFO_SUB))
                    && (rig->state.cache.modeMainB == RIG_MODE_NONE);

    if (allTheTimeA || allTheTimeB || justOnceB)
    {
        HAMLIB_TRACE;
        retval = rig_get_mode(rig, vfo, mode, width);

        if (retval != RIG_OK)
        {
            ELAPSED2;
            RETURNFUNC(retval);
        }
    }
    else // we'll just us VFOA so we don't swap vfos -- freq is what's important
    {
        *mode = rig->state.cache.modeMainA;
        *width = rig->state.cache.widthMainA;
    }

    *satmode = rig->state.cache.satmode;
    // we should only need to ask for VFO_CURR to minimize display swapping
    HAMLIB_TRACE;
    vfo_t tx_vfo;
    retval = rig_get_split_vfo(rig, RIG_VFO_CURR, split, &tx_vfo);

    if (retval != RIG_OK)
    {
        ELAPSED2;
        RETURNFUNC(retval);
    }

    ELAPSED2;
    RETURNFUNC(RIG_OK);
}

/**
 * \brief get list of available vfos
 * \param rig   The rig handle
 * \param buf   char buffer to hold result
 * \param buflen   max length of char buffer
 *
 * Retrieves all usable vfo entries for the rig
 *
 * \return a pointer to a string, e.g. "VFOA VFOB Mem"
 * if the operation has been successful, otherwise NULL if an error occurred
 */
int HAMLIB_API rig_get_vfo_list(RIG *rig, char *buf, int buflen)
{
    if (CHECK_RIG_CAPS(rig))
    {
        rig_debug(RIG_DEBUG_ERR, "%s: rig or rig->caps is null\n", __func__);
        return -RIG_EINVAL;
    }

    ENTERFUNC;

    rig_sprintf_vfo(buf, buflen - 1, rig->state.vfo_list);

    RETURNFUNC(RIG_OK);
}

/**
 * \brief set the rig's clock
 *
 */
int HAMLIB_API rig_set_clock(RIG *rig, int year, int month, int day, int hour,
                             int min, int sec, double msec, int utc_offset)
{
    if (rig->caps->set_clock == NULL)
    {
        return -RIG_ENIMPL;
    }

    RETURNFUNC2(rig->caps->set_clock(rig, year, month, day, hour, min, sec,
                                     msec, utc_offset));
}

/**
 * \brief get the rig's clock
 *
 */
int HAMLIB_API rig_get_clock(RIG *rig, int *year, int *month, int *day,
                             int *hour,
                             int *min, int *sec, double *msec, int *utc_offset)
{
    int retval;

    if (rig->caps->get_clock == NULL)
    {
        return -RIG_ENIMPL;
    }

    retval = rig->caps->get_clock(rig, year, month, day, hour, min, sec,
                                  msec, utc_offset);
    RETURNFUNC2(retval);
}

/**
 * \brief get the Hamlib license
 *
 */
const char *HAMLIB_API rig_license()
{
    return hamlib_license;
}


/**
 * \brief get the Hamlib version
 *
 */
const char *HAMLIB_API rig_version()
{
    return hamlib_version2;
}


/**
 * \brief get the Hamlib copyright
 *
 */
const char *HAMLIB_API rig_copyright()
{
    return hamlib_copyright2;
}

/**
 * \brief get a cookie to grab rig control
 * \param rig   Not used
 * \param cookie_cmd The command to execute on \a cookie.
 * \param cookie     The cookie to operate on, cannot be NULL or RIG_EINVAL will be returned.
 * \param cookie_len The length of the cookie, must be #HAMLIB_COOKIE_SIZE or larger.
 *
 * #RIG_COOKIE_GET will set \a cookie with a cookie.
 * #RIG_COOKIE_RENEW will update the timeout with 1 second.
 * #RIG_COOKIE_RELEASE will release the cookie and allow a new one to be grabbed.
 *
 * Cookies should only be used when needed to keep commands sequenced correctly
 * For example, when setting both VFOA and VFOB frequency and mode
 * Example to wait for cookie, do rig commands, and release
 * \code
 *  while((rig_cookie(NULL, RIG_COOKIE_GET, cookie, sizeof(cookie))) != RIG_OK)
 *      hl_usleep(10*1000);
 *
 *  //Pseudo code
 *  set_freq A;set mode A;set freq B;set modeB;
 *
 *  rig_cookie(NULL, RIG_COOKIE_RELEASE, cookie, sizeof(cookie)));
 * \endcode
 */
int HAMLIB_API rig_cookie(RIG *rig, enum cookie_e cookie_cmd, char *cookie,
                          int cookie_len)
{
    // only 1 client can have the cookie so these can be static
    // this should also prevent problems with DLLs & shared libraries
    // the debug_msg is another non-thread-safe which this will help fix
    static char
    cookie_save[HAMLIB_COOKIE_SIZE];  // only one client can have the cookie
    static double time_last_used;
    struct timespec tp;
    int ret;
    MUTEX(mutex_rig_cookie);

    /* This is not needed for RIG_COOKIE_RELEASE but keep it simple. */
    if (cookie_len < HAMLIB_COOKIE_SIZE)
    {
        rig_debug(RIG_DEBUG_ERR, "%s(%d): cookie_len < %d\n",
                  __FILE__, __LINE__, HAMLIB_COOKIE_SIZE);
        return -RIG_EINVAL;
    }

    if (!cookie)
    {
        rig_debug(RIG_DEBUG_ERR, "%s(%d): cookie == NULL\n",
                  __FILE__, __LINE__);
        return -RIG_EINVAL; // nothing to do
    }

    /* Accessing cookie_save and time_last_used must be done with lock held.
     * So keep code simple and lock it during the whole operation. */
    MUTEX_LOCK(mutex_rig_cookie);

    switch (cookie_cmd)
    {
    case RIG_COOKIE_RELEASE:
        if (cookie_save[0] != 0
                && strcmp(cookie, cookie_save) == 0) // matching cookie so we'll clear it
        {
            rig_debug(RIG_DEBUG_VERBOSE, "%s(%d): %s cookie released\n",
                      __FILE__, __LINE__, cookie_save);
            memset(cookie_save, 0, sizeof(cookie_save));
            ret = RIG_OK;
        }
        else // not the right cookie!!
        {
            rig_debug(RIG_DEBUG_ERR,
                      "%s(%d): %s can't release cookie as cookie %s is active\n", __FILE__, __LINE__,
                      cookie, cookie_save);
            ret = -RIG_BUSBUSY;
        }

        break;

    case RIG_COOKIE_RENEW:
        rig_debug(RIG_DEBUG_VERBOSE, "%s(%d): %s comparing renew request to %s==%d\n",
                  __FILE__, __LINE__, cookie, cookie_save, strcmp(cookie, cookie_save));

        if (cookie_save[0] != 0
                && strcmp(cookie, cookie_save) == 0) // matching cookie so we'll renew it
        {
            rig_debug(RIG_DEBUG_VERBOSE, "%s(%d) %s renew request granted\n", __FILE__,
                      __LINE__, cookie);
            clock_gettime(CLOCK_REALTIME, &tp);
            time_last_used = tp.tv_sec + tp.tv_nsec / 1e9;
            ret = RIG_OK;
        }
        else
        {
            rig_debug(RIG_DEBUG_ERR,
                      "%s(%d): %s renew request refused %s is active\n",
                      __FILE__, __LINE__, cookie, cookie_save);
            ret = -RIG_EINVAL; // wrong cookie
        }

        break;

    case RIG_COOKIE_GET:

        // the way we expire cookies is if somebody else asks for one and the last renewal is > 1 second ago
        // a polite client will have released the cookie
        // we are just allow for a crashed client that fails to release:q

        clock_gettime(CLOCK_REALTIME, &tp);
        double time_curr = tp.tv_sec + tp.tv_nsec / 1e9;

        if (cookie_save[0] != 0 && (strcmp(cookie_save, cookie) == 0)
                && (time_curr - time_last_used < 1))  // then we will deny the request
        {
            rig_debug(RIG_DEBUG_ERR, "%s(%d): %s cookie is in use\n", __FILE__, __LINE__,
                      cookie_save);
            ret = -RIG_BUSBUSY;
        }
        else
        {
            if (cookie_save[0] != 0)
            {
                rig_debug(RIG_DEBUG_ERR,
                          "%s(%d): %s cookie has expired after %.3f seconds....overriding with new cookie\n",
                          __FILE__, __LINE__, cookie_save, time_curr - time_last_used);
            }

            date_strget(cookie, cookie_len, 0);
            size_t len = strlen(cookie);
            // add on our random number to ensure uniqueness
            // The cookie should never be longer than HAMLIB_COOKIE_SIZE
            SNPRINTF(cookie + len, HAMLIB_COOKIE_SIZE - len, " %d\n", rand());
            strcpy(cookie_save, cookie);
            time_last_used = time_curr;
            rig_debug(RIG_DEBUG_VERBOSE, "%s(%d): %s new cookie request granted\n",
                      __FILE__, __LINE__, cookie_save);
            ret = RIG_OK;
        }

        break;

    default:
        rig_debug(RIG_DEBUG_ERR, "%s(%d): unknown cmd!!\n'", __FILE__, __LINE__);
        ret = -RIG_EPROTO;
        break;
    }

    MUTEX_UNLOCK(mutex_rig_cookie);
    return ret;
}

#if defined(HAVE_PTHREAD)
static pthread_mutex_t initializer = PTHREAD_MUTEX_INITIALIZER;
#endif

HAMLIB_EXPORT(void) sync_callback(int lock)
{
#if defined(HAVE_PTHREAD)
    pthread_mutex_t client_lock = initializer;

    if (lock)
    {
        pthread_mutex_lock(&client_lock);
        rig_debug(RIG_DEBUG_VERBOSE, "%s: client lock engaged\n", __func__);
    }
    else
    {
        rig_debug(RIG_DEBUG_VERBOSE, "%s: client lock disengaged\n", __func__);
        pthread_mutex_unlock(&client_lock);
    }

#endif
}

void rig_lock(RIG *rig, int lock)
{
#if defined(HAVE_PTHREAD)

    if (rig->state.multicast == NULL) { return; } // not initialized yet

    if (!rig->state.multicast->mutex_initialized)
    {
        rig->state.multicast->mutex = initializer;
        rig->state.multicast->mutex_initialized = 1;
    }

    if (lock)
    {
        pthread_mutex_lock(&rig->state.multicast->mutex);
        rig_debug(RIG_DEBUG_VERBOSE, "%s: client lock engaged\n", __func__);
    }
    else
    {
        rig_debug(RIG_DEBUG_VERBOSE, "%s: client lock disengaged\n", __func__);
        pthread_mutex_unlock(&rig->state.multicast->mutex);
    }

#endif

}


/*! @} */


#define MAX_FRAME_LENGTH 1024

#if defined(HAVE_PTHREAD)
static int async_data_handler_start(RIG *rig)
{
    struct rig_state *rs = &rig->state;
    async_data_handler_priv_data *async_data_handler_priv;

    ENTERFUNC;

    if (!rs->async_data_enabled)
    {
        rig_debug(RIG_DEBUG_TRACE,
                  "%s: async data support disabled since async_data_enabled=%d\n", __func__,
                  rs->async_data_enabled);
        RETURNFUNC(RIG_OK);
    }

    sleep(2);  // give other things a chance to finish opening up the rig

    rs->async_data_handler_thread_run = 1;
    rs->async_data_handler_priv_data = calloc(1,
                                       sizeof(async_data_handler_priv_data));

    if (rs->async_data_handler_priv_data == NULL)
    {
        RETURNFUNC(-RIG_ENOMEM);
    }

    async_data_handler_priv = (async_data_handler_priv_data *)
                              rs->async_data_handler_priv_data;
    async_data_handler_priv->args.rig = rig;
    int err = pthread_create(&async_data_handler_priv->thread_id, NULL,
                             async_data_handler, &async_data_handler_priv->args);

    if (err)
    {
        rig_debug(RIG_DEBUG_ERR, "%s: pthread_create error: %s\n", __func__,
                  strerror(errno));
        RETURNFUNC(-RIG_EINTERNAL);
    }

    RETURNFUNC(RIG_OK);
}
#endif

#if defined(HAVE_PTHREAD)
static int morse_data_handler_start(RIG *rig)
{
    struct rig_state *rs = &rig->state;
    morse_data_handler_priv_data *morse_data_handler_priv;

    ENTERFUNC;

    rs->morse_data_handler_thread_run = 1;
    rs->morse_data_handler_priv_data = calloc(1,
                                       sizeof(morse_data_handler_priv_data));

    if (rs->morse_data_handler_priv_data == NULL)
    {
        RETURNFUNC(-RIG_ENOMEM);
    }

    morse_data_handler_priv = (morse_data_handler_priv_data *)
                              rs->morse_data_handler_priv_data;
    morse_data_handler_priv->args.rig = rig;
    value_t keyspd;
    keyspd.i = 25; // default value if KEYSPD doesn't work
    rig_get_level(rig, RIG_VFO_CURR, RIG_LEVEL_KEYSPD, &keyspd);
    morse_data_handler_priv->keyspd = keyspd.i;
    rig_debug(RIG_DEBUG_VERBOSE, "%s(%d): keyspd=%d\n", __func__, __LINE__,
              keyspd.i);
    int err = pthread_create(&morse_data_handler_priv->thread_id, NULL,
                             morse_data_handler, &morse_data_handler_priv->args);

    if (err)
    {
        rig_debug(RIG_DEBUG_ERR, "%s: pthread_create error: %s\n", __func__,
                  strerror(errno));
        RETURNFUNC(-RIG_EINTERNAL);
    }

    RETURNFUNC(RIG_OK);
}
#endif


#if defined(HAVE_PTHREAD)
static int async_data_handler_stop(RIG *rig)
{
    struct rig_state *rs = &rig->state;
    async_data_handler_priv_data *async_data_handler_priv;

    ENTERFUNC;

    rs->async_data_handler_thread_run = 0;

    async_data_handler_priv = (async_data_handler_priv_data *)
                              rs->async_data_handler_priv_data;

    if (async_data_handler_priv != NULL)
    {
        if (async_data_handler_priv->thread_id != 0)
        {
            // all cleanup is done in this function so we can kill thread
            // Windows was taking 30 seconds to stop without this
            pthread_cancel(async_data_handler_priv->thread_id);
            int err = pthread_join(async_data_handler_priv->thread_id, NULL);

            if (err)
            {
                rig_debug(RIG_DEBUG_ERR, "%s: pthread_join error: %s\n", __func__,
                          strerror(errno));
                // just ignore the error
            }

            async_data_handler_priv->thread_id = 0;
        }

        free(rs->async_data_handler_priv_data);
        rs->async_data_handler_priv_data = NULL;
    }


    RETURNFUNC(RIG_OK);
}
#endif

#if defined(HAVE_PTHREAD)
static int morse_data_handler_stop(RIG *rig)
{
    struct rig_state *rs = &rig->state;
    morse_data_handler_priv_data *morse_data_handler_priv;

    ENTERFUNC;

    rs->morse_data_handler_thread_run = 0;

    morse_data_handler_priv = (morse_data_handler_priv_data *)
                              rs->morse_data_handler_priv_data;

    // wait until fifo queue is flushed
    //HAMLIB_TRACE;
    hl_usleep(100 * 1000);

    //HAMLIB_TRACE;
    while (peek(rig->state.fifo_morse) >= 0)
    {
        HAMLIB_TRACE;
        rig_debug(RIG_DEBUG_TRACE, "%s: waiting for fifo queue to flush\n", __func__);
        hl_usleep(100 * 1000);
    }

    //HAMLIB_TRACE;
    hl_usleep(100 * 1000);

    //HAMLIB_TRACE;
    if (morse_data_handler_priv != NULL)
    {
        if (morse_data_handler_priv->thread_id != 0)
        {
            // all cleanup is done in this function so we can kill thread
            // Windows was taking 30 seconds to stop without this
            pthread_cancel(morse_data_handler_priv->thread_id);
            int err = pthread_join(morse_data_handler_priv->thread_id, NULL);

            if (err)
            {
                rig_debug(RIG_DEBUG_ERR, "%s: pthread_join error: %s\n", __func__,
                          strerror(errno));
                // just ignore the error
            }

            morse_data_handler_priv->thread_id = 0;
        }

        free(rs->morse_data_handler_priv_data);
        rs->morse_data_handler_priv_data = NULL;
    }

    RETURNFUNC(RIG_OK);
}
#endif

#if defined(HAVE_PTHREAD)
void *async_data_handler(void *arg)
{
    struct async_data_handler_args_s *args = (struct async_data_handler_args_s *)
            arg;
    RIG *rig = args->rig;
    unsigned char frame[MAX_FRAME_LENGTH];
    struct rig_state *rs = &rig->state;

    rig_debug(RIG_DEBUG_VERBOSE, "%s: Starting async data handler thread\n",
              __func__);

    // TODO: check how to enable "transceive" on recent Kenwood/Yaesu rigs
    // TODO: add initial support for async in Kenwood kenwood_transaction (+one) functions -> add transaction_active flag usage
    // TODO: add initial support for async in Yaesu newcat_get_cmd/set_cmd (+validate) functions -> add transaction_active flag usage

    while (rs->async_data_handler_thread_run)
    {
        int frame_length;
        int async_frame;
        int result;

        result = rig->caps->read_frame_direct(rig, sizeof(frame), frame);

        if (result < 0)
        {
            // Timeouts occur always if there is nothing to receive, so they are not really errors in this case
            if (result != -RIG_ETIMEOUT)
            {
                // TODO: it may be necessary to have mutex locking on transaction_active flag
                if (rs->transaction_active)
                {
                    unsigned char data = (unsigned char) result;
                    write_block_sync_error(&rs->rigport, &data, 1);
                }

                // TODO: error handling -> store errors in rig state -> to be exposed in async snapshot packets
                rig_debug(RIG_DEBUG_ERR, "%s: read_frame_direct() failed, result=%d\n",
                          __func__, result);
                hl_usleep(500 * 1000);
            }

            hl_usleep(20 * 1000);
            continue;
        }

        frame_length = result;

        async_frame = rig->caps->is_async_frame(rig, frame_length, frame);

        rig_debug(RIG_DEBUG_VERBOSE, "%s: received frame: len=%d async=%d\n", __func__,
                  frame_length, async_frame);

        if (async_frame)
        {
            result = rig->caps->process_async_frame(rig, frame_length, frame);

            if (result < 0)
            {
                // TODO: error handling -> store errors in rig state -> to be exposed in async snapshot packets
                rig_debug(RIG_DEBUG_ERR, "%s: process_async_frame() failed, result=%d\n",
                          __func__, result);
                continue;
            }
        }
        else
        {
            result = write_block_sync(&rs->rigport, frame, frame_length);

            if (result < 0)
            {
                // TODO: error handling? can writing to a pipe really fail in ways we can recover from?
                rig_debug(RIG_DEBUG_ERR, "%s: write_block_sync() failed, result=%d\n", __func__,
                          result);
                continue;
            }
        }
    }

    rig_debug(RIG_DEBUG_VERBOSE, "%s: Stopping async data handler thread\n",
              __func__);

    pthread_exit(NULL);
    return NULL;
}
#endif

#if defined(HAVE_PTHREAD)
void *morse_data_handler(void *arg)
{
    struct morse_data_handler_args_s *args =
        (struct morse_data_handler_args_s *) arg;
    RIG *rig = args->rig;
    const struct rig_state *rs = &rig->state;
    int result;

    rig_debug(RIG_DEBUG_VERBOSE, "%s: Starting morse data handler thread\n",
              __func__);

    if (rig->state.fifo_morse == NULL)
    {
        rig->state.fifo_morse = calloc(1, sizeof(FIFO_RIG));
    }

    initFIFO(rig->state.fifo_morse);

    char *c;
    int qsize = rig->caps->morse_qsize; // if backend overrides qsize

    if (qsize == 0) { qsize = 20; } // shortest length of any rig's CW morse capability

    c = calloc(1, qsize + 1);

    while (rs->morse_data_handler_thread_run || (peek(rig->state.fifo_morse) >= 0))
    {
        int n = 0;
        memset(c, 0, qsize);

        for (n = 0; n < qsize; n++)
        {
            int d = peek(rig->state.fifo_morse);

            if (d < 0)
            {
                break;
            }

            d = pop(rig->state.fifo_morse);
            c[n] = (char) d;
        }

        if (n > 0)
        {
#if 0
// this does not work well at all -- rigs do not queue keyspd so any change is immediate
// don't know if we can ever implement this
            char *p;
            // if we have + or - we will adjust speed and send before/speed/after which hopefully works
            // I suspect some rigs will change speed immediately and not wait for queued character to flush
            morse_data_handler_priv_data *morse_data_handler_priv =
                (morse_data_handler_priv_data *) rs->morse_data_handler_priv_data;
            value_t keyspd;
            keyspd.i = morse_data_handler_priv->keyspd;
            rig_debug(RIG_DEBUG_VERBOSE, "%s(%d): keyspd=%d\n", __func__, __LINE__,
                      keyspd.i);

            if ((p = strchr(c, '+')) || (p = strchr(c, '-')))
            {
                HAMLIB_TRACE;
                char spdchg = *p;
                *p = 0;

                if (strlen(c) > 0) { rig->caps->send_morse(rig, RIG_VFO_CURR, c); }

                rig_debug(RIG_DEBUG_VERBOSE, "%s(%d): keyspd=%d\n", __func__, __LINE__,
                          keyspd.i);
                keyspd.i += spdchg == '+' ? 5 : -5;
                rig_debug(RIG_DEBUG_VERBOSE, "%s(%d): keyspd=%d\n", __func__, __LINE__,
                          keyspd.i);

                while (p[1] == '+' || p[1] == '-')
                {
                    HAMLIB_TRACE;
                    keyspd.i += p[1] == '+' ? 5 : -5;
                    rig_debug(RIG_DEBUG_VERBOSE, "%s(%d): keyspd=%d\n", __func__, __LINE__,
                              keyspd.i);
                    p++;
                }

                p++;
                rig_debug(RIG_DEBUG_VERBOSE, "%s(%d): keyspd=%d\n", __func__, __LINE__,
                          keyspd.i);
                rig_set_level(rig, RIG_VFO_CURR, RIG_LEVEL_KEYSPD,  keyspd);
                morse_data_handler_priv->keyspd = keyspd.i;
                memmove(c, p, p - c + 1);
            }

#endif

            if (strlen(c) > 0)
            {
                int nloops = 10;

                do
                {
                    result = rig->caps->send_morse(rig, RIG_VFO_CURR, c);

                    if (result != RIG_OK)
                    {
                        rig_debug(RIG_DEBUG_ERR, "%s: error: %s\n", __func__, rigerror(result));

                        if (result == -RIG_EINVAL)
                        {
                            // severe error -- so flush it and stop
                            resetFIFO(rig->state.fifo_morse);
                            nloops = 0;
                        }

                        hl_usleep(100 * 1000);
                    }

                    //wait_morse_ptt(rig, RIG_VFO_CURR);
                    nloops--;

                }
                while (result != RIG_OK && rig->state.fifo_morse->flush == 0 && --nloops > 0);

                if (nloops == 0)
                {
                    rig_debug(RIG_DEBUG_ERR, "%s: send_morse failed\n", __func__);
                }
            }
        }

        rig->state.fifo_morse->flush = 0; // reset flush flag
        hl_usleep(100 * 1000);
    }

    free(rig->state.fifo_morse);
    free(c);
    rig->state.fifo_morse = NULL;
    pthread_exit(NULL);
    return NULL;
}
#endif


HAMLIB_EXPORT(int) rig_password(RIG *rig, const char *key1)
{
    int retval = -RIG_EPROTO;
    ENTERFUNC;

    if (rig->caps->password != NULL)
    {
        retval = rig->caps->password(rig, key1);
        //retval = RIG_OK;
    }

    RETURNFUNC(retval);
}

extern int read_icom_frame(hamlib_port_t *p, const unsigned char rxbuffer[],
                           size_t rxbuffer_len);


// Returns # of bytes read
// reply_len should be max bytes expected + 1
// if term is null then will read reply_len bytes exactly and reply will not be null terminated
HAMLIB_EXPORT(int) rig_send_raw(RIG *rig, const unsigned char *send,
                                int send_len, unsigned char *reply, int reply_len, unsigned char *term)
{
    struct rig_state *rs = &rig->state;
    int nbytes;
    int retval;
    int simulate = rig->caps->rig_model == RIG_MODEL_DUMMY ||
                   rig->caps->rig_model == RIG_MODEL_NONE ||
                   rs->rigport.rig == RIG_PORT_NONE;
    ENTERFUNC;

    ELAPSED1;

    rig_debug(RIG_DEBUG_VERBOSE, "%s: writing %d bytes\n", __func__, send_len);

    set_transaction_active(rig);

    if (simulate)
    {
        rig_debug(RIG_DEBUG_VERBOSE, "%s: simulating response for model %s\n",
                  __func__, rig->caps->model_name);
        retval = send_len;
    }
    else
    {
        retval = write_block(&rs->rigport, send, send_len);

        if (retval < 0)
        {
            // TODO: error handling? can writing to a pipe really fail in ways we can recover from?
            rig_debug(RIG_DEBUG_ERR, "%s: write_block_sync() failed, result=%d\n", __func__,
                      retval);
        }
    }

    if (reply)
    {
        unsigned char buf[200];

        if (simulate)
        {
            // Simulate a response by copying the command
            memcpy(buf, send, send_len);
            nbytes = send_len + 1;
        }
        else
        {
            if (term == NULL)
            {
                rig_debug(RIG_DEBUG_VERBOSE, "%s: reading binary frame\n", __func__);
                retval = read_string(&rs->rigport, buf, reply_len, NULL, 0, 0, 1);
            }
            else if (*term == 0xfd) // then we want an Icom frame
            {
                rig_debug(RIG_DEBUG_VERBOSE, "%s: reading icom frame\n", __func__);
                retval = read_icom_frame(&rs->rigport, buf, sizeof(buf));
            }
            else // we'll assume the provided terminator works
            {
                rig_debug(RIG_DEBUG_VERBOSE, "%s: reading frame terminated by 0x%x\n", __func__,
                          *term);
                retval = read_string(&rs->rigport, buf, sizeof(buf), (const char *)term,
                                     1, 0, 1);
            }

            if (retval < RIG_OK)
            {
                rig_debug(RIG_DEBUG_ERR, "%s: read_string, result=%d\n", __func__, retval);
                rig_flush_force(&rs->rigport, 1);
                set_transaction_inactive(rig);
                RETURNFUNC(retval);
            }

            nbytes = retval;

            if (nbytes >= reply_len)
            {
                rig_debug(RIG_DEBUG_ERR, "%s: reply_len(%d) less than reply from rig(%d)\n",
                          __func__, reply_len, nbytes);
                rig_flush_force(&rs->rigport, 1);
                set_transaction_inactive(rig);
                return -RIG_EINVAL;
            }
        }

        memcpy(reply, buf, reply_len - 1);
    }
    else
    {
        rig_flush_force(&rs->rigport, 1);
        set_transaction_inactive(rig);
        RETURNFUNC(retval);
    }

    rig_flush_force(&rs->rigport, 1);
    set_transaction_inactive(rig);

    ELAPSED2;

    RETURNFUNC(nbytes >= 0 ? nbytes : -RIG_EPROTO);
}

HAMLIB_EXPORT(int) rig_set_lock_mode(RIG *rig, int mode)
{
    int retcode;

    if (rig->caps->set_lock_mode)
    {
        retcode = rig->caps->set_lock_mode(rig, mode);
    }
    else
    {
        rig->state.lock_mode = mode;
        retcode = RIG_OK;
    }

    return (retcode);
}

HAMLIB_EXPORT(int) rig_get_lock_mode(RIG *rig, int *mode)
{
    int retcode;

    if (rig->caps->get_lock_mode)
    {
        retcode = rig->caps->get_lock_mode(rig, mode);
    }
    else
    {
        *mode = rig->state.lock_mode;
        retcode = RIG_OK;
    }

    return (retcode);
}

HAMLIB_EXPORT(int) rig_is_model(RIG *rig, rig_model_t model)
{
    int is_rig;

    //a bit too verbose so disable this unless needed
    //rig_debug(RIG_DEBUG_TRACE, "%s(%d):%s called\n", __FILE__, __LINE__, __func__);
    is_rig = (model == rig->caps->rig_model) ? 1 : 0;

    return (is_rig); // RETURN is too verbose here
}


#if defined(HAVE_PTHREAD)
int morse_data_handler_set_keyspd(RIG *rig, int keyspd)
{
    struct rig_state *rs = &rig->state;
    morse_data_handler_priv_data *morse_data_handler_priv =
        (morse_data_handler_priv_data *) rs->morse_data_handler_priv_data;
    morse_data_handler_priv->keyspd = keyspd;
    rig_debug(RIG_DEBUG_VERBOSE, "%s: keyspd=%d\n", __func__, keyspd);
    return RIG_OK;
}
#endif<|MERGE_RESOLUTION|>--- conflicted
+++ resolved
@@ -1938,23 +1938,12 @@
 
     if (rig->state.doppler == 0)
     {
-<<<<<<< HEAD
-        if (vfo == RIG_VFO_A || vfo == RIG_VFO_MAIN || (vfo == RIG_VFO_CURR && rig->state.current_vfo == RIG_VFO_A))
-=======
         if (vfo == RIG_VFO_A || vfo == RIG_VFO_MAIN || (vfo == RIG_VFO_CURR
                 && rig->state.current_vfo == RIG_VFO_A))
->>>>>>> 935cebed
         {
             if (rig->state.cache.freqMainA != freq && (((int)freq % 10) != 0))
             {
                 rig->state.doppler = 1;
-<<<<<<< HEAD
-                rig_debug(RIG_DEBUG_VERBOSE, "%s(%d): potential doppler detected because old freq %f != new && new freq has 1Hz or such values\n", __func__, __LINE__, rig->state.cache.freqMainA);
-            }
-            freq += rig->state.offset_vfoa;
-        }
-        else if (vfo == RIG_VFO_B || vfo == RIG_VFO_SUB || (vfo == RIG_VFO_CURR && rig->state.current_vfo == RIG_VFO_B))
-=======
                 rig_debug(RIG_DEBUG_VERBOSE,
                           "%s(%d): potential doppler detected because old freq %f != new && new freq has 1Hz or such values\n",
                           __func__, __LINE__, rig->state.cache.freqMainA);
@@ -1964,21 +1953,15 @@
         }
         else if (vfo == RIG_VFO_B || vfo == RIG_VFO_SUB || (vfo == RIG_VFO_CURR
                  && rig->state.current_vfo == RIG_VFO_B))
->>>>>>> 935cebed
         {
             if (rig->state.cache.freqMainB != freq && ((int)freq % 10) != 0)
             {
                 rig->state.doppler = 1;
-<<<<<<< HEAD
-                rig_debug(RIG_DEBUG_VERBOSE, "%s(%d): potential doppler detected because old freq %f != new && new freq has 1Hz or such values\n", __func__, __LINE__, rig->state.cache.freqMainB);
-            }
-=======
                 rig_debug(RIG_DEBUG_VERBOSE,
                           "%s(%d): potential doppler detected because old freq %f != new && new freq has 1Hz or such values\n",
                           __func__, __LINE__, rig->state.cache.freqMainB);
             }
 
->>>>>>> 935cebed
             freq += rig->state.offset_vfob;
         }
     }
@@ -4781,7 +4764,6 @@
 
     if (rs->cache.split == RIG_SPLIT_OFF || tx_vfo == RIG_VFO_NONE || tx_vfo == RIG_VFO_CURR)
     {
-<<<<<<< HEAD
         // Turn split on if not enabled already
         retcode = rig_set_split_vfo(rig, rs->current_vfo, RIG_SPLIT_ON, vfo_fixup(rig, RIG_VFO_OTHER, RIG_SPLIT_OFF));
         if (retcode != RIG_OK)
@@ -4790,13 +4772,6 @@
             ELAPSED2;
             RETURNFUNC(retcode);
         }
-=======
-        rig_debug(RIG_DEBUG_TRACE,
-                  "%s: vfo=%s mode %s is different from A=%s and B=%s\n",
-                  __func__, rig_strvfo(vfo), rig_strrmode(tx_mode),
-                  rig_strrmode(rig->state.cache.modeMainA),
-                  rig_strrmode(rig->state.cache.modeMainB));
->>>>>>> 935cebed
     }
 
     // TX VFO may change after enabling split
@@ -4956,26 +4931,8 @@
 
     rig_set_split_vfo(rig, rx_vfo, RIG_SPLIT_ON, tx_vfo);
 
-<<<<<<< HEAD
     ELAPSED2;
     RETURNFUNC(retcode);
-=======
-#if 0
-
-    if (vfo == RIG_VFO_A || vfo == RIG_VFO_MAIN || vfo == RIG_VFO_MAIN_A)
-    {
-        rig->state.cache.modeMainA = tx_mode;
-    }
-    else if (vfo == RIG_VFO_B ||
-{
-    rig->state.cache.modeMainB = tx_mode;
-}
-#endif
-
-
-ELAPSED2;
-RETURNFUNC(retcode);
->>>>>>> 935cebed
 }
 
 
@@ -5492,11 +5449,7 @@
     HAMLIB_TRACE;
 
     if ((!(caps->targetable_vfo & RIG_TARGETABLE_FREQ))
-<<<<<<< HEAD
             && (!(caps->rig_model == RIG_MODEL_NETRIGCTL)))
-=======
-            && (!(rig->caps->rig_model == RIG_MODEL_NETRIGCTL)))
->>>>>>> 935cebed
     {
         rig_set_vfo(rig, rx_vfo);
     }
