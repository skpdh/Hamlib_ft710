/*
 *  Hamlib Interface - main file
 *  Copyright (c) 2000-2012 by Stephane Fillod
 *  Copyright (c) 2000-2003 by Frank Singleton
 *
 *
 *   This library is free software; you can redistribute it and/or
 *   modify it under the terms of the GNU Lesser General Public
 *   License as published by the Free Software Foundation; either
 *   version 2.1 of the License, or (at your option) any later version.
 *
 *   This library is distributed in the hope that it will be useful,
 *   but WITHOUT ANY WARRANTY; without even the implied warranty of
 *   MERCHANTABILITY or FITNESS FOR A PARTICULAR PURPOSE.  See the GNU
 *   Lesser General Public License for more details.
 *
 *   You should have received a copy of the GNU Lesser General Public
 *   License along with this library; if not, write to the Free Software
 *   Foundation, Inc., 51 Franklin Street, Fifth Floor, Boston, MA  02110-1301  USA
 *
 */

/**
 * \addtogroup rig
 * @{
 */

/**
 * \file src/rig.c
 * \brief Ham Radio Control Libraries interface
 * \author Stephane Fillod
 * \author Frank Singleton
 * \date 2000-2012
 *
 * Hamlib provides a user-callable API, a set of "front-end" routines that
 * call rig-specific "back-end" routines which actually communicate with
 * the physical rig.
 */

/**
 * \page rig Rig (radio) interface
 *
 * For us, a "rig" is an item of general remote controllable radio equipment.
 * Generally, there are a VFO settings, gain controls, etc.
 */

/**
 * \example ../tests/testrig.c
 */

#include "hamlib/rig.h"
#ifdef HAVE_CONFIG_H
#  include "config.h"
#endif

#include <stdlib.h>
#include <string.h>
#include <unistd.h>
#include <stdio.h>
#include <sys/types.h>
#include <sys/stat.h>
#include <fcntl.h>
#include <errno.h>
#ifdef HAVE_PTHREAD
#include <pthread.h>
#endif


#include <hamlib/rig.h>
#include "serial.h"
#include "parallel.h"
#include "usb_port.h"
#include "network.h"
#include "event.h"
#include "cm108.h"
#include "gpio.h"
#include "misc.h"
#include "sprintflst.h"
#include "hamlibdatetime.h"
#include "cache.h"

/**
 * \brief Hamlib release number
 *
 * The version number has the format x.y.z
 */
/*
 * Careful: The hamlib 1.2 ABI implicitly specifies a size of 21 bytes for
 * the hamlib_version string.  Changing the size provokes a warning from the
 * dynamic loader.
 */
const char *hamlib_license = "LGPL";
//! @cond Doxygen_Suppress
const char hamlib_version[21] = "Hamlib " PACKAGE_VERSION;
const char *hamlib_version2 = "Hamlib " PACKAGE_VERSION " " HAMLIBDATETIME;
HAMLIB_EXPORT_VAR(int) cookie_use;
//! @endcond

struct rig_caps caps_test;

/**
 * \brief Hamlib copyright notice
 */
const char *hamlib_copyright2 =
    "Copyright (C) 2000-2012 Stephane Fillod\n"
    "Copyright (C) 2000-2003 Frank Singleton\n"
    "Copyright (C) 2014-2020 Michael Black W9MDB\n"
    "This is free software; see the source for copying conditions.  There is NO\n"
    "warranty; not even for MERCHANTABILITY or FITNESS FOR A PARTICULAR PURPOSE.";
//! @cond Doxygen_Suppress
const char hamlib_copyright[231] = /* hamlib 1.2 ABI specifies 231 bytes */
    "Copyright (C) 2000-2012 Stephane Fillod\n"
    "Copyright (C) 2000-2003 Frank Singleton\n"
    "This is free software; see the source for copying conditions.  There is NO\n"
    "warranty; not even for MERCHANTABILITY or FITNESS FOR A PARTICULAR PURPOSE.";
//! @endcond


#ifndef DOC_HIDDEN

#if defined(WIN32) && !defined(__CYGWIN__)
#  define DEFAULT_SERIAL_PORT "\\\\.\\COM1"
#elif BSD
#  define DEFAULT_SERIAL_PORT "/dev/cuaa0"
#elif MACOSX
#  define DEFAULT_SERIAL_PORT "/dev/cu.usbserial"
#else
#  define DEFAULT_SERIAL_PORT "/dev/ttyS0"
#endif

#if defined(WIN32)
#  define DEFAULT_PARALLEL_PORT "\\\\.\\$VDMLPT1"
#elif defined(HAVE_DEV_PPBUS_PPI_H)
#  define DEFAULT_PARALLEL_PORT "/dev/ppi0"
#else
#  define DEFAULT_PARALLEL_PORT "/dev/parport0"
#endif

#if defined(WIN32) && !defined(__CYGWIN__)
#  define DEFAULT_CM108_PORT "fixme"
#elif BSD
#  define DEFAULT_CM108_PORT "fixme"
#else
#  define DEFAULT_CM108_PORT "/dev/hidraw0"
#endif

#if defined(WIN32) && !defined(__CYGWIN__)
/* FIXME: Determine correct GPIO bit number for W32 using MinGW. */
#  define DEFAULT_CM108_PTT_BITNUM 2
#elif BSD
/* FIXME: Determine correct GPIO bit number for *BSD. */
#  define DEFAULT_CM108_PTT_BITNUM 2
#else
#  define DEFAULT_CM108_PTT_BITNUM 2
#endif

#define DEFAULT_GPIO_PORT "0"

#define CHECK_RIG_ARG(r) (!(r) || !(r)->caps || !(r)->state.comm_state)

#define LOCK \

/*
 * Data structure to track the opened rig (by rig_open)
 */
struct opened_rig_l
{
    RIG *rig;
    struct opened_rig_l *next;
};
static struct opened_rig_l *opened_rig_list = { NULL };


/*
 * Careful, the order must be the same as their RIG_E* counterpart!
 * TODO: localise the messages..
 */
static const char *const rigerror_table[] =
{
    "Command completed successfully",
    "Invalid parameter",
    "Invalid configuration",
    "Memory shortage",
    "Feature not implemented",
    "Communication timed out",
    "IO error",
    "Internal Hamlib error",
    "Protocol error",
    "Command rejected by the rig",
    "Command performed, but arg truncated, result not guaranteed",
    "Feature not available",
    "Target VFO unaccessible",
    "Communication bus error",
    "Communication bus collision",
    "NULL RIG handle or invalid pointer parameter",
    "Invalid VFO",
    "Argument out of domain of func",
    "Function deprecated"
};


#define ERROR_TBL_SZ (sizeof(rigerror_table)/sizeof(char *))

<<<<<<< HEAD
#ifdef HAVE_PTHREAD
// Any call to rig_set or rig_get functions will lock the rig
// for non-targetable rigs this will still be problematic for rigctld
// in non-vfo mode as a transaction may be set_vfo/set_x/set_vfo
// this would require the client to request a lock
static pthread_mutex_t rig_lock_mutex = PTHREAD_MUTEX_INITIALIZER;
void rig_lock()
{
#ifdef HAVE_PTHREAD
    pthread_mutex_lock(&rig_lock_mutex);
    rig_debug(RIG_DEBUG_TRACE, "%s\n", __func__);
#endif
}
void rig_unlock()
{
#ifdef HAVE_PTHREAD
    pthread_mutex_unlock(&rig_lock_mutex);
    rig_debug(RIG_DEBUG_TRACE, "%s\n", __func__);
#endif
}
#else
void rig_lock() {};
void rig_unlock() {};
#endif

#ifdef HAVE_PTHREAD
typedef struct async_data_handler_args_s
{
    RIG *rig;
} async_data_handler_args;

typedef struct async_data_handler_priv_data_s
{
    pthread_t thread_id;
    async_data_handler_args args;
} async_data_handler_priv_data;

static int async_data_handler_start(RIG *rig);
static int async_data_handler_stop(RIG *rig);
void *async_data_handler(void *arg);
#endif

=======
>>>>>>> c67f21bf
/*
 * track which rig is opened (with rig_open)
 * needed at least for transceive mode
 */
static int add_opened_rig(RIG *rig)
{
    struct opened_rig_l *p;

    p = (struct opened_rig_l *)malloc(sizeof(struct opened_rig_l));

    if (!p)
    {
        RETURNFUNC(-RIG_ENOMEM);
    }

    p->rig = rig;
    p->next = opened_rig_list;
    opened_rig_list = p;

    RETURNFUNC(RIG_OK);
}


static int remove_opened_rig(RIG *rig)
{
    struct opened_rig_l *p, *q;
    q = NULL;

    for (p = opened_rig_list; p; p = p->next)
    {
        if (p->rig == rig)
        {
            if (q == NULL)
            {
                opened_rig_list = opened_rig_list->next;
            }
            else
            {
                q->next = p->next;
            }

            free(p);
            RETURNFUNC(RIG_OK);
        }

        q = p;
    }

    RETURNFUNC(-RIG_EINVAL); /* Not found in list ! */
}


/**
 * \brief execs cfunc() on each opened rig
 * \param cfunc The function to be executed on each rig
 * \param data  Data pointer to be passed to cfunc()
 *
 *  Calls cfunc() function for each opened rig.
 *  The contents of the opened rig table
 *  is processed in random order according to a function
 *  pointed to by \a cfunc, which is called with two arguments,
 *  the first pointing to the RIG handle, the second
 *  to a data pointer \a data.
 *  If \a data is not needed, then it can be set to NULL.
 *  The processing of the opened rig table is stopped
 *  when cfunc() returns 0.
 * \internal
 *
 * \return always RIG_OK.
 */
int foreach_opened_rig(int (*cfunc)(RIG *, rig_ptr_t), rig_ptr_t data)
{
    struct opened_rig_l *p;

    for (p = opened_rig_list; p; p = p->next)
    {
        if ((*cfunc)(p->rig, data) == 0)
        {
            RETURNFUNC(RIG_OK);
        }
    }

    RETURNFUNC(RIG_OK);
}

#endif /* !DOC_HIDDEN */


char debugmsgsave[DEBUGMSGSAVE_SIZE] = "No message";
char debugmsgsave2[DEBUGMSGSAVE_SIZE] = "No message";
char debugmsgsave3[DEBUGMSGSAVE_SIZE] = "No message";

/**
 * \brief get string describing the error code
 * \param errnum    The error code
 * \return the appropriate description string, otherwise a NULL pointer
 * if the error code is unknown.
 *
 * Returns a string describing the error code passed in the argument \a
 * errnum.
 *
 * \todo support gettext/localization
 */
const char *HAMLIB_API rigerror(int errnum)
{
    errnum = abs(errnum);

    if (errnum >= ERROR_TBL_SZ)
    {
        // This should not happen, but if it happens don't return NULL
        return "ERR_OUT_OF_RANGE";
    }

    static char msg[DEBUGMSGSAVE_SIZE * 3];
    // we have to remove LF from debugmsgsave since calling function controls LF
    char *p = &debugmsgsave[strlen(debugmsgsave) - 1];

    if (*p == '\n') { *p = 0; }

    snprintf(msg, sizeof(msg), "%.80s\n%.15000s%.15000s%.15000s",
             rigerror_table[errnum],
             debugmsgsave3, debugmsgsave2, debugmsgsave);
    return msg;
}

// We use a couple of defined pointer to determine if the shared library changes
void *caps_test_rig_model = &caps_test.rig_model;
void *caps_test_macro_name = &caps_test.macro_name;

// check and show WARN if rig_caps structure doesn't match
// this tests for shared library incompatibility
static int rig_check_rig_caps()
{
    int rc = RIG_OK;

    if (&caps_test.rig_model != caps_test_rig_model)
    {
        rc = -RIG_EINTERNAL;
        rig_debug(RIG_DEBUG_WARN, "%s: shared library change#1\n", __func__);
    }

    if (&caps_test.macro_name != caps_test_macro_name)
    {
        rc = -RIG_EINTERNAL;
        rig_debug(RIG_DEBUG_WARN, "%s: shared library change#2\n", __func__);
    }

    //if (rc != RIG_OK)
    {
        rig_debug(RIG_DEBUG_TRACE, "%s: p1=%p, p2=%p, rig_model=%p, macro_name=%p\n",
                  __func__, caps_test_rig_model, caps_test_macro_name, &caps_test.rig_model,
                  &caps_test.macro_name);
    }

    RETURNFUNC(rc);
}

/**
 * \brief allocate a new RIG handle
 * \param rig_model The rig model for this new handle
 *
 * Allocates a new RIG handle and initializes the associated data
 * for \a rig_model.
 *
 * \return a pointer to the #RIG handle otherwise NULL if memory allocation
 * failed or \a rig_model is unknown (e.g. backend autoload failed).
 *
 * \sa rig_cleanup(), rig_open()
 */
RIG *HAMLIB_API rig_init(rig_model_t rig_model)
{
    RIG *rig;
    const struct rig_caps *caps;
    struct rig_state *rs;
    int i;

    rig_check_rig_caps();

    rig_check_backend(rig_model);

    caps = rig_get_caps(rig_model);

    if (!caps)
    {
        return (NULL);
    }

    /*
     * okay, we've found it. Allocate some memory and set it to zeros,
     * and especially  the callbacks
     */
    rig = calloc(1, sizeof(RIG));

    if (rig == NULL)
    {
        /*
         * FIXME: how can the caller know it's a memory shortage,
         *        and not "rig not found" ?
         */
        return (NULL);
    }

    /* caps is const, so we need to tell compiler
       that we know what we are doing */
    rig->caps = (struct rig_caps *) caps;

    /*
     * populate the rig->state
     * TODO: read the Preferences here!
     */
    rs = &rig->state;

    rs->rigport.fd = -1;
    rs->pttport.fd = -1;
    rs->comm_state = 0;
    rs->rigport.type.rig = caps->port_type; /* default from caps */
#ifdef HAVE_PTHREAD
    rs->rigport.async = caps->async_data_supported;
#else
    rs->rigport.async = 0;
#endif
    rs->rigport.fd_sync_write = -1;
    rs->rigport.fd_sync_read = -1;
    rs->rigport.fd_sync_error_write = -1;
    rs->rigport.fd_sync_error_read = -1;

    switch (caps->port_type)
    {
    case RIG_PORT_SERIAL:
        strncpy(rs->rigport.pathname, DEFAULT_SERIAL_PORT, HAMLIB_FILPATHLEN - 1);
        rs->rigport.parm.serial.rate = caps->serial_rate_max;   /* fastest ! */
        rs->rigport.parm.serial.data_bits = caps->serial_data_bits;
        rs->rigport.parm.serial.stop_bits = caps->serial_stop_bits;
        rs->rigport.parm.serial.parity = caps->serial_parity;
        rs->rigport.parm.serial.handshake = caps->serial_handshake;
        break;

    case RIG_PORT_PARALLEL:
        strncpy(rs->rigport.pathname, DEFAULT_PARALLEL_PORT, HAMLIB_FILPATHLEN - 1);
        break;

    /* Adding support for CM108 GPIO.  This is compatible with CM108 series
     * USB audio chips from CMedia and SSS1623 series USB audio chips from 3S
     */
    case RIG_PORT_CM108:
        strncpy(rs->rigport.pathname, DEFAULT_CM108_PORT, HAMLIB_FILPATHLEN);
        rs->rigport.parm.cm108.ptt_bitnum = DEFAULT_CM108_PTT_BITNUM;
        rs->pttport.parm.cm108.ptt_bitnum = DEFAULT_CM108_PTT_BITNUM;
        break;

    case RIG_PORT_GPIO:
        strncpy(rs->rigport.pathname, DEFAULT_GPIO_PORT, HAMLIB_FILPATHLEN);
        break;

    case RIG_PORT_NETWORK:
    case RIG_PORT_UDP_NETWORK:
        strncpy(rs->rigport.pathname, "127.0.0.1:4532", HAMLIB_FILPATHLEN - 1);
        break;

    default:
        strncpy(rs->rigport.pathname, "", HAMLIB_FILPATHLEN - 1);
    }

    rs->rigport.write_delay = caps->write_delay;
    rs->rigport.post_write_delay = caps->post_write_delay;
    rs->rigport.timeout = caps->timeout;
    rs->rigport.retry = caps->retry;
    rs->pttport.type.ptt = caps->ptt_type;
    rs->dcdport.type.dcd = caps->dcd_type;

    rs->vfo_comp = 0.0; /* override it with preferences */
    rs->current_vfo = RIG_VFO_CURR; /* we don't know yet! */
    rs->tx_vfo = RIG_VFO_CURR;  /* we don't know yet! */
#ifdef HAVE_PTHREAD
    rs->async_data = caps->async_data_supported;
#else
    rs->async_data = 0;
#endif
    rs->poll_interval = 0; // disable polling by default
    rs->lo_freq = 0;
    rs->cache.timeout_ms = 500;  // 500ms cache timeout by default

    // We are using range_list1 as the default
    // Eventually we will have separate model number for different rig variations
    // So range_list1 will become just range_list (per model)
    // See ic9700.c for a 5-model example
    // Every rig should have a rx_range
    // Rig backends need updating for new range_list format
    memcpy(rs->rx_range_list, caps->rx_range_list1,
           sizeof(struct freq_range_list)*HAMLIB_FRQRANGESIZ);
    memcpy(rs->tx_range_list, caps->tx_range_list1,
           sizeof(struct freq_range_list)*HAMLIB_FRQRANGESIZ);

    // if we don't have list1 we'll try list2
    if (rs->rx_range_list[0].startf == 0)
    {
        rig_debug(RIG_DEBUG_TRACE,
                  "%s: rx_range_list1 is empty, using rx_range_list2\n", __func__);
        memcpy(rs->tx_range_list, caps->rx_range_list2,
               sizeof(struct freq_range_list)*HAMLIB_FRQRANGESIZ);
        memcpy(rs->rx_range_list, caps->tx_range_list2,
               sizeof(struct freq_range_list)*HAMLIB_FRQRANGESIZ);
    }

    if (rs->tx_range_list[0].startf == 0)
    {
        rig_debug(RIG_DEBUG_VERBOSE, "%s: rig does not have tx_range!!\n", __func__);
        //return(NULL); // this is not fatal
    }

#if 0 // this is no longer applicable -- replace it with something?

// we need to be able to figure out what model radio we have
// before we can set up the rig_state with the rig's specific freq range
// if we can't figure out what model rig we have this is impossible
// so we will likely have to make this a parameter the user provides
// or eliminate this logic entirely and make specific RIG_MODEL entries
    switch (rs->itu_region)
    {
    case RIG_ITU_REGION1:
        memcpy(rs->tx_range_list, caps->tx_range_list1,
               sizeof(struct freq_range_list)*HAMLIB_FRQRANGESIZ);
        memcpy(rs->rx_range_list, caps->rx_range_list1,
               sizeof(struct freq_range_list)*HAMLIB_FRQRANGESIZ);
        break;

    case RIG_ITU_REGION2:
    case RIG_ITU_REGION3:
    default:
        memcpy(rs->tx_range_list, caps->tx_range_list2,
               sizeof(struct freq_range_list)*HAMLIB_FRQRANGESIZ);
        memcpy(rs->rx_range_list, caps->rx_range_list2,
               sizeof(struct freq_range_list)*HAMLIB_FRQRANGESIZ);
        break;
    }

#endif
    rs->vfo_list = 0;
    rs->mode_list = 0;

    for (i = 0; i < HAMLIB_FRQRANGESIZ
            && !RIG_IS_FRNG_END(caps->rx_range_list1[i]); i++)
    {
        rs->vfo_list |= caps->rx_range_list1[i].vfo;
        rs->mode_list |= caps->rx_range_list1[i].modes;
    }

    for (i = 0; i < HAMLIB_FRQRANGESIZ
            && !RIG_IS_FRNG_END(caps->tx_range_list1[i]); i++)
    {
        rs->vfo_list |= caps->tx_range_list1[i].vfo;
        rs->mode_list |= caps->tx_range_list1[i].modes;
    }

    for (i = 0; i < HAMLIB_FRQRANGESIZ
            && !RIG_IS_FRNG_END(caps->rx_range_list2[i]); i++)
    {
        rs->vfo_list |= caps->rx_range_list2[i].vfo;
        rs->mode_list |= caps->rx_range_list2[i].modes;
    }

    for (i = 0; i < HAMLIB_FRQRANGESIZ
            && !RIG_IS_FRNG_END(caps->tx_range_list2[i]); i++)
    {
        rs->vfo_list |= caps->tx_range_list2[i].vfo;
        rs->mode_list |= caps->tx_range_list2[i].modes;
    }

    if (rs->vfo_list & RIG_VFO_A) { rig_debug(RIG_DEBUG_VERBOSE, "%s: rig has VFO_A\n", __func__); }

    if (rs->vfo_list & RIG_VFO_B) { rig_debug(RIG_DEBUG_VERBOSE, "%s: rig has VFO_B\n", __func__); }

    if (rs->vfo_list & RIG_VFO_C) { rig_debug(RIG_DEBUG_VERBOSE, "%s: rig has VFO_C\n", __func__); }

    if (rs->vfo_list & RIG_VFO_SUB_A) { rig_debug(RIG_DEBUG_VERBOSE, "%s: rig has VFO_SUB_A\n", __func__); }

    if (rs->vfo_list & RIG_VFO_SUB_B) { rig_debug(RIG_DEBUG_VERBOSE, "%s: rig has VFO_SUB_B\n", __func__); }

    if (rs->vfo_list & RIG_VFO_MAIN_A) { rig_debug(RIG_DEBUG_VERBOSE, "%s: rig has VFO_MAIN_A\n", __func__); }

    if (rs->vfo_list & RIG_VFO_MAIN_B) { rig_debug(RIG_DEBUG_VERBOSE, "%s: rig has VFO_MAIN_B\n", __func__); }

    if (rs->vfo_list & RIG_VFO_SUB) { rig_debug(RIG_DEBUG_VERBOSE, "%s: rig has VFO_SUB\n", __func__); }

    if (rs->vfo_list & RIG_VFO_MAIN) { rig_debug(RIG_DEBUG_VERBOSE, "%s: rig has VFO_MAIN\n", __func__); }

    if (rs->vfo_list & RIG_VFO_MEM) { rig_debug(RIG_DEBUG_VERBOSE, "%s: rig has VFO_MEM\n", __func__); }

    memcpy(rs->preamp, caps->preamp, sizeof(int)*HAMLIB_MAXDBLSTSIZ);
    memcpy(rs->attenuator, caps->attenuator, sizeof(int)*HAMLIB_MAXDBLSTSIZ);
    memcpy(rs->tuning_steps, caps->tuning_steps,
           sizeof(struct tuning_step_list)*HAMLIB_TSLSTSIZ);
    memcpy(rs->filters, caps->filters,
           sizeof(struct filter_list)*HAMLIB_FLTLSTSIZ);
    memcpy(&rs->str_cal, &caps->str_cal,
           sizeof(cal_table_t));

    memcpy(rs->chan_list, caps->chan_list, sizeof(chan_t)*HAMLIB_CHANLSTSIZ);

    rs->has_get_func = caps->has_get_func;
    rs->has_set_func = caps->has_set_func;
    rs->has_get_level = caps->has_get_level;
    rs->has_set_level = caps->has_set_level;
    rs->has_get_parm = caps->has_get_parm;
    rs->has_set_parm = caps->has_set_parm;

    /* emulation by frontend */
    if ((caps->has_get_level & RIG_LEVEL_STRENGTH) == 0
            && (caps->has_get_level & RIG_LEVEL_RAWSTR) == RIG_LEVEL_RAWSTR)
    {
        rs->has_get_level |= RIG_LEVEL_STRENGTH;
    }

    memcpy(rs->level_gran, caps->level_gran, sizeof(gran_t)*RIG_SETTING_MAX);
    memcpy(rs->parm_gran, caps->parm_gran, sizeof(gran_t)*RIG_SETTING_MAX);

    rs->max_rit = caps->max_rit;
    rs->max_xit = caps->max_xit;
    rs->max_ifshift = caps->max_ifshift;
    rs->announces = caps->announces;

    rs->rigport.fd = rs->pttport.fd = rs->dcdport.fd = -1;

    /*
     * let the backend a chance to setup his private data
     * This must be done only once defaults are setup,
     * so the backend init can override rig_state.
     */
    if (caps->rig_init != NULL)
    {
        int retcode = caps->rig_init(rig);

        if (retcode != RIG_OK)
        {
            rig_debug(RIG_DEBUG_VERBOSE,
                      "%s: backend_init failed!\n",
                      __func__);
            /* cleanup and exit */
            free(rig);
            return (NULL);
        }
    }

    return (rig);
}


/**
 * \brief open the communication to the rig
 * \param rig   The #RIG handle of the radio to be opened
 *
 * Opens communication to a radio which \a RIG handle has been passed
 * by argument.
 *
 * \return RIG_OK if the operation has been successful, otherwise
 * a negative value if an error occurred (in which case, cause is
 * set appropriately).
 *
 * \retval RIG_EINVAL   \a rig is NULL or inconsistent.
 * \retval RIG_ENIMPL   port type communication is not implemented yet.
 *
 * \sa rig_init(), rig_close()
 */
int HAMLIB_API rig_open(RIG *rig)
{
    const struct rig_caps *caps;
    struct rig_state *rs;
    int status = RIG_OK;
    value_t parm_value;
    //unsigned int net1, net2, net3, net4, net5, net6, net7, net8, port;
    int is_network = 0;

    ENTERFUNC;

    if (!rig || !rig->caps)
    {
        RETURNFUNC(-RIG_EINVAL);
    }

    caps = rig->caps;
    rs = &rig->state;
    rs->rigport.rig = rig;

    if (strlen(rs->rigport.pathname) > 0)
    {
        char hoststr[256], portstr[6];
        status = parse_hoststr(rs->rigport.pathname, hoststr, portstr);

        if (status == RIG_OK) { is_network = 1; }
    }

#if 0
    // determine if we have a network address
    //
    is_network |= sscanf(rs->rigport.pathname, "%u.%u.%u.%u:%u", &net1, &net2,
                         &net3, &net4, &port) == 5;
    is_network |= sscanf(rs->rigport.pathname, ":%u", &port) == 1;
    is_network |= sscanf(rs->rigport.pathname, "%u::%u:%u:%u:%u:%u", &net1, &net2,
                         &net3, &net4, &net5, &port) == 6;
    is_network |= sscanf(rs->rigport.pathname, "%u:%u:%u:%u:%u:%u:%u:%u:%u", &net1,
                         &net2, &net3, &net4, &net5, &net6, &net7, &net8, &port) == 9;

    // if we haven't met one of the condition above then we must have a hostname
    if (!is_network && (token = strtok_r(rs->rigport.pathname, ":", &strtokp)))
    {
        rig_debug(RIG_DEBUG_TRACE, "%s: token1=%s\n", __func__, token);
        token = strtok_r(strtokp, ":", &strtokp);

        if (token)
        {
            rig_debug(RIG_DEBUG_TRACE, "%s: token2=%s\n",  __func__, token);

            if (sscanf(token, "%u", &port)) { is_network |= 1; }
        }
    }

#endif

    if (is_network)
    {
        rig_debug(RIG_DEBUG_TRACE, "%s: using network address %s\n", __func__,
                  rs->rigport.pathname);
        rs->rigport.type.rig = RIG_PORT_NETWORK;

        if (RIG_BACKEND_NUM(rig->caps->rig_model) == RIG_ICOM)
        {
            rig_debug(RIG_DEBUG_TRACE, "%s(%d): Icom rig UDP network enabled\n", __FILE__,
                      __LINE__);
            rs->rigport.type.rig = RIG_PORT_UDP_NETWORK;
        }
    }

    if (rs->comm_state)
    {
        port_close(&rs->rigport, rs->rigport.type.rig);
        rs->comm_state = 0;
        RETURNFUNC(-RIG_EINVAL);
    }

    rs->rigport.fd = -1;

    if (rs->rigport.type.rig == RIG_PORT_SERIAL)
    {
        if (rs->rigport.parm.serial.rts_state != RIG_SIGNAL_UNSET
                && rs->rigport.parm.serial.handshake == RIG_HANDSHAKE_HARDWARE)
        {
            rig_debug(RIG_DEBUG_ERR,
                      "%s: cannot set RTS with hardware handshake \"%s\"\n",
                      __func__,
                      rs->rigport.pathname);
            RETURNFUNC(-RIG_ECONF);
        }

        if ('\0' == rs->pttport.pathname[0]
                || !strcmp(rs->pttport.pathname, rs->rigport.pathname))
        {
            /* check for control line conflicts */
            if (rs->rigport.parm.serial.rts_state != RIG_SIGNAL_UNSET
                    && rs->pttport.type.ptt == RIG_PTT_SERIAL_RTS)
            {
                rig_debug(RIG_DEBUG_ERR,
                          "%s: cannot set RTS with PTT by RTS \"%s\"\n",
                          __func__,
                          rs->rigport.pathname);
                RETURNFUNC(-RIG_ECONF);
            }

            if (rs->rigport.parm.serial.dtr_state != RIG_SIGNAL_UNSET
                    && rs->pttport.type.ptt == RIG_PTT_SERIAL_DTR)
            {
                rig_debug(RIG_DEBUG_ERR,
                          "%s: cannot set DTR with PTT by DTR \"%s\"\n",
                          __func__,
                          rs->rigport.pathname);
                RETURNFUNC(-RIG_ECONF);
            }
        }
    }

    status = port_open(&rs->rigport);

    if (status < 0)
    {
        rs->comm_state = 0;
        RETURNFUNC(status);
    }

    switch (rs->pttport.type.ptt)
    {
    case RIG_PTT_NONE:
    case RIG_PTT_RIG:
    case RIG_PTT_RIG_MICDATA:
        break;

    case RIG_PTT_SERIAL_RTS:
    case RIG_PTT_SERIAL_DTR:
        if (rs->pttport.pathname[0] == '\0'
                && rs->rigport.type.rig == RIG_PORT_SERIAL)
        {
            strcpy(rs->pttport.pathname, rs->rigport.pathname);
        }

        if (!strcmp(rs->pttport.pathname, rs->rigport.pathname))
        {
            rs->pttport.fd = rs->rigport.fd;

            /* Needed on Linux because the serial port driver sets RTS/DTR
               on open - only need to address the PTT line as we offer
               config parameters to control the other (dtr_state &
               rts_state) */
            if (rs->pttport.type.ptt == RIG_PTT_SERIAL_DTR)
            {
                status = ser_set_dtr(&rs->pttport, 0);
            }

            if (rs->pttport.type.ptt == RIG_PTT_SERIAL_RTS)
            {
                status = ser_set_rts(&rs->pttport, 0);
            }
        }
        else
        {
            rs->pttport.fd = ser_open(&rs->pttport);

            if (rs->pttport.fd < 0)
            {
                rig_debug(RIG_DEBUG_ERR,
                          "%s: cannot open PTT device \"%s\"\n",
                          __func__,
                          rs->pttport.pathname);
                status = -RIG_EIO;
            }

            if (RIG_OK == status
                    && (rs->pttport.type.ptt == RIG_PTT_SERIAL_DTR
                        || rs->pttport.type.ptt == RIG_PTT_SERIAL_RTS))
            {
                /* Needed on Linux because the serial port driver sets
                   RTS/DTR high on open - set both low since we offer no
                   control of the non-PTT line and low is better than
                   high */
                status = ser_set_dtr(&rs->pttport, 0);

                if (RIG_OK == status)
                {
                    status = ser_set_rts(&rs->pttport, 0);
                }
            }

            ser_close(&rs->pttport);
        }

        break;

    case RIG_PTT_PARALLEL:
        rs->pttport.fd = par_open(&rs->pttport);

        if (rs->pttport.fd < 0)
        {
            rig_debug(RIG_DEBUG_ERR,
                      "%s: cannot open PTT device \"%s\"\n",
                      __func__,
                      rs->pttport.pathname);
            status = -RIG_EIO;
        }
        else
        {
            par_ptt_set(&rs->pttport, RIG_PTT_OFF);
        }

        break;

    case RIG_PTT_CM108:
        rs->pttport.fd = cm108_open(&rs->pttport);

        strncpy(rs->rigport.pathname, DEFAULT_CM108_PORT, HAMLIB_FILPATHLEN);
        rs->rigport.parm.cm108.ptt_bitnum = DEFAULT_CM108_PTT_BITNUM;
        rs->pttport.parm.cm108.ptt_bitnum = DEFAULT_CM108_PTT_BITNUM;

        if (rs->pttport.fd < 0)
        {
            rig_debug(RIG_DEBUG_ERR,
                      "%s: cannot open PTT device \"%s\"\n",
                      __func__,
                      rs->pttport.pathname);
            status = -RIG_EIO;
        }
        else
        {
            cm108_ptt_set(&rs->pttport, RIG_PTT_OFF);
        }

        break;

    case RIG_PTT_GPIO:
    case RIG_PTT_GPION:
        rs->pttport.fd = gpio_open(&rs->pttport, 1,
                                   RIG_PTT_GPION == rs->pttport.type.ptt ? 0 : 1);

        if (rs->pttport.fd < 0)
        {
            rig_debug(RIG_DEBUG_ERR,
                      "%s: cannot open PTT device \"GPIO%s\"\n",
                      __func__,
                      rs->pttport.pathname);
            status = -RIG_EIO;
        }
        else
        {
            gpio_ptt_set(&rs->pttport, RIG_PTT_OFF);
        }

        break;

    default:
        rig_debug(RIG_DEBUG_ERR,
                  "%s: unsupported PTT type %d\n",
                  __func__,
                  rs->pttport.type.ptt);
        status = -RIG_ECONF;
    }

    switch (rs->dcdport.type.dcd)
    {
    case RIG_DCD_NONE:
    case RIG_DCD_RIG:
        break;

    case RIG_DCD_SERIAL_DSR:
    case RIG_DCD_SERIAL_CTS:
    case RIG_DCD_SERIAL_CAR:
        if (rs->dcdport.pathname[0] == '\0'
                && rs->rigport.type.rig == RIG_PORT_SERIAL)
        {
            strcpy(rs->dcdport.pathname, rs->rigport.pathname);
        }

        if (strcmp(rs->dcdport.pathname, rs->rigport.pathname) == 0)
        {
            rs->dcdport.fd = rs->rigport.fd;
        }
        else
        {
            rs->dcdport.fd = ser_open(&rs->dcdport);
        }

        if (rs->dcdport.fd < 0)
        {
            rig_debug(RIG_DEBUG_ERR,
                      "%s: cannot open DCD device \"%s\"\n",
                      __func__,
                      rs->dcdport.pathname);
            status = -RIG_EIO;
        }

        break;

    case RIG_DCD_PARALLEL:
        rs->dcdport.fd = par_open(&rs->dcdport);

        if (rs->dcdport.fd < 0)
        {
            rig_debug(RIG_DEBUG_ERR,
                      "%s: cannot open DCD device \"%s\"\n",
                      __func__,
                      rs->dcdport.pathname);
            status = -RIG_EIO;
        }

        break;

    case RIG_DCD_GPIO:
    case RIG_DCD_GPION:
        rs->dcdport.fd = gpio_open(&rs->dcdport, 0,
                                   RIG_DCD_GPION == rs->dcdport.type.dcd ? 0 : 1);

        if (rs->dcdport.fd < 0)
        {
            rig_debug(RIG_DEBUG_ERR,
                      "%s: cannot open DCD device \"GPIO%s\"\n",
                      __func__,
                      rs->dcdport.pathname);
            status = -RIG_EIO;
        }

        break;

    default:
        rig_debug(RIG_DEBUG_ERR,
                  "%s: unsupported DCD type %d\n",
                  __func__,
                  rs->dcdport.type.dcd);
        status = -RIG_ECONF;
    }

    if (status < 0)
    {
        port_close(&rs->rigport, rs->rigport.type.rig);
        RETURNFUNC(status);
    }

    status = async_data_handler_start(rig);
    if (status < 0)
    {
        port_close(&rs->rigport, rs->rigport.type.rig);
        RETURNFUNC(status);
    }

    add_opened_rig(rig);

    rs->comm_state = 1;

    /*
     * Maybe the backend has something to initialize
     * In case of failure, just close down and report error code.
     */
    if (caps->rig_open != NULL)
    {
        status = caps->rig_open(rig);

        if (status != RIG_OK)
        {
            async_data_handler_stop(rig);
            port_close(&rs->rigport, rs->rigport.type.rig);
            RETURNFUNC(status);
        }
    }

    /*
     * trigger state->current_vfo first retrieval
     */
    TRACE;

    if (caps->get_vfo && rig_get_vfo(rig, &rs->current_vfo) == RIG_OK)
    {
        rs->tx_vfo = rs->current_vfo;
    }
    else // no get_vfo so set some sensible defaults
    {
        //int backend_num = RIG_BACKEND_NUM(rig->caps->rig_model);
        rs->tx_vfo = RIG_VFO_TX;

        // If we haven't gotten the vfo by now we will default to VFO_CURR
        if (rs->current_vfo == RIG_VFO_NONE) { rs->current_vfo = RIG_VFO_CURR; }

        rig_debug(RIG_DEBUG_TRACE, "%s: vfo_curr=%s, tx_vfo=%s\n", __func__,
                  rig_strvfo(rs->current_vfo), rig_strvfo(rs->tx_vfo));

#if 0 // done in the back end

        if (backend_num == RIG_ICOM)
        {
            TRACE;
            rig_set_vfo(rig, RIG_VFO_A); // force VFOA as our startup VFO
            rig_debug(RIG_DEBUG_TRACE, "%s: Icom rig so default vfo = %s\n", __func__,
                      rig_strvfo(rs->current_vfo));
        }

#endif

        if (rig->caps->set_vfo == NULL)
        {
            // for non-Icom rigs if there's no set_vfo then we need to set one
            rs->current_vfo = vfo_fixup(rig, RIG_VFO_A, rig->state.cache.split);
            rig_debug(RIG_DEBUG_TRACE, "%s: No set_vfo function rig so default vfo = %s\n",
                      __func__, rig_strvfo(rs->current_vfo));
        }
        else
        {
            rig_debug(RIG_DEBUG_TRACE, "%s: default vfo = %s\n", __func__,
                      rig_strvfo(rs->current_vfo));
        }
    }

    if (rs->auto_disable_screensaver)
    {
        // try to turn off the screensaver if possible
        // don't care about the return here...it's just a nice-to-have
        parm_value.i = 0;
        TRACE;
        rig_set_parm(rig, RIG_PARM_SCREENSAVER, parm_value);
    }

    // read frequency to update internal status
//    freq_t freq;
//    if (caps->get_freq) rig_get_freq(rig, RIG_VFO_A, &freq);
//    if (caps->get_freq) rig_get_freq(rig, RIG_VFO_B, &freq);

    RETURNFUNC(RIG_OK);
}


/**
 * \brief close the communication to the rig
 * \param rig   The #RIG handle of the radio to be closed
 *
 * Closes communication to a radio which \a RIG handle has been passed
 * by argument that was previously open with rig_open().
 *
 * \return RIG_OK if the operation has been successful, otherwise
 * a negative value if an error occurred (in which case, cause is
 * set appropriately).
 *
 * \sa rig_cleanup(), rig_open()
 */
int HAMLIB_API rig_close(RIG *rig)
{
    const struct rig_caps *caps;
    struct rig_state *rs;

    ENTERFUNC;

    if (!rig || !rig->caps)
    {
        RETURNFUNC(-RIG_EINVAL);
    }

    caps = rig->caps;
    rs = &rig->state;

    if (!rs->comm_state)
    {
        RETURNFUNC(-RIG_EINVAL);
    }

    /*
     * Let the backend say 73s to the rig.
     * and ignore the return code.
     */
    if (caps->rig_close)
    {
        caps->rig_close(rig);
    }

    async_data_handler_stop(rig);

    /*
     * FIXME: what happens if PTT and rig ports are the same?
     *          (eg. ptt_type = RIG_PTT_SERIAL)
     */
    switch (rs->pttport.type.ptt)
    {
    case RIG_PTT_NONE:
    case RIG_PTT_RIG:
    case RIG_PTT_RIG_MICDATA:
        break;

    case RIG_PTT_SERIAL_RTS:

        // If port is already closed, do nothing
        if (rs->pttport.fd > -1)
        {
            ser_set_rts(&rs->pttport, 0);

            if (rs->pttport.fd != rs->rigport.fd)
            {
                port_close(&rs->pttport, RIG_PORT_SERIAL);
            }
        }

        break;

    case RIG_PTT_SERIAL_DTR:

        // If port is already closed, do nothing
        if (rs->pttport.fd > -1)
        {
            ser_set_dtr(&rs->pttport, 0);

            if (rs->pttport.fd != rs->rigport.fd)
            {
                port_close(&rs->pttport, RIG_PORT_SERIAL);
            }
        }

        break;

    case RIG_PTT_PARALLEL:
        par_ptt_set(&rs->pttport, RIG_PTT_OFF);
        par_close(&rs->pttport);
        break;

    case RIG_PTT_CM108:
        cm108_ptt_set(&rs->pttport, RIG_PTT_OFF);
        cm108_close(&rs->pttport);
        break;

    case RIG_PTT_GPIO:
    case RIG_PTT_GPION:
        gpio_ptt_set(&rs->pttport, RIG_PTT_OFF);
        gpio_close(&rs->pttport);
        break;

    default:
        rig_debug(RIG_DEBUG_ERR,
                  "%s: unsupported PTT type %d\n",
                  __func__,
                  rs->pttport.type.ptt);
    }

    switch (rs->dcdport.type.dcd)
    {
    case RIG_DCD_NONE:
    case RIG_DCD_RIG:
        break;

    case RIG_DCD_SERIAL_DSR:
    case RIG_DCD_SERIAL_CTS:
    case RIG_DCD_SERIAL_CAR:
        if (rs->dcdport.fd != rs->rigport.fd)
        {
            port_close(&rs->dcdport, RIG_PORT_SERIAL);
        }

        break;

    case RIG_DCD_PARALLEL:
        par_close(&rs->dcdport);
        break;

    case RIG_DCD_GPIO:
    case RIG_DCD_GPION:
        gpio_close(&rs->dcdport);
        break;

    default:
        rig_debug(RIG_DEBUG_ERR,
                  "%s: unsupported DCD type %d\n",
                  __func__,
                  rs->dcdport.type.dcd);
    }

    rs->dcdport.fd = rs->pttport.fd = -1;

    port_close(&rs->rigport, rs->rigport.type.rig);

    remove_opened_rig(rig);

    rs->comm_state = 0;

    RETURNFUNC(RIG_OK);
}


/**
 * \brief release a rig handle and free associated memory
 * \param rig   The #RIG handle of the radio to be closed
 *
 * Releases a rig struct which port has eventually been closed already
 * with rig_close().
 *
 * \return RIG_OK if the operation has been successful, otherwise
 * a negative value if an error occurred (in which case, cause is
 * set appropriately).
 *
 * \sa rig_init(), rig_close()
 */
int HAMLIB_API rig_cleanup(RIG *rig)
{
    ENTERFUNC;

    if (!rig || !rig->caps)
    {
        RETURNFUNC(-RIG_EINVAL);
    }

    /*
     * check if they forgot to close the rig
     */
    if (rig->state.comm_state)
    {
        rig_close(rig);
    }

    /*
     * basically free up the priv struct
     */
    if (rig->caps->rig_cleanup)
    {
        rig->caps->rig_cleanup(rig);
    }

    free(rig);

    RETURNFUNC(RIG_OK);
}

/**
 * \brief timeout (secs) to stop rigctld when VFO is manually changed
 * \param rig   The rig handle
 * \param seconds    The timeout to set to
 *
 * timeout seconds to stop rigctld when VFO is manually changed
 * turns on/off the radio.
 *
 * \return RIG_OK if the operation has been successful, otherwise
 * a negative value if an error occurred (in which case, cause is
 * set appropriately).
 *
 * \sa rig_set_twiddle()
 */
int HAMLIB_API rig_set_twiddle(RIG *rig, int seconds)
{
    ENTERFUNC;

    if (CHECK_RIG_ARG(rig))
    {
        RETURNFUNC(-RIG_EINVAL);
    }

    rig->state.twiddle_timeout = seconds;

    RETURNFUNC(RIG_OK);
}

/**
 * \brief For GPredict to avoid reading frequency on uplink VFO
 * \param rig   The rig handle
 * \param seconds    1=Ignore Sub, 2=Ignore Main
 *
 * \return RIG_OK if the operation has been successful, otherwise
 * a negative value if an error occurred (in which case, cause is
 * set appropriately).
 *
 * \sa rig_set_uplink()
 */
int HAMLIB_API rig_set_uplink(RIG *rig, int val)
{
    ENTERFUNC;

    if (CHECK_RIG_ARG(rig))
    {
        RETURNFUNC(-RIG_EINVAL);
    }

    rig->state.uplink = val;

    RETURNFUNC(RIG_OK);
}


/**
 * \brief get the twiddle timeout value (secs)
 * \param rig   The rig handle
 * \param seconds    The timeout value
 *
 * \return RIG_OK if the operation has been successful, otherwise
 * a negative value if an error occurred (in which case, cause is
 * set appropriately).
 *
 * \sa rig_set_twiddle()
 */
int HAMLIB_API rig_get_twiddle(RIG *rig, int *seconds)
{
    ENTERFUNC;

    if (CHECK_RIG_ARG(rig) || !seconds)
    {
        RETURNFUNC(-RIG_EINVAL);
    }

    *seconds = rig->state.twiddle_timeout;
    RETURNFUNC(RIG_OK);
}

<<<<<<< HEAD
=======
static int set_cache_mode(RIG *rig, vfo_t vfo, mode_t mode, pbwidth_t width)
{
    ENTERFUNC;

    cache_show(rig, __func__, __LINE__);

    if (vfo == RIG_VFO_CURR)
    {
        // if CURR then update this before we figure out the real VFO
        vfo = rig->state.current_vfo;
    }

    // pick a sane default
    if (vfo == RIG_VFO_NONE || vfo == RIG_VFO_CURR) { vfo = RIG_VFO_A; }

    if (vfo == RIG_VFO_SUB && rig->state.cache.satmode) { vfo = RIG_VFO_SUB_A; };

    switch (vfo)
    {
    case RIG_VFO_ALL: // we'll use NONE to reset all VFO caches
        elapsed_ms(&rig->state.cache.time_modeMainA, HAMLIB_ELAPSED_INVALIDATE);
        elapsed_ms(&rig->state.cache.time_modeMainB, HAMLIB_ELAPSED_INVALIDATE);
        elapsed_ms(&rig->state.cache.time_modeMainC, HAMLIB_ELAPSED_INVALIDATE);
        elapsed_ms(&rig->state.cache.time_widthMainA, HAMLIB_ELAPSED_INVALIDATE);
        elapsed_ms(&rig->state.cache.time_widthMainB, HAMLIB_ELAPSED_INVALIDATE);
        elapsed_ms(&rig->state.cache.time_widthMainC, HAMLIB_ELAPSED_INVALIDATE);
        break;

    case RIG_VFO_A:
    case RIG_VFO_MAIN:
    case RIG_VFO_MAIN_A:
        rig->state.cache.modeMainA = mode;

        if (width > 0) { rig->state.cache.widthMainA = width; }

        elapsed_ms(&rig->state.cache.time_modeMainA, HAMLIB_ELAPSED_SET);
        elapsed_ms(&rig->state.cache.time_widthMainA, HAMLIB_ELAPSED_SET);
        break;

    case RIG_VFO_B:
    case RIG_VFO_SUB:
    case RIG_VFO_MAIN_B:
        rig->state.cache.modeMainB = mode;

        if (width > 0) { rig->state.cache.widthMainB = width; }

        elapsed_ms(&rig->state.cache.time_modeMainB, HAMLIB_ELAPSED_SET);
        elapsed_ms(&rig->state.cache.time_widthMainB, HAMLIB_ELAPSED_SET);
        break;

    case RIG_VFO_C:
    case RIG_VFO_MAIN_C:
        rig->state.cache.modeMainC = mode;

        if (width > 0) { rig->state.cache.widthMainC = width; }

        elapsed_ms(&rig->state.cache.time_modeMainC, HAMLIB_ELAPSED_SET);
        elapsed_ms(&rig->state.cache.time_widthMainC, HAMLIB_ELAPSED_SET);
        break;

    default:
        rig_debug(RIG_DEBUG_ERR, "%s: unknown vfo=%s\n", __func__, rig_strvfo(vfo));
        RETURNFUNC(-RIG_EINTERNAL);
    }

    cache_show(rig, __func__, __LINE__);
    RETURNFUNC(RIG_OK);
}

static int set_cache_freq(RIG *rig, vfo_t vfo, freq_t freq)
{
    int flag = HAMLIB_ELAPSED_SET;

    if (rig_need_debug(RIG_DEBUG_CACHE))
    {
        ENTERFUNC;
        cache_show(rig, __func__, __LINE__);
    }

    rig_debug(RIG_DEBUG_CACHE, "%s:  vfo=%s, current_vfo=%s\n", __func__,
              rig_strvfo(vfo), rig_strvfo(rig->state.current_vfo));

    if (vfo == RIG_VFO_CURR)
    {
        // if CURR then update this before we figure out the real VFO
        vfo = rig->state.current_vfo;
    }

    // if freq == 0 then we are asking to invalidate the cache
    if (freq == 0) { flag = HAMLIB_ELAPSED_INVALIDATE; }

    // pick a sane default
    if (vfo == RIG_VFO_NONE || vfo == RIG_VFO_CURR) { vfo = RIG_VFO_A; }

    if (vfo == RIG_VFO_SUB && rig->state.cache.satmode) { vfo = RIG_VFO_SUB_A; };

    if (rig_need_debug(RIG_DEBUG_CACHE))
    {
        rig_debug(RIG_DEBUG_CACHE, "%s: set vfo=%s to freq=%.0f\n", __func__,
                  rig_strvfo(vfo), freq);
    }

    switch (vfo)
    {
    case RIG_VFO_ALL: // we'll use NONE to reset all VFO caches
        elapsed_ms(&rig->state.cache.time_freqMainA, HAMLIB_ELAPSED_INVALIDATE);
        elapsed_ms(&rig->state.cache.time_freqMainB, HAMLIB_ELAPSED_INVALIDATE);
        elapsed_ms(&rig->state.cache.time_freqMainC, HAMLIB_ELAPSED_INVALIDATE);
        elapsed_ms(&rig->state.cache.time_freqSubA, HAMLIB_ELAPSED_INVALIDATE);
        elapsed_ms(&rig->state.cache.time_freqSubB, HAMLIB_ELAPSED_INVALIDATE);
        elapsed_ms(&rig->state.cache.time_freqSubC, HAMLIB_ELAPSED_INVALIDATE);
        elapsed_ms(&rig->state.cache.time_freqMem, HAMLIB_ELAPSED_INVALIDATE);
        elapsed_ms(&rig->state.cache.time_vfo, HAMLIB_ELAPSED_INVALIDATE);
        elapsed_ms(&rig->state.cache.time_modeMainA, HAMLIB_ELAPSED_INVALIDATE);
        elapsed_ms(&rig->state.cache.time_modeMainB, HAMLIB_ELAPSED_INVALIDATE);
        elapsed_ms(&rig->state.cache.time_modeMainC, HAMLIB_ELAPSED_INVALIDATE);
        elapsed_ms(&rig->state.cache.time_widthMainA, HAMLIB_ELAPSED_INVALIDATE);
        elapsed_ms(&rig->state.cache.time_widthMainB, HAMLIB_ELAPSED_INVALIDATE);
        elapsed_ms(&rig->state.cache.time_widthMainC, HAMLIB_ELAPSED_INVALIDATE);
        elapsed_ms(&rig->state.cache.time_ptt, HAMLIB_ELAPSED_INVALIDATE);
        elapsed_ms(&rig->state.cache.time_split, HAMLIB_ELAPSED_INVALIDATE);
        break;

    case RIG_VFO_A:
    case RIG_VFO_MAIN:
    case RIG_VFO_MAIN_A:
        rig->state.cache.freqMainA = freq;
        elapsed_ms(&rig->state.cache.time_freqMainA, flag);
        break;

    case RIG_VFO_B:
    case RIG_VFO_MAIN_B:
    case RIG_VFO_SUB:
        rig->state.cache.freqMainB = freq;
        elapsed_ms(&rig->state.cache.time_freqMainB, flag);
        break;

    case RIG_VFO_C:
    case RIG_VFO_MAIN_C:
        rig->state.cache.freqMainC = freq;
        elapsed_ms(&rig->state.cache.time_freqMainC, flag);
        break;

    case RIG_VFO_SUB_A:
        rig->state.cache.freqSubA = freq;
        elapsed_ms(&rig->state.cache.time_freqSubA, flag);
        break;

    case RIG_VFO_SUB_B:
        rig->state.cache.freqSubB = freq;
        elapsed_ms(&rig->state.cache.time_freqSubB, flag);
        break;

    case RIG_VFO_SUB_C:
        rig->state.cache.freqSubC = freq;
        elapsed_ms(&rig->state.cache.time_freqSubC, flag);
        break;

    case RIG_VFO_MEM:
        rig->state.cache.freqMem = freq;
        elapsed_ms(&rig->state.cache.time_freqMem, flag);
        break;

    default:
        rig_debug(RIG_DEBUG_ERR, "%s: unknown vfo?, vfo=%s\n", __func__,
                  rig_strvfo(vfo));
        RETURNFUNC(-RIG_EINVAL);
    }

    if (rig_need_debug(RIG_DEBUG_CACHE))
    {
        cache_show(rig, __func__, __LINE__);
        RETURNFUNC(RIG_OK);
    }

    RETURNFUNC(RIG_OK);
}

/**
 * \brief get cached values for a VFO
 * \param rig           The rig handle
 * \param vfo           The VFO to get information from
 * \param freq          The frequency is stored here
 * \param cache_ms_freq The age of the last frequency update in ms
 * \param mode          The mode is stored here
 * \param cache_ms_mode The age of the last mode update in ms
 * \param width         The width is stored here
 * \param cache_ms_width The age of the last width update in ms
 *
 * Use this to query the cache and then determine to actually fetch data from
 * the rig.
 *
 * \note All pointers must be given. No pointer can be left at NULL
 *
 * \return RIG_OK if the operation has been successful, otherwise
 * a negative value if an error occurred (in which case, cause is
 * set appropriately).
 *
 */
int rig_get_cache(RIG *rig, vfo_t vfo, freq_t *freq, int *cache_ms_freq,
                  rmode_t *mode, int *cache_ms_mode, pbwidth_t *width, int *cache_ms_width)
{
    if (CHECK_RIG_ARG(rig) || !freq || !cache_ms_freq ||
            !mode || !cache_ms_mode || !width || !cache_ms_width)
    {
        RETURNFUNC(-RIG_EINVAL);
    }

    if (rig_need_debug(RIG_DEBUG_CACHE))
    {
        ENTERFUNC;
    }

    rig_debug(RIG_DEBUG_CACHE, "%s:  vfo=%s, current_vfo=%s\n", __func__,
              rig_strvfo(vfo), rig_strvfo(rig->state.current_vfo));

    if (vfo == RIG_VFO_CURR)
    {
        vfo = rig->state.current_vfo;
    }
    else if (vfo == RIG_VFO_OTHER)
    {
        switch (vfo)
        {
        case RIG_VFO_OTHER:
            vfo = RIG_VFO_OTHER;
            break;

        case RIG_VFO_A:
            vfo = RIG_VFO_B;
            break;

        case RIG_VFO_MAIN_A:
            vfo = RIG_VFO_MAIN_B;
            break;

        case RIG_VFO_MAIN:
            vfo = RIG_VFO_SUB;
            break;

        case RIG_VFO_B:
            vfo = RIG_VFO_A;
            break;

        case RIG_VFO_MAIN_B:
            vfo = RIG_VFO_MAIN_A;
            break;

        case RIG_VFO_SUB_A:
            vfo = RIG_VFO_SUB_B;
            break;

        case RIG_VFO_SUB_B:
            vfo = RIG_VFO_SUB_A;
            break;

        default:
            rig_debug(RIG_DEBUG_ERR, "%s: unknown vfo=%s\n", __func__, rig_strvfo(vfo));
        }
    }

    // pick a sane default
    if (vfo == RIG_VFO_CURR || vfo == RIG_VFO_NONE) { vfo = RIG_VFO_A; }

    // If we're in satmode we map SUB to SUB_A
    if (vfo == RIG_VFO_SUB && rig->state.cache.satmode) { vfo = RIG_VFO_SUB_A; };

    switch (vfo)
    {
    case RIG_VFO_CURR:
        *freq = rig->state.cache.freqCurr;
        *mode = rig->state.cache.modeCurr;
        *width = rig->state.cache.widthCurr;
        *cache_ms_freq = elapsed_ms(&rig->state.cache.time_freqCurr,
                                    HAMLIB_ELAPSED_GET);
        *cache_ms_mode = elapsed_ms(&rig->state.cache.time_modeCurr,
                                    HAMLIB_ELAPSED_GET);
        *cache_ms_width = elapsed_ms(&rig->state.cache.time_widthCurr,
                                     HAMLIB_ELAPSED_GET);
        break;

    case RIG_VFO_OTHER:
        *freq = rig->state.cache.freqOther;
        *mode = rig->state.cache.modeOther;
        *width = rig->state.cache.widthOther;
        *cache_ms_freq = elapsed_ms(&rig->state.cache.time_freqOther,
                                    HAMLIB_ELAPSED_GET);
        *cache_ms_mode = elapsed_ms(&rig->state.cache.time_modeOther,
                                    HAMLIB_ELAPSED_GET);
        *cache_ms_width = elapsed_ms(&rig->state.cache.time_widthOther,
                                     HAMLIB_ELAPSED_GET);
        break;

    case RIG_VFO_A:
    case RIG_VFO_MAIN:
    case RIG_VFO_MAIN_A:
        *freq = rig->state.cache.freqMainA;
        *mode = rig->state.cache.modeMainA;
        *width = rig->state.cache.widthMainA;
        *cache_ms_freq = elapsed_ms(&rig->state.cache.time_freqMainA,
                                    HAMLIB_ELAPSED_GET);
        *cache_ms_mode = elapsed_ms(&rig->state.cache.time_modeMainA,
                                    HAMLIB_ELAPSED_GET);
        *cache_ms_width = elapsed_ms(&rig->state.cache.time_widthMainA,
                                     HAMLIB_ELAPSED_GET);
        break;

    case RIG_VFO_B:
    case RIG_VFO_SUB:
    case RIG_VFO_MAIN_B:
        *freq = rig->state.cache.freqMainB;
        *mode = rig->state.cache.modeMainB;
        *width = rig->state.cache.widthMainB;
        *cache_ms_freq = elapsed_ms(&rig->state.cache.time_freqMainB,
                                    HAMLIB_ELAPSED_GET);
        *cache_ms_mode = elapsed_ms(&rig->state.cache.time_modeMainB,
                                    HAMLIB_ELAPSED_GET);
        *cache_ms_width = elapsed_ms(&rig->state.cache.time_widthMainB,
                                     HAMLIB_ELAPSED_GET);
        break;

    case RIG_VFO_SUB_A:
        *freq = rig->state.cache.freqSubA;
        *mode = rig->state.cache.modeSubA;
        *width = rig->state.cache.widthSubA;
        *cache_ms_freq = elapsed_ms(&rig->state.cache.time_freqSubA,
                                    HAMLIB_ELAPSED_GET);
        *cache_ms_mode = elapsed_ms(&rig->state.cache.time_modeSubA,
                                    HAMLIB_ELAPSED_GET);
        *cache_ms_width = elapsed_ms(&rig->state.cache.time_widthSubA,
                                     HAMLIB_ELAPSED_GET);
        break;

    case RIG_VFO_SUB_B:
        *freq = rig->state.cache.freqSubB;
        *mode = rig->state.cache.modeSubB;
        *width = rig->state.cache.widthSubB;
        *cache_ms_freq = elapsed_ms(&rig->state.cache.time_freqSubB,
                                    HAMLIB_ELAPSED_GET);
        *cache_ms_mode = elapsed_ms(&rig->state.cache.time_modeSubB,
                                    HAMLIB_ELAPSED_GET);
        *cache_ms_width = elapsed_ms(&rig->state.cache.time_widthSubB,
                                     HAMLIB_ELAPSED_GET);
        break;

    case RIG_VFO_C:
        //case RIG_VFO_MAINC: // not used by any rig yet
        *freq = rig->state.cache.freqMainC;
        *mode = rig->state.cache.modeMainC;
        *width = rig->state.cache.widthMainC;
        *cache_ms_freq = elapsed_ms(&rig->state.cache.time_freqMainC,
                                    HAMLIB_ELAPSED_GET);
        *cache_ms_mode = elapsed_ms(&rig->state.cache.time_modeMainC,
                                    HAMLIB_ELAPSED_GET);
        *cache_ms_width = elapsed_ms(&rig->state.cache.time_widthMainC,
                                     HAMLIB_ELAPSED_GET);
        break;

    case RIG_VFO_SUB_C:
        *freq = rig->state.cache.freqSubC;
        *mode = rig->state.cache.modeSubC;
        *width = rig->state.cache.widthSubC;
        *cache_ms_freq = elapsed_ms(&rig->state.cache.time_freqSubC,
                                    HAMLIB_ELAPSED_GET);
        *cache_ms_mode = elapsed_ms(&rig->state.cache.time_modeSubC,
                                    HAMLIB_ELAPSED_GET);
        *cache_ms_width = elapsed_ms(&rig->state.cache.time_widthSubC,
                                     HAMLIB_ELAPSED_GET);
        break;

    case RIG_VFO_MEM:
        *freq = rig->state.cache.freqMem;
        *mode = rig->state.cache.modeMem;
        *width = rig->state.cache.widthMem;
        *cache_ms_freq = elapsed_ms(&rig->state.cache.time_freqMem, HAMLIB_ELAPSED_GET);
        *cache_ms_mode = elapsed_ms(&rig->state.cache.time_modeMem, HAMLIB_ELAPSED_GET);
        *cache_ms_width = elapsed_ms(&rig->state.cache.time_widthMem,
                                     HAMLIB_ELAPSED_GET);
        break;

    default:
        rig_debug(RIG_DEBUG_ERR, "%s: unknown vfo?, vfo=%s\n", __func__,
                  rig_strvfo(vfo));
        RETURNFUNC(-RIG_EINVAL);
    }

    rig_debug(RIG_DEBUG_CACHE, "%s: vfo=%s, freq=%.0f, mode=%s, width=%d\n",
              __func__, rig_strvfo(vfo),
              (double)*freq, rig_strrmode(*mode), (int)*width);

    if (rig_need_debug(RIG_DEBUG_CACHE))
    {
        RETURNFUNC(RIG_OK);
    }

    return (RIG_OK);
}

>>>>>>> c67f21bf
// detect if somebody is twiddling the VFO
// indicator is last set freq doesn't match current freq
// so we have to query freq every time we set freq or vfo to handle this
static int twiddling(RIG *rig)
{
    const struct rig_caps *caps;

    if (rig->state.twiddle_timeout == 0) { return 0; } // don't detect twiddling

    caps = rig->caps;

    if (caps->get_freq)    // gotta have get_freq of course
    {
        freq_t curr_freq = 0;
        int retval2;
        int elapsed;

        TRACE;
        retval2 = caps->get_freq(rig, RIG_VFO_CURR, &curr_freq);

        if (retval2 == RIG_OK && rig->state.current_freq != curr_freq)
        {
            rig_debug(RIG_DEBUG_TRACE,
                      "%s: Somebody twiddling the VFO? last_freq=%.0f, curr_freq=%.0f\n", __func__,
                      rig->state.current_freq, curr_freq);

            if (rig->state.current_freq == 0)
            {
                rig->state.current_freq = curr_freq;
                RETURNFUNC(0); // not twiddling as first time freq is being set
            }

            rig->state.twiddle_time = time(NULL); // update last twiddle time
            rig->state.current_freq = curr_freq; // we have a new freq to remember
            rig_set_cache_freq(rig, RIG_VFO_CURR, curr_freq);
        }

        elapsed = time(NULL) - rig->state.twiddle_time;

        if (elapsed < rig->state.twiddle_timeout)
        {
            rig_debug(RIG_DEBUG_TRACE, "%s: Twiddle elapsed < %d, elapsed=%d\n", __func__,
                      rig->state.twiddle_timeout, elapsed);
            rig->state.twiddle_state = TWIDDLE_ON; // gets turned off in rig_set_freq;
            RETURNFUNC(1); // would be better as error but other software won't handle it
        }
    }

    RETURNFUNC(0);
}

/**
 * \brief set the frequency of the target VFO
 * \param rig   The rig handle
 * \param vfo   The target VFO
 * \param freq  The frequency to set to
 *
 * Sets the frequency of the target VFO.
 *
 * \return RIG_OK if the operation has been successful, otherwise
 * a negative value if an error occurred (in which case, cause is
 * set appropriately).
 *
 * \sa rig_get_freq()
 */
int HAMLIB_API rig_set_freq(RIG *rig, vfo_t vfo, freq_t freq)
{
    const struct rig_caps *caps;
    int retcode;
    freq_t freq_new = freq;
    vfo_t vfo_save;

    ELAPSED1;
    rig_debug(RIG_DEBUG_VERBOSE, "%s called vfo=%s, freq=%.0f\n", __func__,
              rig_strvfo(vfo), freq);

    if (CHECK_RIG_ARG(rig))
    {
        RETURNFUNC(-RIG_EINVAL);
    }

    if (rig->state.twiddle_state == TWIDDLE_ON)
    {
        // we keep skipping set_freq while the vfo knob is in motion
        rig_debug(RIG_DEBUG_VERBOSE,
                  "%s: Twiddle on so skipping this set_freq request one time\n", __func__);
        rig->state.twiddle_state = TWIDDLE_OFF;
    }

    caps = rig->caps;

    if (rig->state.lo_freq != 0.0)
    {
        freq -= rig->state.lo_freq;
    }


    if (rig->state.vfo_comp != 0.0)
    {
        freq += (freq_t)((double)rig->state.vfo_comp * freq);
    }

    if (caps->set_freq == NULL)
    {
        RETURNFUNC(-RIG_ENAVAIL);
    }

    vfo_save = rig->state.current_vfo;
    vfo = vfo_fixup(rig, vfo, rig->state.cache.split);

    if ((caps->targetable_vfo & RIG_TARGETABLE_FREQ)
            || vfo == RIG_VFO_CURR || vfo == rig->state.current_vfo)
    {
        if (twiddling(rig))
        {
            rig_debug(RIG_DEBUG_TRACE, "%s: Ignoring set_freq due to VFO twiddling\n",
                      __func__);

            if (vfo != vfo_save && vfo != RIG_VFO_CURR)
            {
                TRACE;
                rig_set_vfo(rig, vfo_save);
            }

            ELAPSED2;
            RETURNFUNC(
                RIG_OK); // would be better as error but other software won't handle errors
        }

        rig_debug(RIG_DEBUG_TRACE, "%s: TARGETABLE_FREQ vfo=%s\n", __func__,
                  rig_strvfo(vfo));
        int retry = 3;
        freq_t tfreq = 0;

        do
        {
            TRACE;
            retcode = caps->set_freq(rig, vfo, freq);

            if (retcode != RIG_OK) { RETURNFUNC(retcode); }

            rig_set_cache_freq(rig, vfo, (freq_t)0);

#if 0 // this verification seems to be causing bad behavior on some rigs

            if (caps->get_freq)
            {
                retcode = rig_get_freq(rig, vfo, &tfreq);

                // WSJT-X does a 55Hz check so we can stop early if that's the case
                if ((long long)freq % 100 == 55) { retry = 0; }

                if (retcode != RIG_OK) { RETURNFUNC(retcode); }

                if (tfreq != freq)
                {
                    hl_usleep(50 * 1000);
                    rig_debug(RIG_DEBUG_WARN,
                              "%s: freq not set correctly?? got %.0f asked for %.0f, retry=%d\n", __func__,
                              (double)tfreq, (double)freq, retry);
                }
            }
            else { retry = 0; }

#else
            tfreq = freq;
#endif
        }
        while (tfreq != freq && retry-- > 0);

        if (retry == 0 && tfreq != freq)
        {
            rig_debug(RIG_DEBUG_ERR,
                      "%s: unable to set frequency!!, asked for %.0f, got %.0f\n", __func__, freq,
                      tfreq);
        }
    }
    else
    {
        rig_debug(RIG_DEBUG_TRACE, "%s: not a TARGETABLE_FREQ vfo=%s\n", __func__,
                  rig_strvfo(vfo));

        if (!caps->set_vfo)
        {
            RETURNFUNC(-RIG_ENAVAIL);
        }

        retcode = rig_set_vfo(rig, vfo);

        if (retcode != RIG_OK)
        {
            rig_debug(RIG_DEBUG_ERR, "%s: set_vfo failed: %s\n", __func__,
                      rigerror(retcode));
        }


        if (twiddling(rig))
        {
            rig_debug(RIG_DEBUG_TRACE, "%s: Ignoring set_freq due to VFO twiddling\n",
                      __func__);

            if (vfo != vfo_save && vfo != RIG_VFO_CURR)
            {
                TRACE;
                rig_set_vfo(rig, vfo_save);
            }

            ELAPSED2;
            RETURNFUNC(
                RIG_OK); // would be better as error but other software won't handle errors
        }

        TRACE;
        retcode = caps->set_freq(rig, vfo, freq);
    }

    if (retcode == RIG_OK && caps->get_freq != NULL)
    {

        // verify our freq to ensure HZ mods are seen
        // some rigs truncate or round e.g. 1,2,5,10,20,100Hz intervals
        // we'll try this all the time and if it works out OK eliminate the #else

        if ((unsigned long long)freq % 100 != 0 // only need to do if < 100Hz interval
                || freq > 100e6  // or if we are in the VHF and up range
#if 0
                // do we need to only do this when cache is turned on? 2020-07-02 W9MDB
                && rig->state.cache.timeout_ms > 0
#endif
           )
        {
            rig_set_cache_freq(rig, RIG_VFO_ALL, (freq_t)0);
            TRACE;
            retcode = rig_get_freq(rig, vfo, &freq_new);

            if (retcode != RIG_OK) { RETURNFUNC(retcode); }
        }

        if (freq_new != freq)
        {
            rig_debug(RIG_DEBUG_TRACE, "%s: Asked freq=%.0f, got freq=%.0f\n", __func__,
                      freq,
                      freq_new);
        }

    }

    // update our current freq too
    if (vfo == RIG_VFO_CURR || vfo == rig->state.current_vfo) { rig->state.current_freq = freq_new; }

    rig_set_cache_freq(rig, vfo, freq_new);

    if (vfo != RIG_VFO_CURR)
    {
        TRACE;
        rig_set_vfo(rig, vfo_save);
    }

    ELAPSED2;
    RETURNFUNC(retcode);
}


/**
 * \brief get the frequency of the target VFO
 * \param rig   The rig handle
 * \param vfo   The target VFO
 * \param freq  The location where to store the current frequency
 *
 *  Retrieves the frequency of the target VFO.
 *  The value stored at \a freq location equals RIG_FREQ_NONE when the current
 *  frequency of the VFO is not defined (e.g. blank memory).
 *
 * \return RIG_OK if the operation has been successful, otherwise
 * a negative value if an error occurred (in which case, cause is
 * set appropriately).
 *
 * \sa rig_set_freq()
 */
int HAMLIB_API rig_get_freq(RIG *rig, vfo_t vfo, freq_t *freq)
{
    const struct rig_caps *caps;
    int retcode;
    vfo_t curr_vfo;
    rmode_t mode;
    pbwidth_t width;

    if (CHECK_RIG_ARG(rig))
    {
        RETURNFUNC(-RIG_EINVAL);
    }

    ELAPSED1;

    if (!freq)
    {
        rig_debug(RIG_DEBUG_TRACE, "%s: freq ptr invalid\n", __func__);
        RETURNFUNC(-RIG_EINVAL);
    }

    rig_debug(RIG_DEBUG_VERBOSE, "%s(%d) called vfo=%s\n", __func__, __LINE__,
              rig_strvfo(vfo));
    rig_cache_show(rig, __func__, __LINE__);


    curr_vfo = rig->state.current_vfo; // save vfo for restore later

    vfo = vfo_fixup(rig, vfo, rig->state.cache.split);

    rig_debug(RIG_DEBUG_VERBOSE, "%s(%d) vfo=%s, curr_vfo=%s\n", __FILE__, __LINE__,
              rig_strvfo(vfo), rig_strvfo(curr_vfo));

    if (vfo == RIG_VFO_CURR) { vfo = curr_vfo; }

    // we ignore get_freq for the uplink VFO for gpredict to behave better
    if ((rig->state.uplink == 1 && vfo == RIG_VFO_SUB)
            || (rig->state.uplink == 2 && vfo == RIG_VFO_MAIN))
    {
        rig_debug(RIG_DEBUG_TRACE, "%s: uplink=%d, ignoring get_freq\n", __func__,
                  rig->state.uplink);
        rig_debug(RIG_DEBUG_TRACE, "%s: split=%d, satmode=%d, tx_vfo=%s\n", __func__,
                  rig->state.cache.split, rig->state.cache.satmode,
                  rig_strvfo(rig->state.tx_vfo));
        // always return the cached freq for this clause
        int cache_ms_freq, cache_ms_mode, cache_ms_width;
        rig_get_cache(rig, vfo, freq, &cache_ms_freq, &mode, &cache_ms_mode, &width,
                      &cache_ms_width);
        ELAPSED2;
        RETURNFUNC(RIG_OK);
    }

    rig_cache_show(rig, __func__, __LINE__);

    // there are some rigs that can't get VFOA freq while VFOB is transmitting
    // so we'll return the cached VFOA freq for them
    // should we use the cached ptt maybe? No -- we have to be 100% sure we're in PTT to ignore this request
    if ((vfo == RIG_VFO_A || vfo == RIG_VFO_MAIN) && rig->state.cache.split &&
            (rig->caps->rig_model == RIG_MODEL_FTDX101D
             || rig->caps->rig_model == RIG_MODEL_IC910))
    {
        // if we're in PTT don't get VFOA freq -- otherwise we interrupt transmission
        ptt_t ptt;
        TRACE;
        retcode = rig_get_ptt(rig, RIG_VFO_CURR, &ptt);

        if (retcode != RIG_OK)
        {
            RETURNFUNC(retcode);
        }

        if (ptt)
        {
            rig_debug(RIG_DEBUG_TRACE,
                      "%s: split is on so returning VFOA last known freq\n",
                      __func__);
            *freq = rig->state.cache.freqMainA;
            RETURNFUNC(RIG_OK);
        }
    }

    int cache_ms_freq, cache_ms_mode, cache_ms_width;
    rig_get_cache(rig, vfo, freq, &cache_ms_freq, &mode, &cache_ms_mode, &width,
                  &cache_ms_width);
    //rig_debug(RIG_DEBUG_TRACE, "%s: cache check1 age=%dms\n", __func__, cache_ms_freq);

    rig_cache_show(rig, __func__, __LINE__);

    if (*freq != 0 && (cache_ms_freq < rig->state.cache.timeout_ms
                       || rig->state.cache.timeout_ms == HAMLIB_CACHE_ALWAYS))
    {
        rig_debug(RIG_DEBUG_TRACE, "%s: %s cache hit age=%dms, freq=%.0f\n", __func__,
                  rig_strvfo(vfo), cache_ms_freq, *freq);
        ELAPSED2;
        RETURNFUNC(RIG_OK);
    }
    else
    {
        rig_debug(RIG_DEBUG_TRACE,
                  "%s: cache miss age=%dms, cached_vfo=%s, asked_vfo=%s\n", __func__,
                  cache_ms_freq,
                  rig_strvfo(vfo), rig_strvfo(vfo));
    }

    caps = rig->caps;

    if (caps->get_freq == NULL)
    {
        RETURNFUNC(-RIG_ENAVAIL);
    }

    rig_debug(RIG_DEBUG_VERBOSE, "%s(%d): vfo_opt=%d, model=%d\n", __func__,
              __LINE__, rig->state.vfo_opt, rig->caps->rig_model);

    // If we're in vfo_mode then rigctld will do any VFO swapping we need
    if ((caps->targetable_vfo & RIG_TARGETABLE_FREQ)
            || vfo == RIG_VFO_CURR || vfo == rig->state.current_vfo
            || (rig->state.vfo_opt == 1 && rig->caps->rig_model == RIG_MODEL_NETRIGCTL))
    {
        // If rig does not have set_vfo we need to change vfo
        if (vfo == RIG_VFO_CURR && caps->set_vfo == NULL)
        {
            vfo = vfo_fixup(rig, RIG_VFO_A, rig->state.cache.split);
            rig_debug(RIG_DEBUG_TRACE, "%s: no set_vfo so vfo=%s\n", __func__,
                      rig_strvfo(vfo));
        }

        retcode = caps->get_freq(rig, vfo, freq);

        rig_cache_show(rig, __func__, __LINE__);

        // sometimes a network rig like FLRig will return freq=0
        // so we'll just reuse the cache for that condition
        if (*freq == 0)
        {
            int freq_ms, mode_ms, width_ms;
            rig_get_cache(rig, vfo, freq, &freq_ms, &mode, &mode_ms, &width, &width_ms);
        }

        if (retcode == RIG_OK)
        {
            rig_set_cache_freq(rig, vfo, *freq);
            rig_cache_show(rig, __func__, __LINE__);
        }
    }
    else
    {
        int rc2;

        if (!caps->set_vfo)
        {
            RETURNFUNC(-RIG_ENAVAIL);
        }

        TRACE;
        retcode = caps->set_vfo(rig, vfo);

        if (retcode != RIG_OK)
        {
            RETURNFUNC(retcode);
        }

        rig_cache_show(rig, __func__, __LINE__);

        TRACE;
        retcode = caps->get_freq(rig, vfo, freq);
        /* try and revert even if we had an error above */
        rc2 = RIG_OK;

        if (curr_vfo != RIG_VFO_NONE)
        {
            rc2 = caps->set_vfo(rig, curr_vfo);
        }

        if (RIG_OK == retcode)
        {
            rig_cache_show(rig, __func__, __LINE__);
            rig_set_cache_freq(rig, vfo, *freq);
            rig_cache_show(rig, __func__, __LINE__);
            /* return the first error code */
            retcode = rc2;
        }
    }

    /* VFO compensation */
    if (rig->state.vfo_comp != 0.0)
    {
        *freq = (freq_t)(*freq / (1.0 + (double)rig->state.vfo_comp));
    }

    if (retcode == RIG_OK
            && (vfo == RIG_VFO_CURR || vfo == rig->state.current_vfo))
    {
        rig->state.current_freq = *freq;
    }

    if (rig->state.lo_freq != 0.0)
    {
        *freq += rig->state.lo_freq;
    }

    rig_cache_show(rig, __func__, __LINE__);
    rig_set_cache_freq(rig, vfo, *freq);
    rig_cache_show(rig, __func__, __LINE__);

    ELAPSED2;
    RETURNFUNC(retcode);
}

/**
 * \brief get the frequency of VFOA and VFOB
 * \param rig   The rig handle
 * \param freqA  The location where to store the VFOA/Main frequency
 * \param freqB  The location where to store the VFOB/Sub frequency
 *
 *  Retrieves the frequency of  VFOA/Main and VFOB/Sub
 *  The value stored at \a freq location equals RIG_FREQ_NONE when the current
 *  frequency of the VFO is not defined (e.g. blank memory).
 *
 * \return RIG_OK if the operation has been successful, otherwise
 * a negative value if an error occurred (in which case, cause is
 * set appropriately).
 *
 * \sa rig_set_freq()
 */
int HAMLIB_API rig_get_freqs(RIG *rig, freq_t *freqA, freq_t freqB)
{
    // we will attempt to avoid vfo swapping in this routine

    RETURNFUNC(-RIG_ENIMPL);

}


/**
 * \brief set the mode of the target VFO
 * \param rig   The rig handle
 * \param vfo   The target VFO
 * \param mode  The mode to set to
 * \param width The passband width to set to
 *
 * Sets the mode and associated passband of the target VFO.  The
 * passband \a width must be supported by the backend of the rig or
 * the special value RIG_PASSBAND_NOCHANGE which leaves the passband
 * unchanged from the current value or default for the mode determined
 * by the rig.
 *
 * \return RIG_OK if the operation has been successful, otherwise
 * a negative value if an error occurred (in which case, cause is
 * set appropriately).
 *
 * \sa rig_get_mode()
 */
int HAMLIB_API rig_set_mode(RIG *rig, vfo_t vfo, rmode_t mode, pbwidth_t width)
{
    const struct rig_caps *caps;
    int retcode;

    ELAPSED1;

    rig_debug(RIG_DEBUG_VERBOSE,
              "%s called, vfo=%s, mode=%s, width=%dm, curr_vfo=%s\n", __func__,
              rig_strvfo(vfo), rig_strrmode(mode), (int)width,
              rig_strvfo(rig->state.current_vfo));

    if (CHECK_RIG_ARG(rig))
    {
        RETURNFUNC(-RIG_EINVAL);
    }

    // do not mess with mode while PTT is on
    if (rig->state.cache.ptt)
    {
        rig_debug(RIG_DEBUG_VERBOSE, "%s PTT on so set_mode ignored\n", __func__);
        return RIG_OK;
    }

    caps = rig->caps;

    if (caps->set_mode == NULL)
    {
        RETURNFUNC(-RIG_ENAVAIL);
    }

    if (vfo == RIG_VFO_CURR) { vfo = rig->state.current_vfo; }

    if ((caps->targetable_vfo & RIG_TARGETABLE_MODE)
            || vfo == rig->state.current_vfo)
    {
        TRACE;
        retcode = caps->set_mode(rig, vfo, mode, width);
        rig_debug(RIG_DEBUG_TRACE, "%s: targetable retcode after set_mode=%d\n",
                  __func__,
                  retcode);
    }
    else
    {
        int rc2;
        vfo_t curr_vfo;

        // if not a targetable rig we will only set mode on VFOB if it is changing
        if (rig->state.cache.modeMainB == mode)
        {
            rig_debug(RIG_DEBUG_TRACE, "%s: VFOB mode not changing so ignoring\n",
                      __func__);
            return (RIG_OK);
        }

        rig_debug(RIG_DEBUG_TRACE, "%s: not targetable need vfo swap\n", __func__);

        if (!caps->set_vfo)
        {
            RETURNFUNC(-RIG_ENAVAIL);
        }

        curr_vfo = rig->state.current_vfo;
        TRACE;
        retcode = caps->set_vfo(rig, vfo);

        if (retcode != RIG_OK)
        {
            RETURNFUNC(retcode);
        }

        retcode = caps->set_mode(rig, vfo, mode, width);
        /* try and revert even if we had an error above */
        rc2 = caps->set_vfo(rig, curr_vfo);

        /* return the first error code */
        if (RIG_OK == retcode)
        {
            retcode = rc2;
        }
    }

    if (retcode != RIG_OK) { RETURNFUNC(retcode); }

    rig_set_cache_mode(rig, vfo, mode, width);

    ELAPSED2;
    RETURNFUNC(retcode);
}

/*
 * \brief get the mode of the target VFO
 * \param rig   The rig handle
 * \param vfo   The target VFO
 * \param mode  The location where to store the current mode
 * \param width The location where to store the current passband width
 *
 *  Retrieves the mode and passband of the target VFO.
 *  If the backend is unable to determine the width, the \a width
 *  will be set to RIG_PASSBAND_NORMAL as a default.
 *  The value stored at \a mode location equals RIG_MODE_NONE when the current
 *  mode of the VFO is not defined (e.g. blank memory).
 *
 *  Note that if either \a mode or \a width is NULL, -RIG_EINVAL is returned.
 *  Both must be given even if only one is actually wanted.
 *
 * \return RIG_OK if the operation has been successful, otherwise
 * a negative value if an error occurred (in which case, cause is
 * set appropriately).
 *
 * \sa rig_set_mode()
 */
int HAMLIB_API rig_get_mode(RIG *rig,
                            vfo_t vfo,
                            rmode_t *mode,
                            pbwidth_t *width)
{
    const struct rig_caps *caps;
    int retcode;
    freq_t freq;

    ENTERFUNC;
    ELAPSED1;

    if (CHECK_RIG_ARG(rig))
    {
        RETURNFUNC(-RIG_EINVAL);
    }

    if (!mode || !width)
    {
        RETURNFUNC(-RIG_EINVAL);
    }

    caps = rig->caps;

    if (caps->get_mode == NULL)
    {
        RETURNFUNC(-RIG_ENAVAIL);
    }

    *mode = RIG_MODE_NONE;
    rig_cache_show(rig, __func__, __LINE__);
    int cache_ms_freq, cache_ms_mode, cache_ms_width;
    rig_get_cache(rig, vfo, &freq, &cache_ms_freq, mode, &cache_ms_mode, width,
                  &cache_ms_width);
    rig_debug(RIG_DEBUG_TRACE, "%s: %s cache check age=%dms\n", __func__,
              rig_strvfo(vfo), cache_ms_mode);

    rig_cache_show(rig, __func__, __LINE__);

    if (rig->state.cache.timeout_ms == HAMLIB_CACHE_ALWAYS)
    {
        rig_debug(RIG_DEBUG_TRACE, "%s: cache hit age mode=%dms, width=%dms\n",
                  __func__, cache_ms_mode, cache_ms_width);

        ELAPSED2;
        RETURNFUNC(RIG_OK);
    }

    if ((*mode != RIG_MODE_NONE && cache_ms_mode < rig->state.cache.timeout_ms)
            && cache_ms_width < rig->state.cache.timeout_ms)
    {
        rig_debug(RIG_DEBUG_TRACE, "%s: cache hit age mode=%dms, width=%dms\n",
                  __func__, cache_ms_mode, cache_ms_width);

        ELAPSED2;
        RETURNFUNC(RIG_OK);
    }
    else
    {
        rig_debug(RIG_DEBUG_TRACE, "%s: cache miss age mode=%dms, width=%dms\n",
                  __func__, cache_ms_mode, cache_ms_width);
    }

    if ((caps->targetable_vfo & RIG_TARGETABLE_MODE)
            || vfo == RIG_VFO_CURR
            || vfo == rig->state.current_vfo)
    {
        TRACE;
        retcode = caps->get_mode(rig, vfo, mode, width);
        rig_debug(RIG_DEBUG_TRACE, "%s: retcode after get_mode=%d\n", __func__,
                  retcode);
        rig_cache_show(rig, __func__, __LINE__);
    }
    else
    {
        int rc2;
        vfo_t curr_vfo;

        if (!caps->set_vfo)
        {
            RETURNFUNC(-RIG_ENAVAIL);
        }

        curr_vfo = rig->state.current_vfo;
        rig_debug(RIG_DEBUG_TRACE, "%s(%d): vfo=%s, curr_vfo=%s\n", __func__, __LINE__,
                  rig_strvfo(vfo), rig_strvfo(curr_vfo));
        TRACE;
        retcode = caps->set_vfo(rig, vfo == RIG_VFO_CURR ? RIG_VFO_A : vfo);

        rig_cache_show(rig, __func__, __LINE__);

        if (retcode != RIG_OK)
        {
            RETURNFUNC(retcode);
        }

        TRACE;
        retcode = caps->get_mode(rig, vfo, mode, width);
        /* try and revert even if we had an error above */
        rc2 = caps->set_vfo(rig, curr_vfo);

        if (RIG_OK == retcode)
        {
            /* return the first error code */
            retcode = rc2;
        }
    }

    if (retcode == RIG_OK
            && (vfo == RIG_VFO_CURR || vfo == rig->state.current_vfo))
    {
        rig_debug(RIG_DEBUG_TRACE, "%s(%d): debug\n", __func__, __LINE__);
        rig->state.current_mode = *mode;
        rig->state.current_width = *width;
        rig_cache_show(rig, __func__, __LINE__);
    }

    if (*width == RIG_PASSBAND_NORMAL && *mode != RIG_MODE_NONE)
    {
        rig_debug(RIG_DEBUG_TRACE, "%s(%d): debug\n", __func__, __LINE__);
        *width = rig_passband_normal(rig, *mode);
    }

    rig_set_cache_mode(rig, vfo, *mode, *width);
    rig_cache_show(rig, __func__, __LINE__);

    ELAPSED2;
    RETURNFUNC(retcode);
}


/**
 * \brief get the normal passband of a mode
 * \param rig   The rig handle
 * \param mode  The mode to get the passband
 *
 *  Returns the normal (default) passband for the given \a mode.
 *
 * \return the passband in Hz if the operation has been successful,
 * or a 0 if an error occurred (passband not found, whatever).
 *
 * \sa rig_passband_narrow(), rig_passband_wide()
 */
pbwidth_t HAMLIB_API rig_passband_normal(RIG *rig, rmode_t mode)
{
    const struct rig_state *rs;
    int i;

    ENTERFUNC;

    if (!rig)
    {
        RETURNFUNC(RIG_PASSBAND_NORMAL);    /* huhu! */
    }

    rs = &rig->state;

    // return CW for CWR and RTTY for RTTYR
    if (mode == RIG_MODE_CWR) { mode = RIG_MODE_CW; }

    if (mode == RIG_MODE_RTTYR) { mode = RIG_MODE_RTTY; }

    for (i = 0; i < HAMLIB_FLTLSTSIZ && rs->filters[i].modes; i++)
    {
        if (rs->filters[i].modes & mode)
        {
            rig_debug(RIG_DEBUG_VERBOSE, "%s: return filter#%d, width=%d\n", __func__, i,
                      (int)rs->filters[i].width);
            RETURNFUNC(rs->filters[i].width);
        }
    }

    rig_debug(RIG_DEBUG_VERBOSE,
              "%s: filter not found...return RIG_PASSBAND_NORMAL=%d\n", __func__,
              (int)RIG_PASSBAND_NORMAL);
    RETURNFUNC(RIG_PASSBAND_NORMAL);
}


/**
 * \brief get the narrow passband of a mode
 * \param rig   The rig handle
 * \param mode  The mode to get the passband
 *
 *  Returns the narrow (closest) passband for the given \a mode.
 *  EXAMPLE: rig_set_mode(my_rig, RIG_MODE_LSB,
 *                          rig_passband_narrow(my_rig, RIG_MODE_LSB) );
 *
 * \return the passband in Hz if the operation has been successful,
 * or a 0 if an error occurred (passband not found, whatever).
 *
 * \sa rig_passband_normal(), rig_passband_wide()
 */
pbwidth_t HAMLIB_API rig_passband_narrow(RIG *rig, rmode_t mode)
{
    const struct rig_state *rs;
    pbwidth_t normal;
    int i;

    ENTERFUNC;

    if (!rig)
    {
        RETURNFUNC(0);   /* huhu! */
    }

    rs = &rig->state;

    for (i = 0; i < HAMLIB_FLTLSTSIZ - 1 && rs->filters[i].modes; i++)
    {
        if (rs->filters[i].modes & mode)
        {
            normal = rs->filters[i].width;

            for (i++; i < HAMLIB_FLTLSTSIZ && rs->filters[i].modes; i++)
            {
                if ((rs->filters[i].modes & mode) &&
                        (rs->filters[i].width < normal))
                {
                    RETURNFUNC(rs->filters[i].width);
                }
            }

            RETURNFUNC(0);
        }
    }

    RETURNFUNC(0);
}


/**
 * \brief get the wide passband of a mode
 * \param rig   The rig handle
 * \param mode  The mode to get the passband
 *
 *  Returns the wide (default) passband for the given \a mode.
 *  EXAMPLE: rig_set_mode(my_rig, RIG_MODE_AM,
 *                          rig_passband_wide(my_rig, RIG_MODE_AM) );
 *
 * \return the passband in Hz if the operation has been successful,
 * or a 0 if an error occurred (passband not found, whatever).
 *
 * \sa rig_passband_narrow(), rig_passband_normal()
 */
pbwidth_t HAMLIB_API rig_passband_wide(RIG *rig, rmode_t mode)
{
    const struct rig_state *rs;
    pbwidth_t normal;
    int i;

    ENTERFUNC;

    if (!rig)
    {
        RETURNFUNC(0);   /* huhu! */
    }

    rs = &rig->state;

    for (i = 0; i < HAMLIB_FLTLSTSIZ - 1 && rs->filters[i].modes; i++)
    {
        if (rs->filters[i].modes & mode)
        {
            normal = rs->filters[i].width;

            for (i++; i < HAMLIB_FLTLSTSIZ && rs->filters[i].modes; i++)
            {
                if ((rs->filters[i].modes & mode) &&
                        (rs->filters[i].width > normal))
                {
                    RETURNFUNC(rs->filters[i].width);
                }
            }

            RETURNFUNC(0);
        }
    }

    RETURNFUNC(0);
}


/**
 * \brief set the current VFO
 * \param rig   The rig handle
 * \param vfo   The VFO to set to
 *
 *  Sets the current VFO. The VFO can be RIG_VFO_A, RIG_VFO_B, RIG_VFO_C
 *  for VFOA, VFOB, VFOC respectively or RIG_VFO_MEM for Memory mode.
 *  Supported VFOs depends on rig capabilities.
 *
 * \return RIG_OK if the operation has been successful, otherwise
 * a negative value if an error occurred (in which case, cause is
 * set appropriately).
 *
 * \sa rig_get_vfo()
 */
#if BUILTINFUNC
#undef rig_set_vfo
int HAMLIB_API rig_set_vfo(RIG *rig, vfo_t vfo, const char *func)
#else
int HAMLIB_API rig_set_vfo(RIG *rig, vfo_t vfo)
#endif
{
    const struct rig_caps *caps;
    int retcode;
    freq_t curr_freq;

    ELAPSED1;
    ENTERFUNC;
#if BUILTINFUNC
    rig_debug(RIG_DEBUG_VERBOSE, "%s called vfo=%s, called from %s\n", __func__,
              rig_strvfo(vfo), func);
#else
    rig_debug(RIG_DEBUG_VERBOSE, "%s called vfo=%s\n", __func__, rig_strvfo(vfo));
#endif

    if (vfo == RIG_VFO_B || vfo == RIG_VFO_SUB)
    {
        rig_debug(RIG_DEBUG_VERBOSE, "%s ********************** called vfo=%s\n",
                  __func__, rig_strvfo(vfo));
    }

    if (CHECK_RIG_ARG(rig))
    {
        RETURNFUNC(-RIG_EINVAL);
    }

    vfo = vfo_fixup(rig, vfo, rig->state.cache.split);

    if (vfo == RIG_VFO_CURR) { RETURNFUNC(RIG_OK); }

#if 0 // removing this check 20210801 -- should be mapped already

    // make sure we are asking for a VFO that the rig actually has
    if ((vfo == RIG_VFO_A || vfo == RIG_VFO_B) && !VFO_HAS_A_B)
    {
        rig_debug(RIG_DEBUG_ERR, "%s: rig does not have %s\n", __func__,
                  rig_strvfo(vfo));
        RETURNFUNC(-RIG_EINVAL);
    }

    if ((vfo == RIG_VFO_MAIN || vfo == RIG_VFO_SUB) && !VFO_HAS_MAIN_SUB)
    {
        rig_debug(RIG_DEBUG_ERR, "%s: rig does not have %s\n", __func__,
                  rig_strvfo(vfo));
        RETURNFUNC(-RIG_EINVAL);
    }

#endif

    vfo = vfo_fixup(rig, vfo, rig->state.cache.split);

    caps = rig->caps;

    if (caps->set_vfo == NULL)
    {
        RETURNFUNC(-RIG_ENAVAIL);
    }

    if (twiddling(rig))
    {
        rig_debug(RIG_DEBUG_TRACE, "%s: Ignoring set_vfo due to VFO twiddling\n",
                  __func__);
        RETURNFUNC(
            RIG_OK); // would be better as error but other software won't handle errors
    }

    TRACE;
    vfo_t vfo_save = rig->state.current_vfo;

    if (vfo != RIG_VFO_CURR) { rig->state.current_vfo = vfo; }

    retcode = caps->set_vfo(rig, vfo);

    if (retcode == RIG_OK)
    {
        vfo = rig->state.current_vfo; // vfo may change in the rig backend
        rig->state.cache.vfo = vfo;
        elapsed_ms(&rig->state.cache.time_vfo, HAMLIB_ELAPSED_SET);
        rig_debug(RIG_DEBUG_TRACE, "%s: rig->state.current_vfo=%s\n", __func__,
                  rig_strvfo(vfo));
    }
    else
    {
        rig_debug(RIG_DEBUG_ERR, "%s: set_vfo %s failed with '%.10000s'\n", __func__,
                  rig_strvfo(vfo), rigerror(retcode));
        rig->state.current_vfo = vfo_save;
    }

    // we need to update our internal freq to avoid getting detected as twiddling
    // we only get the freq if we set the vfo OK
    if (retcode == RIG_OK && caps->get_freq)
    {
        TRACE;
        retcode = caps->get_freq(rig, vfo, &curr_freq);
        rig_debug(RIG_DEBUG_TRACE, "%s: retcode from rig_get_freq = %.10000s\n",
                  __func__,
                  rigerror(retcode));
        rig_set_cache_freq(rig, vfo, curr_freq);
    }
    else
    {
        // if no get_freq clear all cache to be sure we refresh whatever we can
        rig_set_cache_freq(rig, RIG_VFO_ALL, (freq_t)0);
    }

#if 0 // with new cache should not have to expire here anymore
    // expire several cached items when we switch VFOs
    elapsed_ms(&rig->state.cache.time_vfo, HAMLIB_ELAPSED_INVALIDATE);
    elapsed_ms(&rig->state.cache.time_modeMainA, HAMLIB_ELAPSED_INVALIDATE);
    elapsed_ms(&rig->state.cache.time_modeMainB, HAMLIB_ELAPSED_INVALIDATE);
    elapsed_ms(&rig->state.cache.time_modeMainC, HAMLIB_ELAPSED_INVALIDATE);
    elapsed_ms(&rig->state.cache.time_widthMainA, HAMLIB_ELAPSED_INVALIDATE);
    elapsed_ms(&rig->state.cache.time_widthMainB, HAMLIB_ELAPSED_INVALIDATE);
    elapsed_ms(&rig->state.cache.time_widthMainC, HAMLIB_ELAPSED_INVALIDATE);
#endif

    rig_debug(RIG_DEBUG_TRACE, "%s: return %d, vfo=%s, curr_vfo=%s\n", __func__,
              retcode,
              rig_strvfo(vfo), rig_strvfo(rig->state.current_vfo));
    ELAPSED2;
    RETURNFUNC(retcode);
}


/**
 * \brief get the current VFO
 * \param rig   The rig handle
 * \param vfo   The location where to store the current VFO
 *
 *  Retrieves the current VFO. The VFO can be RIG_VFO_A, RIG_VFO_B, RIG_VFO_C
 *  for VFOA, VFOB, VFOC respectively or RIG_VFO_MEM for Memory mode.
 *  Supported VFOs depends on rig capabilities.
 *
 * \return RIG_OK if the operation has been successful, otherwise
 * a negative value if an error occurred (in which case, cause is
 * set appropriately).
 *
 * \sa rig_set_vfo()
 */
int HAMLIB_API rig_get_vfo(RIG *rig, vfo_t *vfo)
{
    const struct rig_caps *caps;
    int retcode;
    int cache_ms;

    ENTERFUNC;
    ELAPSED1;

    if (CHECK_RIG_ARG(rig) || !vfo)
    {
        RETURNFUNC(-RIG_EINVAL);
    }

    if (!vfo)
    {
        rig_debug(RIG_DEBUG_ERR, "%s: no vfo?  rig=%p, vfo=%p\n", __func__,
                  rig, vfo);
        RETURNFUNC(-RIG_EINVAL);
    }

    caps = rig->caps;

    if (caps->get_vfo == NULL)
    {
        rig_debug(RIG_DEBUG_ERR, "%s: no get_vfo\n", __func__);
        RETURNFUNC(-RIG_ENAVAIL);
    }

    cache_ms = elapsed_ms(&rig->state.cache.time_vfo, HAMLIB_ELAPSED_GET);
    rig_debug(RIG_DEBUG_TRACE, "%s: cache check age=%dms\n", __func__, cache_ms);

    if (cache_ms < rig->state.cache.timeout_ms)
    {
        rig_debug(RIG_DEBUG_TRACE, "%s: cache hit age=%dms\n", __func__, cache_ms);
        *vfo = rig->state.cache.vfo;
        ELAPSED2;
        RETURNFUNC(RIG_OK);
    }
    else
    {
        rig_debug(RIG_DEBUG_TRACE, "%s: cache miss age=%dms\n", __func__, cache_ms);
    }

    TRACE;
    retcode = caps->get_vfo(rig, vfo);

    if (retcode == RIG_OK)
    {
        rig->state.current_vfo = *vfo;
        rig->state.cache.vfo = *vfo;
        cache_ms = elapsed_ms(&rig->state.cache.time_vfo, HAMLIB_ELAPSED_SET);
    }
    else
    {
        cache_ms = elapsed_ms(&rig->state.cache.time_vfo, HAMLIB_ELAPSED_INVALIDATE);
    }

    if (retcode != RIG_OK)
    {
        rig_debug(RIG_DEBUG_ERR, "%s: returning %d(%.10000s)\n", __func__, retcode,
                  rigerror(retcode));
    }

    ELAPSED2;
    RETURNFUNC(retcode);
}


/**
 * \brief set PTT on/off
 * \param rig   The rig handle
 * \param vfo   The target VFO
 * \param ptt   The PTT status to set to
 *
 *  Sets "Push-To-Talk" on/off.
 *
 * \return RIG_OK if the operation has been successful, otherwise
 * a negative value if an error occurred (in which case, cause is
 * set appropriately).
 *
 * \sa rig_get_ptt()
 */
int HAMLIB_API rig_set_ptt(RIG *rig, vfo_t vfo, ptt_t ptt)
{
    const struct rig_caps *caps;
    struct rig_state *rs = &rig->state;
    int retcode = RIG_OK;

    ELAPSED1;
    ENTERFUNC;

    if (CHECK_RIG_ARG(rig))
    {
        RETURNFUNC(-RIG_EINVAL);
    }

    caps = rig->caps;

    switch (rig->state.pttport.type.ptt)
    {
    case RIG_PTT_RIG:
        if (ptt == RIG_PTT_ON_MIC || ptt == RIG_PTT_ON_DATA)
        {
            ptt = RIG_PTT_ON;
        }

    /* fall through */
    case RIG_PTT_RIG_MICDATA:
        if (caps->set_ptt == NULL)
        {
            RETURNFUNC(-RIG_ENIMPL);
        }

        if ((caps->targetable_vfo & RIG_TARGETABLE_PTT)
                || vfo == RIG_VFO_CURR
                || vfo == rig->state.current_vfo)
        {
            int retry = 3;
            ptt_t tptt;

            do
            {
                TRACE;
                retcode = caps->set_ptt(rig, vfo, ptt);

                if (retcode != RIG_OK) { RETURNFUNC(retcode); }

#if 0
                hl_usleep(50 * 1000); // give PTT a chance to do it's thing

                // don't use the cached value and check to see if it worked
                elapsed_ms(&rig->state.cache.time_ptt, HAMLIB_ELAPSED_INVALIDATE);

                tptt = -1;
                // IC-9700 is failing on get_ptt right after set_ptt in split mode
                retcode = rig_get_ptt(rig, vfo, &tptt);

                if (retcode != RIG_OK)
                {
                    rig_debug(RIG_DEBUG_ERR, "%s: rig_get_ptt failed: %s\b", __func__,
                              rigerror(retcode));
                    retcode = RIG_OK; // fake the retcode so we retry
                }

                if (tptt != ptt) { rig_debug(RIG_DEBUG_WARN, "%s: failed, retry=%d\n", __func__, retry); }

#else
                tptt = ptt;
#endif
            }
            while (tptt != ptt && retry-- > 0 && retcode == RIG_OK);
        }
        else
        {
            vfo_t curr_vfo;
            int backend_num;
            int targetable_ptt;

            if (!caps->set_vfo)
            {
                RETURNFUNC(-RIG_ENAVAIL);
            }

            curr_vfo = rig->state.current_vfo;
            TRACE;
            backend_num = RIG_BACKEND_NUM(rig->caps->rig_model);

            switch (backend_num)
            {
            // most rigs have only one PTT VFO so we can set that flag here
            case RIG_ICOM:
            case RIG_KENWOOD:
            case RIG_YAESU:
                targetable_ptt = 1;
            }


            if (!targetable_ptt)
            {
                retcode = caps->set_vfo(rig, vfo);
            }

            if (retcode == RIG_OK)
            {
                int rc2;
                int retry = 3;
                ptt_t tptt;

                do
                {
                    TRACE;
                    retcode = caps->set_ptt(rig, vfo, ptt);

                    if (retcode != RIG_OK) { RETURNFUNC(retcode); }

#if 0
                    retcode = rig_get_ptt(rig, vfo, &tptt);

                    if (tptt != ptt) { rig_debug(RIG_DEBUG_WARN, "%s: failed, retry=%d\n", __func__, retry); }

#else
                    tptt = ptt;
#endif
                }
                while (tptt != ptt && retry-- > 0 && retcode == RIG_OK);

                /* try and revert even if we had an error above */
                TRACE;

                rc2 = RIG_OK;

                if (!targetable_ptt)
                {
                    rc2 = caps->set_vfo(rig, curr_vfo);
                }

                /* return the first error code */
                if (RIG_OK == retcode)
                {
                    retcode = rc2;
                }
            }
        }

        break;

    case RIG_PTT_SERIAL_DTR:

        /* when the PTT port is not the control port we want to free the
           port when PTT is reset and seize the port when PTT is set,
           this allows limited sharing of the PTT port between
           applications so long as there is no contention */
        if (strcmp(rs->pttport.pathname, rs->rigport.pathname)
                && rs->pttport.fd < 0
                && RIG_PTT_OFF != ptt)
        {

            rs->pttport.fd = ser_open(&rs->pttport);

            if (rs->pttport.fd < 0)
            {
                rig_debug(RIG_DEBUG_ERR,
                          "%s: cannot open PTT device \"%s\"\n",
                          __func__,
                          rs->pttport.pathname);
                RETURNFUNC(-RIG_EIO);
            }

            /* Needed on Linux because the serial port driver sets RTS/DTR
               high on open - set both since we offer no control of
               the non-PTT line and low is better than high */
            retcode = ser_set_rts(&rs->pttport, 0);

            if (RIG_OK != retcode)
            {
                RETURNFUNC(retcode);
            }
        }

        retcode = ser_set_dtr(&rig->state.pttport, ptt != RIG_PTT_OFF);

        if (strcmp(rs->pttport.pathname, rs->rigport.pathname)
                && ptt == RIG_PTT_OFF && rs->ptt_share != 0)
        {
            rig_debug(RIG_DEBUG_TRACE, "%s: ptt_share=%d\n", __func__, rs->ptt_share);
            /* free the port */
            ser_close(&rs->pttport);
        }

        break;

    case RIG_PTT_SERIAL_RTS:

        /* when the PTT port is not the control port we want to free the
           port when PTT is reset and seize the port when PTT is set,
           this allows limited sharing of the PTT port between
           applications so long as there is no contention */
        if (strcmp(rs->pttport.pathname, rs->rigport.pathname)
                && rs->pttport.fd < 0
                && RIG_PTT_OFF != ptt)
        {
            rig_debug(RIG_DEBUG_TRACE, "%s: PTT RTS debug#1\n", __func__);

            rs->pttport.fd = ser_open(&rs->pttport);

            if (rs->pttport.fd < 0)
            {
                rig_debug(RIG_DEBUG_ERR,
                          "%s: cannot open PTT device \"%s\"\n",
                          __func__,
                          rs->pttport.pathname);
                RETURNFUNC(-RIG_EIO);
            }

            /* Needed on Linux because the serial port driver sets RTS/DTR
               high on open - set both since we offer no control of the
               non-PTT line and low is better than high */
            retcode = ser_set_dtr(&rs->pttport, 0);

            if (RIG_OK != retcode)
            {
                rig_debug(RIG_DEBUG_ERR, "%s: ser_set_dtr retcode=%d\n", __func__, retcode);
                RETURNFUNC(retcode);
            }
        }

        retcode = ser_set_rts(&rig->state.pttport, ptt != RIG_PTT_OFF);

        if (strcmp(rs->pttport.pathname, rs->rigport.pathname)
                && ptt == RIG_PTT_OFF && rs->ptt_share != 0)
        {
            rig_debug(RIG_DEBUG_TRACE, "%s: ptt_share=%d\n", __func__, rs->ptt_share);
            /* free the port */
            ser_close(&rs->pttport);
        }

        break;

    case RIG_PTT_PARALLEL:
        retcode = par_ptt_set(&rig->state.pttport, ptt);
        break;

    case RIG_PTT_CM108:
        retcode = cm108_ptt_set(&rig->state.pttport, ptt);
        break;

    case RIG_PTT_GPIO:
    case RIG_PTT_GPION:
        retcode = gpio_ptt_set(&rig->state.pttport, ptt);
        break;

    default:
        RETURNFUNC(-RIG_EINVAL);
    }

    if (RIG_OK == retcode)
    {
        rs->transmit = ptt != RIG_PTT_OFF;
    }

    // some rigs like the FT-2000 with the SCU-17 need just a bit of time to let the relays work
    // can affect fake it mode in WSJT-X when the rig is still in transmit and freq change
    // is requested on a rig that can't change freq on a transmitting VFO
    if (ptt != RIG_PTT_ON) { hl_usleep(50 * 1000); }

    rig->state.cache.ptt = ptt;
    elapsed_ms(&rig->state.cache.time_ptt, HAMLIB_ELAPSED_SET);

    if (retcode != RIG_OK) { rig_debug(RIG_DEBUG_ERR, "%s: return code=%d\n", __func__, retcode); }

    ELAPSED2;

    RETURNFUNC(retcode);
}


/**
 * \brief get the status of the PTT
 * \param rig   The rig handle
 * \param vfo   The target VFO
 * \param ptt   The location where to store the status of the PTT
 *
 *  Retrieves the status of PTT (are we on the air?).
 *
 * \return RIG_OK if the operation has been successful, otherwise
 * a negative value if an error occurred (in which case, cause is
 * set appropriately).
 *
 * \sa rig_set_ptt()
 */
int HAMLIB_API rig_get_ptt(RIG *rig, vfo_t vfo, ptt_t *ptt)
{
    const struct rig_caps *caps;
    struct rig_state *rs = &rig->state;
    int retcode = RIG_OK;
    int status;
    vfo_t curr_vfo;
    int cache_ms;
    int targetable_ptt = 0;
    int backend_num;

    ELAPSED1;
    ENTERFUNC;

    if (CHECK_RIG_ARG(rig))
    {
        RETURNFUNC(-RIG_EINVAL);
    }

    if (!ptt)
    {
        RETURNFUNC(-RIG_EINVAL);
    }

    cache_ms = elapsed_ms(&rig->state.cache.time_ptt, HAMLIB_ELAPSED_GET);
    rig_debug(RIG_DEBUG_TRACE, "%s: cache check age=%dms\n", __func__, cache_ms);

    if (cache_ms < rig->state.cache.timeout_ms)
    {
        rig_debug(RIG_DEBUG_TRACE, "%s: cache hit age=%dms\n", __func__, cache_ms);
        *ptt = rig->state.cache.ptt;
        ELAPSED2;
        RETURNFUNC(RIG_OK);
    }
    else
    {
        rig_debug(RIG_DEBUG_TRACE, "%s: cache miss age=%dms\n", __func__, cache_ms);
    }

    caps = rig->caps;

    switch (rig->state.pttport.type.ptt)
    {
    case RIG_PTT_RIG:
    case RIG_PTT_RIG_MICDATA:
        if (!caps->get_ptt)
        {
            *ptt = rs->transmit ? RIG_PTT_ON : RIG_PTT_OFF;
            ELAPSED2;
            RETURNFUNC(RIG_OK);
        }

        if ((caps->targetable_vfo & RIG_TARGETABLE_PTT)
                || vfo == RIG_VFO_CURR
                || vfo == rig->state.current_vfo)
        {
            TRACE;
            retcode = caps->get_ptt(rig, vfo, ptt);

            if (retcode == RIG_OK)
            {
                rig->state.cache.ptt = *ptt;
                elapsed_ms(&rig->state.cache.time_ptt, HAMLIB_ELAPSED_SET);
            }

            ELAPSED2;
            RETURNFUNC(retcode);
        }

        if (!caps->set_vfo)
        {
            RETURNFUNC(-RIG_ENAVAIL);
        }

        curr_vfo = rig->state.current_vfo;
        TRACE;
        backend_num = RIG_BACKEND_NUM(rig->caps->rig_model);

        switch (backend_num)
        {
        // most rigs have only one PTT VFO so we can set that flag here
        case 0:
        case RIG_ICOM:
        case RIG_KENWOOD:
        case RIG_YAESU:
            targetable_ptt = 1;
        }

        if (!targetable_ptt)
        {
            retcode = caps->set_vfo(rig, vfo);
        }

        if (retcode != RIG_OK)
        {
            RETURNFUNC(retcode);
        }

        TRACE;
        retcode = caps->get_ptt(rig, vfo, ptt);

        /* try and revert even if we had an error above */
        if (!targetable_ptt)
        {
            int rc2 = caps->set_vfo(rig, curr_vfo);

            if (RIG_OK == retcode)
            {
                /* return the first error code */
                retcode = rc2;
                rig->state.cache.ptt = *ptt;
                elapsed_ms(&rig->state.cache.time_ptt, HAMLIB_ELAPSED_SET);
            }
        }

        ELAPSED2;
        RETURNFUNC(retcode);

    case RIG_PTT_SERIAL_RTS:
        if (caps->get_ptt)
        {
            TRACE;
            retcode = caps->get_ptt(rig, vfo, ptt);

            if (retcode == RIG_OK)
            {
                elapsed_ms(&rig->state.cache.time_ptt, HAMLIB_ELAPSED_SET);
                rig->state.cache.ptt = *ptt;
            }

            RETURNFUNC(retcode);
        }

        if (strcmp(rs->pttport.pathname, rs->rigport.pathname)
                && rs->pttport.fd < 0)
        {

            /* port is closed so assume PTT off */
            *ptt = RIG_PTT_OFF;
        }
        else
        {
            retcode = ser_get_rts(&rig->state.pttport, &status);
            *ptt = status ? RIG_PTT_ON : RIG_PTT_OFF;
        }

        rig->state.cache.ptt = *ptt;
        elapsed_ms(&rig->state.cache.time_ptt, HAMLIB_ELAPSED_SET);
        ELAPSED2;
        RETURNFUNC(retcode);

    case RIG_PTT_SERIAL_DTR:
        if (caps->get_ptt)
        {
            TRACE;
            retcode = caps->get_ptt(rig, vfo, ptt);

            if (retcode == RIG_OK)
            {
                elapsed_ms(&rig->state.cache.time_ptt, HAMLIB_ELAPSED_SET);
                rig->state.cache.ptt = *ptt;
            }

            RETURNFUNC(retcode);
        }

        if (strcmp(rs->pttport.pathname, rs->rigport.pathname)
                && rs->pttport.fd < 0)
        {

            /* port is closed so assume PTT off */
            *ptt = RIG_PTT_OFF;
        }
        else
        {
            retcode = ser_get_dtr(&rig->state.pttport, &status);
            *ptt = status ? RIG_PTT_ON : RIG_PTT_OFF;
        }

        rig->state.cache.ptt = *ptt;
        elapsed_ms(&rig->state.cache.time_ptt, HAMLIB_ELAPSED_SET);
        ELAPSED2;
        RETURNFUNC(retcode);

    case RIG_PTT_PARALLEL:
        if (caps->get_ptt)
        {
            TRACE;
            retcode = caps->get_ptt(rig, vfo, ptt);

            if (retcode == RIG_OK)
            {
                elapsed_ms(&rig->state.cache.time_ptt, HAMLIB_ELAPSED_SET);
                rig->state.cache.ptt = *ptt;
            }

            RETURNFUNC(retcode);
        }

        retcode = par_ptt_get(&rig->state.pttport, ptt);

        if (retcode == RIG_OK)
        {
            elapsed_ms(&rig->state.cache.time_ptt, HAMLIB_ELAPSED_SET);
            rig->state.cache.ptt = *ptt;
        }

        ELAPSED2;
        RETURNFUNC(retcode);

    case RIG_PTT_CM108:
        if (caps->get_ptt)
        {
            TRACE;
            retcode = caps->get_ptt(rig, vfo, ptt);

            if (retcode == RIG_OK)
            {
                elapsed_ms(&rig->state.cache.time_ptt, HAMLIB_ELAPSED_SET);
                rig->state.cache.ptt = *ptt;
            }

            RETURNFUNC(retcode);
        }

        retcode = cm108_ptt_get(&rig->state.pttport, ptt);

        if (retcode == RIG_OK)
        {
            elapsed_ms(&rig->state.cache.time_ptt, HAMLIB_ELAPSED_SET);
            rig->state.cache.ptt = *ptt;
        }

        ELAPSED2;
        RETURNFUNC(retcode);

    case RIG_PTT_GPIO:
    case RIG_PTT_GPION:
        if (caps->get_ptt)
        {
            TRACE;
            retcode = caps->get_ptt(rig, vfo, ptt);

            if (retcode == RIG_OK)
            {
                elapsed_ms(&rig->state.cache.time_ptt, HAMLIB_ELAPSED_SET);
                rig->state.cache.ptt = *ptt;
            }

            RETURNFUNC(retcode);
        }

        elapsed_ms(&rig->state.cache.time_ptt, HAMLIB_ELAPSED_SET);
        retcode = gpio_ptt_get(&rig->state.pttport, ptt);
        ELAPSED2;
        RETURNFUNC(retcode);

    case RIG_PTT_NONE:
        RETURNFUNC(-RIG_ENAVAIL);    /* not available */

    default:
        RETURNFUNC(-RIG_EINVAL);
    }

    elapsed_ms(&rig->state.cache.time_ptt, HAMLIB_ELAPSED_SET);
    ELAPSED2;
    RETURNFUNC(RIG_OK);
}


/**
 * \brief get the status of the DCD
 * \param rig   The rig handle
 * \param vfo   The target VFO
 * \param dcd   The location where to store the status of the DCD
 *
 *  Retrieves the status of DCD (is squelch open?).
 *
 * \return RIG_OK if the operation has been successful, otherwise
 * a negative value if an error occurred (in which case, cause is
 * set appropriately).
 *
 */
int HAMLIB_API rig_get_dcd(RIG *rig, vfo_t vfo, dcd_t *dcd)
{
    const struct rig_caps *caps;
    int retcode, rc2, status;
    vfo_t curr_vfo;

    ENTERFUNC;

    if (CHECK_RIG_ARG(rig))
    {
        RETURNFUNC(-RIG_EINVAL);
    }

    if (!dcd)
    {
        RETURNFUNC(-RIG_EINVAL);
    }

    caps = rig->caps;

    switch (rig->state.dcdport.type.dcd)
    {
    case RIG_DCD_RIG:
        if (caps->get_dcd == NULL)
        {
            RETURNFUNC(-RIG_ENIMPL);
        }

        if (vfo == RIG_VFO_CURR
                || vfo == rig->state.current_vfo)
        {
            TRACE;
            retcode = caps->get_dcd(rig, vfo, dcd);
            RETURNFUNC(retcode);
        }

        if (!caps->set_vfo)
        {
            RETURNFUNC(-RIG_ENAVAIL);
        }

        curr_vfo = rig->state.current_vfo;
        TRACE;
        retcode = caps->set_vfo(rig, vfo);

        if (retcode != RIG_OK)
        {
            RETURNFUNC(retcode);
        }

        TRACE;
        retcode = caps->get_dcd(rig, vfo, dcd);
        /* try and revert even if we had an error above */
        rc2 = caps->set_vfo(rig, curr_vfo);

        if (RIG_OK == retcode)
        {
            /* return the first error code */
            retcode = rc2;
        }

        RETURNFUNC(retcode);

        break;

    case RIG_DCD_SERIAL_CTS:
        retcode = ser_get_cts(&rig->state.dcdport, &status);
        *dcd = status ? RIG_DCD_ON : RIG_DCD_OFF;
        RETURNFUNC(retcode);

    case RIG_DCD_SERIAL_DSR:
        retcode = ser_get_dsr(&rig->state.dcdport, &status);
        *dcd = status ? RIG_DCD_ON : RIG_DCD_OFF;
        RETURNFUNC(retcode);

    case RIG_DCD_SERIAL_CAR:
        retcode = ser_get_car(&rig->state.dcdport, &status);
        *dcd = status ? RIG_DCD_ON : RIG_DCD_OFF;
        RETURNFUNC(retcode);


    case RIG_DCD_PARALLEL:
        retcode = par_dcd_get(&rig->state.dcdport, dcd);
        RETURNFUNC(retcode);

    case RIG_DCD_GPIO:
    case RIG_DCD_GPION:
        retcode = gpio_dcd_get(&rig->state.dcdport, dcd);
        RETURNFUNC(retcode);

    case RIG_DCD_NONE:
        RETURNFUNC(-RIG_ENAVAIL);    /* not available */

    default:
        RETURNFUNC(-RIG_EINVAL);
    }

    RETURNFUNC(RIG_OK);
}


/**
 * \brief set the repeater shift
 * \param rig   The rig handle
 * \param vfo   The target VFO
 * \param rptr_shift    The repeater shift to set to
 *
 *  Sets the current repeater shift.
 *
 * \return RIG_OK if the operation has been successful, otherwise
 * a negative value if an error occurred (in which case, cause is
 * set appropriately).
 *
 * \sa rig_get_rptr_shift()
 */
int HAMLIB_API rig_set_rptr_shift(RIG *rig, vfo_t vfo, rptr_shift_t rptr_shift)
{
    const struct rig_caps *caps;
    int retcode, rc2;
    vfo_t curr_vfo;

    ENTERFUNC;

    if (CHECK_RIG_ARG(rig))
    {
        RETURNFUNC(-RIG_EINVAL);
    }

    caps = rig->caps;

    if (caps->set_rptr_shift == NULL)
    {
        RETURNFUNC(-RIG_ENAVAIL);
    }

    if (vfo == RIG_VFO_CURR
            || vfo == rig->state.current_vfo)
    {
        TRACE;
        retcode = caps->set_rptr_shift(rig, vfo, rptr_shift);
        RETURNFUNC(retcode);
    }

    if (!caps->set_vfo)
    {
        RETURNFUNC(-RIG_ENAVAIL);
    }

    curr_vfo = rig->state.current_vfo;
    TRACE;
    retcode = caps->set_vfo(rig, vfo);

    if (retcode != RIG_OK)
    {
        RETURNFUNC(retcode);
    }

    TRACE;
    retcode = caps->set_rptr_shift(rig, vfo, rptr_shift);
    /* try and revert even if we had an error above */
    rc2 = caps->set_vfo(rig, curr_vfo);

    if (RIG_OK == retcode)
    {
        /* return the first error code */
        retcode = rc2;
    }

    RETURNFUNC(retcode);
}


/**
 * \brief get the current repeater shift
 * \param rig   The rig handle
 * \param vfo   The target VFO
 * \param rptr_shift    The location where to store the current repeater shift
 *
 *  Retrieves the current repeater shift.
 *
 * \return RIG_OK if the operation has been successful, otherwise
 * a negative value if an error occurred (in which case, cause is
 * set appropriately).
 *
 * \sa rig_set_rptr_shift()
 */
int HAMLIB_API rig_get_rptr_shift(RIG *rig, vfo_t vfo, rptr_shift_t *rptr_shift)
{
    const struct rig_caps *caps;
    int retcode, rc2;
    vfo_t curr_vfo;

    ENTERFUNC;

    if (CHECK_RIG_ARG(rig))
    {
        RETURNFUNC(-RIG_EINVAL);
    }

    if (!rptr_shift)
    {
        RETURNFUNC(-RIG_EINVAL);
    }

    caps = rig->caps;

    if (caps->get_rptr_shift == NULL)
    {
        RETURNFUNC(-RIG_ENAVAIL);
    }

    if (vfo == RIG_VFO_CURR
            || vfo == rig->state.current_vfo)
    {
        TRACE;
        retcode = caps->get_rptr_shift(rig, vfo, rptr_shift);
        RETURNFUNC(retcode);
    }

    if (!caps->set_vfo)
    {
        RETURNFUNC(-RIG_ENAVAIL);
    }

    curr_vfo = rig->state.current_vfo;
    TRACE;
    retcode = caps->set_vfo(rig, vfo);

    if (retcode != RIG_OK)
    {
        RETURNFUNC(retcode);
    }

    TRACE;
    retcode =  caps->get_rptr_shift(rig, vfo, rptr_shift);
    /* try and revert even if we had an error above */
    rc2 = caps->set_vfo(rig, curr_vfo);

    if (RIG_OK == retcode)
    {
        /* return the first error code */
        retcode = rc2;
    }

    RETURNFUNC(retcode);
}


/**
 * \brief set the repeater offset
 * \param rig   The rig handle
 * \param vfo   The target VFO
 * \param rptr_offs The VFO to set to
 *
 *  Sets the current repeater offset.
 *
 * \return RIG_OK if the operation has been successful, otherwise
 * a negative value if an error occurred (in which case, cause is
 * set appropriately).
 *
 * \sa rig_get_rptr_offs()
 */
int HAMLIB_API rig_set_rptr_offs(RIG *rig, vfo_t vfo, shortfreq_t rptr_offs)
{
    const struct rig_caps *caps;
    int retcode, rc2;
    vfo_t curr_vfo;

    ENTERFUNC;

    if (CHECK_RIG_ARG(rig))
    {
        RETURNFUNC(-RIG_EINVAL);
    }

    caps = rig->caps;

    if (caps->set_rptr_offs == NULL)
    {
        RETURNFUNC(-RIG_ENAVAIL);
    }

    if (vfo == RIG_VFO_CURR
            || vfo == rig->state.current_vfo)
    {
        TRACE;
        retcode = caps->set_rptr_offs(rig, vfo, rptr_offs);
        RETURNFUNC(retcode);
    }

    if (!caps->set_vfo)
    {
        RETURNFUNC(-RIG_ENAVAIL);
    }

    curr_vfo = rig->state.current_vfo;
    TRACE;
    retcode = caps->set_vfo(rig, vfo);

    if (retcode != RIG_OK)
    {
        RETURNFUNC(retcode);
    }

    retcode = caps->set_rptr_offs(rig, vfo, rptr_offs);
    /* try and revert even if we had an error above */
    rc2 = caps->set_vfo(rig, curr_vfo);

    if (RIG_OK == retcode)
    {
        /* return the first error code */
        retcode = rc2;
    }

    RETURNFUNC(retcode);
}


/**
 * \brief get the current repeater offset
 * \param rig   The rig handle
 * \param vfo   The target VFO
 * \param rptr_offs The location where to store the current repeater offset
 *
 *  Retrieves the current repeater offset.
 *
 * \return RIG_OK if the operation has been successful, otherwise
 * a negative value if an error occurred (in which case, cause is
 * set appropriately).
 *
 * \sa rig_set_rptr_offs()
 */
int HAMLIB_API rig_get_rptr_offs(RIG *rig, vfo_t vfo, shortfreq_t *rptr_offs)
{
    const struct rig_caps *caps;
    int retcode, rc2;
    vfo_t curr_vfo;

    ENTERFUNC;

    if (CHECK_RIG_ARG(rig))
    {
        RETURNFUNC(-RIG_EINVAL);
    }

    if (!rptr_offs)
    {
        RETURNFUNC(-RIG_EINVAL);
    }

    caps = rig->caps;

    if (caps->get_rptr_offs == NULL)
    {
        RETURNFUNC(-RIG_ENAVAIL);
    }

    if (vfo == RIG_VFO_CURR
            || vfo == rig->state.current_vfo)
    {
        TRACE;
        retcode = caps->get_rptr_offs(rig, vfo, rptr_offs);
        RETURNFUNC(retcode);
    }

    if (!caps->set_vfo)
    {
        RETURNFUNC(-RIG_ENAVAIL);
    }

    curr_vfo = rig->state.current_vfo;
    TRACE;
    retcode = caps->set_vfo(rig, vfo);

    if (retcode != RIG_OK)
    {
        RETURNFUNC(retcode);
    }

    retcode = caps->get_rptr_offs(rig, vfo, rptr_offs);
    /* try and revert even if we had an error above */
    rc2 = caps->set_vfo(rig, curr_vfo);

    if (RIG_OK == retcode)
    {
        /* return the first error code */
        retcode = rc2;
    }

    RETURNFUNC(retcode);
}


/**
 * \brief set the split frequencies
 * \param rig   The rig handle
 * \param vfo   The target VFO
 * \param tx_freq   The transmit split frequency to set to
 *
 *  Sets the split(TX) frequency.
 *
 * \return RIG_OK if the operation has been successful, otherwise
 * a negative value if an error occurred (in which case, cause is
 * set appropriately).
 *
 * \sa rig_get_split_freq(), rig_set_split_vfo()
 */
int HAMLIB_API rig_set_split_freq(RIG *rig, vfo_t vfo, freq_t tx_freq)
{
    const struct rig_caps *caps;
    int retcode, rc2;
    vfo_t curr_vfo, tx_vfo;
    freq_t tfreq = 0;

    ELAPSED1;

    if (CHECK_RIG_ARG(rig))
    {
        RETURNFUNC(-RIG_EINVAL);
    }


    rig_debug(RIG_DEBUG_VERBOSE, "%s called vfo=%s, curr_vfo=%s\n", __func__,
              rig_strvfo(vfo), rig_strvfo(rig->state.current_vfo));

    caps = rig->caps;

    /* Use previously setup TxVFO */
    if (vfo == RIG_VFO_CURR || vfo == RIG_VFO_TX)
    {
        tx_vfo = rig->state.tx_vfo;
    }
    else
    {
        tx_vfo = vfo;
    }

    rig_get_freq(rig, tx_vfo, &tfreq);

    if (tfreq == tx_freq)
    {
        rig_debug(RIG_DEBUG_TRACE, "%s: freq set not needed\n", __func__);
        RETURNFUNC(RIG_OK);
    }

    if (caps->set_split_freq
            && (vfo == RIG_VFO_CURR
                || vfo == RIG_VFO_TX
                || tx_vfo == rig->state.current_vfo
                || (caps->targetable_vfo & RIG_TARGETABLE_FREQ)))
    {
        TRACE;
        retcode = caps->set_split_freq(rig, vfo, tx_freq);
        ELAPSED2;
        RETURNFUNC(retcode);
    }

    vfo = vfo_fixup(rig, vfo, rig->state.cache.split);


    /* Assisted mode */
    curr_vfo = rig->state.current_vfo;

    if (caps->set_freq)
    {
        int retry = 3;
        freq_t tfreq;

        do
        {
            TRACE;
            retcode = rig_set_freq(rig, tx_vfo, tx_freq);

            if (retcode != RIG_OK) { RETURNFUNC(retcode); }

#if 0 // this verification seems to be causing bad behavior on some rigs
            retcode = rig_get_freq(rig, tx_vfo, &tfreq);
#else
            tfreq = tx_freq;
#endif
        }
        while (tfreq != tx_freq && retry-- > 0 && retcode == RIG_OK);

        ELAPSED2;
        RETURNFUNC(retcode);
    }

    if (caps->set_vfo)
    {
        TRACE;
        retcode = RIG_OK;

        retcode = caps->set_vfo(rig, tx_vfo);
    }
    else if (rig_has_vfo_op(rig, RIG_OP_TOGGLE) && caps->vfo_op)
    {
        retcode = caps->vfo_op(rig, vfo, RIG_OP_TOGGLE);
    }
    else
    {
        RETURNFUNC(-RIG_ENAVAIL);
    }

    if (retcode != RIG_OK)
    {
        RETURNFUNC(retcode);
    }

    int retry = 3;

    do
    {
        // doing get_freq seems to break on some rigs that can't read freq immediately after set
        if (caps->set_split_freq)
        {
            TRACE;
            retcode = caps->set_split_freq(rig, vfo, tx_freq);
            //rig_get_freq(rig, vfo, &tfreq);
        }
        else
        {
            TRACE;
            retcode = rig_set_freq(rig, RIG_VFO_CURR, tx_freq);
            //rig_get_freq(rig, vfo, &tfreq);
        }

        tfreq = tx_freq;
    }
    while (tfreq != tx_freq && retry-- > 0 && retcode == RIG_OK);

    /* try and revert even if we had an error above */
    if (caps->set_vfo)
    {
        TRACE;
        rc2 = RIG_OK;

        if (!(caps->targetable_vfo & RIG_TARGETABLE_FREQ))
        {
            rc2 = caps->set_vfo(rig, curr_vfo);
        }
    }
    else
    {
        rc2 = caps->vfo_op(rig, vfo, RIG_OP_TOGGLE);
    }

    if (RIG_OK == retcode)
    {
        /* return the first error code */
        retcode = rc2;
    }

    ELAPSED2;
    RETURNFUNC(retcode);
}


/**
 * \brief get the current split frequencies
 * \param rig   The rig handle
 * \param vfo   The target VFO
 * \param tx_freq   The location where to store the current transmit split frequency
 *
 *  Retrieves the current split(TX) frequency.
 *
 * \return RIG_OK if the operation has been successful, otherwise
 * a negative value if an error occurred (in which case, cause is
 * set appropriately).
 *
 * \sa rig_set_split_freq()
 */
int HAMLIB_API rig_get_split_freq(RIG *rig, vfo_t vfo, freq_t *tx_freq)
{
    const struct rig_caps *caps;
    int retcode = -RIG_EPROTO, rc2;
    vfo_t save_vfo, tx_vfo;

    ELAPSED1;
    ENTERFUNC;

    if (CHECK_RIG_ARG(rig))
    {
        RETURNFUNC(-RIG_EINVAL);
    }

    if (!tx_freq)
    {
        RETURNFUNC(-RIG_EINVAL);
    }

    vfo = vfo_fixup(rig, vfo, rig->state.cache.split);

    caps = rig->caps;

    if (caps->get_split_freq
            && (vfo == RIG_VFO_CURR
                || vfo == RIG_VFO_TX
                || vfo == rig->state.current_vfo))
    {
        TRACE;
        retcode = caps->get_split_freq(rig, vfo, tx_freq);
        ELAPSED2;
        RETURNFUNC(retcode);
    }

    /* Assisted mode */
    save_vfo = rig->state.current_vfo;

    /* Use previously setup TxVFO */
    if (vfo == RIG_VFO_CURR || vfo == RIG_VFO_TX)
    {
        tx_vfo = rig->state.tx_vfo;
    }
    else
    {
        tx_vfo = vfo;
    }

    if (caps->get_freq && (caps->targetable_vfo & RIG_TARGETABLE_FREQ))
    {
        TRACE;
        retcode = caps->get_freq(rig, tx_vfo, tx_freq);
        RETURNFUNC(retcode);
        RETURNFUNC(retcode);
    }


    if (caps->set_vfo)
    {
        // if the underlying rig has OP_XCHG we don't need to set VFO
        if (!rig_has_vfo_op(rig, RIG_OP_XCHG)
                && !(caps->targetable_vfo & RIG_TARGETABLE_FREQ))
        {
            TRACE;
            retcode = caps->set_vfo(rig, tx_vfo);

            if (retcode != RIG_OK) { RETURNFUNC(retcode); }
        }

        retcode = RIG_OK;
    }
    else if (rig_has_vfo_op(rig, RIG_OP_TOGGLE) && caps->vfo_op)
    {
        retcode = caps->vfo_op(rig, vfo, RIG_OP_TOGGLE);
    }
    else
    {
        RETURNFUNC(-RIG_ENAVAIL);
    }

    if (retcode != RIG_OK)
    {
        RETURNFUNC(retcode);
    }

    if (caps->get_split_freq)
    {
        TRACE;
        retcode = caps->get_split_freq(rig, vfo, tx_freq);
    }
    else
    {
        TRACE;
        retcode = caps->get_freq ? caps->get_freq(rig, RIG_VFO_CURR,
                  tx_freq) : -RIG_ENIMPL;
    }

    /* try and revert even if we had an error above */
    if (caps->set_vfo)
    {
        // If we started with RIG_VFO_CURR we need to choose VFO_A/MAIN as appropriate to return to
        //rig_debug(RIG_DEBUG_TRACE, "%s: save_vfo=%s, hasmainsub=%d\n",__func__, rig_strvfo(save_vfo), VFO_HAS_MAIN_SUB);
        save_vfo = VFO_HAS_MAIN_SUB ? RIG_VFO_MAIN : RIG_VFO_A;

        rig_debug(RIG_DEBUG_TRACE, "%s: restoring vfo=%s\n", __func__,
                  rig_strvfo(save_vfo));
        TRACE;

        if (!rig_has_vfo_op(rig, RIG_OP_XCHG)
                && !(caps->targetable_vfo & RIG_TARGETABLE_FREQ))
        {
            rc2 = caps->set_vfo(rig, save_vfo);
        }
        else
        {
            rc2 = RIG_OK;
        }
    }
    else
    {
        rc2 = caps->vfo_op(rig, vfo, RIG_OP_TOGGLE);
    }

    if (RIG_OK == retcode)
    {
        /* return the first error code */
        retcode = rc2;
    }

    rig_debug(RIG_DEBUG_TRACE, "%s: tx_freq=%.0f\n", __func__, *tx_freq);

    ELAPSED2;
    RETURNFUNC(retcode);
}


/**
 * \brief set the split modes
 * \param rig   The rig handle
 * \param vfo   The target VFO
 * \param tx_mode   The transmit split mode to set to
 * \param tx_width The transmit split width to set to or the special
 * value RIG_PASSBAND_NOCHANGE which leaves the passband unchanged
 * from the current value or default for the mode determined by the
 * rig.
 *
 *  Sets the split(TX) mode.
 *
 * \return RIG_OK if the operation has been successful, otherwise
 * a negative value if an error occurred (in which case, cause is
 * set appropriately).
 *
 * \sa rig_get_split_mode()
 */
int HAMLIB_API rig_set_split_mode(RIG *rig,
                                  vfo_t vfo,
                                  rmode_t tx_mode,
                                  pbwidth_t tx_width)
{
    const struct rig_caps *caps;
    int retcode, rc2;
    vfo_t curr_vfo, tx_vfo, rx_vfo;

    ELAPSED1;
    ENTERFUNC;

    if (CHECK_RIG_ARG(rig))
    {
        RETURNFUNC(-RIG_EINVAL);
    }

    // do not mess with mode while PTT is on
    if (rig->state.cache.ptt)
    {
        rig_debug(RIG_DEBUG_VERBOSE, "%s PTT on so set_split_mode ignored\n", __func__);
        ELAPSED2;
        return RIG_OK;
    }

    caps = rig->caps;

    if (caps->set_split_mode
            && (vfo == RIG_VFO_CURR
                || vfo == RIG_VFO_TX
                || vfo == rig->state.current_vfo
                || rig->caps->rig_model == RIG_MODEL_NETRIGCTL))
    {
        TRACE;
        retcode = caps->set_split_mode(rig, vfo, tx_mode, tx_width);
        ELAPSED2;
        RETURNFUNC(retcode);
    }

    /* Assisted mode */
    curr_vfo = rig->state.current_vfo;

    /* Use previously setup TxVFO */
    if (vfo == RIG_VFO_CURR || vfo == RIG_VFO_TX
            || rig->state.tx_vfo != RIG_VFO_NONE)
    {
        TRACE;
        tx_vfo = rig->state.tx_vfo;
    }
    else
    {
        TRACE;
        tx_vfo = vfo;
    }

    rig_debug(RIG_DEBUG_VERBOSE, "%s: curr_vfo=%s, tx_vfo=%s\n", __func__,
              rig_strvfo(curr_vfo), rig_strvfo(tx_vfo));

    if (caps->set_mode && ((caps->targetable_vfo & RIG_TARGETABLE_MODE)
                           || (rig->caps->rig_model == RIG_MODEL_NETRIGCTL)))
    {
        TRACE;
        retcode = caps->set_mode(rig, tx_vfo, tx_mode, tx_width);
        ELAPSED2;
        RETURNFUNC(retcode);
    }

    // some rigs exhibit undesirable flashing when swapping vfos in split
    // so we turn it off, do our thing, and turn split back on
    rx_vfo = RIG_VFO_A;

    if (vfo == RIG_VFO_CURR && tx_vfo == RIG_VFO_B) { rx_vfo = RIG_VFO_A; }
    else if (vfo == RIG_VFO_CURR && tx_vfo == RIG_VFO_A) { rx_vfo = RIG_VFO_B; }
    else if (vfo == RIG_VFO_CURR && tx_vfo == RIG_VFO_MAIN) { rx_vfo = RIG_VFO_SUB; }
    else if (vfo == RIG_VFO_CURR && tx_vfo == RIG_VFO_SUB) { rx_vfo = RIG_VFO_MAIN; }

    rig_debug(RIG_DEBUG_VERBOSE, "%s(%d): rx_vfo=%s, tx_vfo=%s\n", __func__,
              __LINE__, rig_strvfo(rx_vfo), rig_strvfo(tx_vfo));

    // we will reuse cached mode instead of trying to set mode again
    if ((tx_vfo & (RIG_VFO_A | RIG_VFO_MAIN | RIG_VFO_MAIN_A | RIG_VFO_SUB_A))
            && (tx_mode == rig->state.cache.modeMainA))
    {
        rig_debug(RIG_DEBUG_VERBOSE, "%s(%d): VFOA mode=%s already set...ignoring\n",
                  __func__, __LINE__, rig_strrmode(tx_mode));
        ELAPSED2;
        RETURNFUNC(RIG_OK);
    }
    else if ((tx_vfo & (RIG_VFO_B | RIG_VFO_SUB | RIG_VFO_MAIN_B | RIG_VFO_SUB_B))
             && (tx_mode == rig->state.cache.modeMainB))
    {
        rig_debug(RIG_DEBUG_VERBOSE, "%s(%d): VFOB mode=%s already set...ignoring\n",
                  __func__, __LINE__, rig_strrmode(tx_mode));
        ELAPSED2;
        RETURNFUNC(RIG_OK);
    }

    rig_debug(RIG_DEBUG_WARN, "%s(%d): Unhandled TXVFO=%s, tx_mode=%s\n", __func__,
              __LINE__, rig_strvfo(tx_vfo), rig_strrmode(tx_mode));

    // code below here should be dead code now -- but maybe we have  VFO situatiuon we need to handle
    if (caps->rig_model == RIG_MODEL_NETRIGCTL)
    {
        // special handlingt for netrigctl to avoid set_vfo
        retcode = caps->set_split_mode(rig, vfo, tx_mode, tx_width);
        RETURNFUNC(retcode);
    }

    rig_set_split_vfo(rig, rx_vfo, RIG_SPLIT_OFF, rx_vfo);

    if (caps->set_vfo)
    {
        TRACE;
        retcode = caps->set_vfo(rig, tx_vfo);
    }
    else if (rig_has_vfo_op(rig, RIG_OP_TOGGLE) && caps->vfo_op)
    {
        retcode = caps->vfo_op(rig, vfo, RIG_OP_TOGGLE);
    }
    else
    {
        rig_debug(RIG_DEBUG_WARN,
                  "%s: rig does not have set_vfo or vfo_op. Assuming mode already set\n",
                  __func__);
        ELAPSED2;
        RETURNFUNC(RIG_OK);
    }

    if (retcode != RIG_OK)
    {
        RETURNFUNC(retcode);
    }

    if (caps->set_split_mode)
    {
        TRACE;
        retcode = caps->set_split_mode(rig, vfo, tx_mode, tx_width);
    }
    else
    {
        TRACE;
        retcode = caps->set_mode ? caps->set_mode(rig, RIG_VFO_CURR, tx_mode,
                  tx_width) : -RIG_ENIMPL;
    }

    /* try and revert even if we had an error above */
    if (caps->set_vfo)
    {
        TRACE;
        rc2 = caps->set_vfo(rig, rx_vfo);
    }
    else
    {
        rc2 = caps->vfo_op(rig, vfo, RIG_OP_TOGGLE);
    }

    if (RIG_OK == retcode)
    {
        /* return the first error code */
        retcode = rc2;
    }

    rig_set_split_vfo(rig, rx_vfo, RIG_SPLIT_ON, tx_vfo);

    ELAPSED2;
    RETURNFUNC(retcode);
}


/**
 * \brief get the current split modes
 * \param rig   The rig handle
 * \param vfo   The target VFO
 * \param tx_mode   The location where to store the current transmit split mode
 * \param tx_width  The location where to store the current transmit split width
 *
 *  Retrieves the current split(TX) mode and passband.
 *  If the backend is unable to determine the width, the \a tx_width
 *  will be set to RIG_PASSBAND_NORMAL as a default.
 *  The value stored at \a tx_mode location equals RIG_MODE_NONE
 *  when the current mode of the VFO is not defined (e.g. blank memory).
 *
 * \return RIG_OK if the operation has been successful, otherwise
 * a negative value if an error occurred (in which case, cause is
 * set appropriately).
 *
 * \sa rig_set_split_mode()
 */
int HAMLIB_API rig_get_split_mode(RIG *rig, vfo_t vfo, rmode_t *tx_mode,
                                  pbwidth_t *tx_width)
{
    const struct rig_caps *caps;
    int retcode, rc2;
    vfo_t curr_vfo, tx_vfo;

    ELAPSED1;
    ENTERFUNC;

    if (CHECK_RIG_ARG(rig))
    {
        RETURNFUNC(-RIG_EINVAL);
    }

    if (!tx_mode || !tx_width)
    {
        RETURNFUNC(-RIG_EINVAL);
    }

    caps = rig->caps;

    if (caps->get_split_mode
            && (vfo == RIG_VFO_CURR
                || vfo == RIG_VFO_TX
                || vfo == rig->state.current_vfo))
    {
        TRACE;
        retcode = caps->get_split_mode(rig, vfo, tx_mode, tx_width);
        ELAPSED2;
        RETURNFUNC(retcode);
    }

    /* Assisted mode */
    curr_vfo = rig->state.current_vfo;

    /* Use previously setup TxVFO */
    if (vfo == RIG_VFO_CURR || vfo == RIG_VFO_TX)
    {
        tx_vfo = rig->state.tx_vfo;
    }
    else
    {
        tx_vfo = vfo;
    }

    if (caps->get_mode && (caps->targetable_vfo & RIG_TARGETABLE_MODE))
    {
        TRACE;
        retcode = caps->get_mode(rig, tx_vfo, tx_mode, tx_width);
        RETURNFUNC(retcode);
    }


    if (caps->set_vfo)
    {
        TRACE;
        retcode = caps->set_vfo(rig, tx_vfo);
    }
    else if (rig_has_vfo_op(rig, RIG_OP_TOGGLE) && caps->vfo_op)
    {
        TRACE;
        retcode = caps->vfo_op(rig, vfo, RIG_OP_TOGGLE);
    }
    else
    {
        RETURNFUNC(-RIG_ENAVAIL);
    }

    if (retcode != RIG_OK)
    {
        RETURNFUNC(retcode);
    }

    if (caps->get_split_mode)
    {
        TRACE;
        retcode = caps->get_split_mode(rig, vfo, tx_mode, tx_width);
    }
    else
    {
        TRACE;
        retcode = caps->get_mode ? caps->get_mode(rig, RIG_VFO_CURR, tx_mode,
                  tx_width) : -RIG_ENIMPL;
    }

    /* try and revert even if we had an error above */
    if (caps->set_vfo)
    {
        TRACE;
        rc2 = caps->set_vfo(rig, curr_vfo);
    }
    else
    {
        rc2 = caps->vfo_op(rig, vfo, RIG_OP_TOGGLE);
    }

    if (RIG_OK == retcode)
    {
        /* return the first error code */
        retcode = rc2;
    }

    if (*tx_width == RIG_PASSBAND_NORMAL && *tx_mode != RIG_MODE_NONE)
    {
        *tx_width = rig_passband_normal(rig, *tx_mode);
    }

    RETURNFUNC(retcode);
}


/**
 * \brief set the split frequency and mode
 * \param rig   The rig handle
 * \param vfo   The target VFO
 * \param tx_freq The transmit frequency to set to
 * \param tx_mode   The transmit split mode to set to
 * \param tx_width The transmit split width to set to or the special
 * value RIG_PASSBAND_NOCHANGE which leaves the passband unchanged
 * from the current value or default for the mode determined by the
 * rig.
 *
 *  Sets the split(TX) frequency and mode.
 *
 *  This function maybe optimized on some rig back ends, where the TX
 *  VFO cannot be directly addressed, to reduce the number of times
 *  the rig VFOs have to be exchanged or swapped to complete this
 *  combined function.
 *
 * \return RIG_OK if the operation has been successful, otherwise
 * a negative value if an error occurred (in which case, cause is
 * set appropriately).
 *
 * \sa rig_set_split_freq(), rig_set_split_mode(), rig_get_split_freq_mode()
 */
int HAMLIB_API rig_set_split_freq_mode(RIG *rig,
                                       vfo_t vfo,
                                       freq_t tx_freq,
                                       rmode_t tx_mode,
                                       pbwidth_t tx_width)
{
    const struct rig_caps *caps;
    int retcode;

    ELAPSED1;
    ENTERFUNC;

    if (CHECK_RIG_ARG(rig))
    {
        RETURNFUNC(-RIG_EINVAL);
    }

    caps = rig->caps;

    // if split is off we'll turn it on
    if (rig->state.cache.split == 0)
    {
        if (rig->state.current_vfo & (RIG_VFO_A | RIG_VFO_MAIN))
        {
            rig_set_split_vfo(rig, RIG_VFO_A, 1, RIG_VFO_B);
        }
        else
        {
            rig_set_split_vfo(rig, RIG_VFO_B, 1, RIG_VFO_A);
        }
    }

    vfo = vfo_fixup(rig, RIG_VFO_TX, rig->state.cache.split); // get the TX VFO
    rig_debug(RIG_DEBUG_VERBOSE,
              "%s: vfo=%s, tx_freq=%.0f, tx_mode=%s, tx_width=%d\n", __func__,
              rig_strvfo(vfo), tx_freq, rig_strrmode(tx_mode), (int)tx_width);

    if (caps->set_split_freq_mode)
    {
#if 0
        freq_t tfreq;
        int retry = 3;
        int retcode2;
#endif

        TRACE;
        retcode = caps->set_split_freq_mode(rig, vfo, tx_freq, tx_mode, tx_width);
#if 0 // this verification seems to be causing bad behavior on some reigs

        // we query freq after set to ensure it really gets done
        do
        {
            retcode = caps->set_split_freq_mode(rig, vfo, tx_freq, tx_mode, tx_width);
            retcode2 = rig_get_split_freq(rig, vfo, &tfreq);

            if (tfreq != tx_freq)
            {
                rig_debug(RIG_DEBUG_ERR,
                          "%s: txfreq!=tfreq %.0f!=%.0f, retry=%d, rc1=%d, rc2=%d\n", __func__, tx_freq,
                          tfreq, retry, retcode, retcode2);
                hl_usleep(50 * 1000); // 50ms sleep may help here
            }

            tfreq = tx_freq;
            retcode2 = RIG_OK;
        }
        while (tfreq != tx_freq && retry-- > 0 && retcode == RIG_OK
                && retcode2 == RIG_OK);

        if (tfreq != tx_freq) { retcode = -RIG_EPROTO; }

#endif

        ELAPSED2;
        RETURNFUNC(retcode);
    }
    else
    {
        TRACE;
        retcode = rig_set_split_freq(rig, vfo, tx_freq);
    }

    if (RIG_OK == retcode)
    {
        TRACE;
        retcode = rig_set_split_mode(rig, vfo, tx_mode, tx_width);
    }

    ELAPSED2;
    RETURNFUNC(retcode);
}


/**
 * \brief get the current split frequency and mode
 * \param rig   The rig handle
 * \param vfo   The target VFO
 * \param tx_freq The location where to store the current transmit frequency
 * \param tx_mode   The location where to store the current transmit split mode
 * \param tx_width  The location where to store the current transmit split width
 *
 *  Retrieves the current split(TX) frequency, mode and passband.
 *  If the backend is unable to determine the width, the \a tx_width
 *  will be set to RIG_PASSBAND_NORMAL as a default.
 *  The value stored at \a tx_mode location equals RIG_MODE_NONE
 *  when the current mode of the VFO is not defined (e.g. blank memory).
 *
 *  This function maybe optimized on some rig back ends, where the TX
 *  VFO cannot be directly addressed, to reduce the number of times
 *  the rig VFOs have to be exchanged or swapped to complete this
 *  combined function.
 *
 * \return RIG_OK if the operation has been successful, otherwise
 * a negative value if an error occurred (in which case, cause is
 * set appropriately).
 *
 * \sa rig_get_split_freq(), rig_get_split_mode(), rig_set_split_freq_mode()
 */
int HAMLIB_API rig_get_split_freq_mode(RIG *rig,
                                       vfo_t vfo,
                                       freq_t *tx_freq,
                                       rmode_t *tx_mode,
                                       pbwidth_t *tx_width)
{
    const struct rig_caps *caps;
    int retcode;

    ELAPSED1;
    ENTERFUNC;

    if (CHECK_RIG_ARG(rig))
    {
        RETURNFUNC(-RIG_EINVAL);
    }

    if (!tx_freq || !tx_mode || !tx_width)
    {
        RETURNFUNC(-RIG_EINVAL);
    }

    caps = rig->caps;

    if (caps->get_split_freq_mode)
    {
        retcode = caps->get_split_freq_mode(rig, vfo, tx_freq, tx_mode, tx_width);
        ELAPSED2;
        RETURNFUNC(retcode);
    }

    TRACE;
    retcode = rig_get_split_freq(rig, vfo, tx_freq);

    if (RIG_OK == retcode)
    {
        TRACE;
        retcode = rig_get_split_mode(rig, vfo, tx_mode, tx_width);
    }

    ELAPSED2;
    RETURNFUNC(retcode);
}


/**
 * \brief set the split mode
 * \param rig   The rig handle
 * \param vfo   The target VFO
 * \param split The split mode to set to
 * \param tx_vfo    The transmit VFO
 *
 *  Sets the current split mode.
 *
 * \return RIG_OK if the operation has been successful, otherwise
 * a negative value if an error occurred (in which case, cause is
 * set appropriately).
 *
 * \sa rig_get_split_vfo()
 */
int HAMLIB_API rig_set_split_vfo(RIG *rig,
                                 vfo_t rx_vfo,
                                 split_t split,
                                 vfo_t tx_vfo)
{
    const struct rig_caps *caps;
    int retcode, rc2;
    vfo_t curr_vfo;

    ELAPSED1;
    ENTERFUNC;
    rig_debug(RIG_DEBUG_VERBOSE, "%s: rx_vfo=%s, split=%d, tx_vfo=%s\n", __func__,
              rig_strvfo(rx_vfo), split, rig_strvfo(tx_vfo));

    if (CHECK_RIG_ARG(rig))
    {
        RETURNFUNC(-RIG_EINVAL);
    }

    caps = rig->caps;

    if (caps->set_split_vfo == NULL)
    {
        RETURNFUNC(-RIG_ENAVAIL);
    }

    if (rig->state.cache.ptt)
    {
        rig_debug(RIG_DEBUG_WARN, "%s: cannot execute when PTT is on\n", __func__);
        ELAPSED2;
        return RIG_OK;
    }

    // We fix up vfos for non-satmode rigs only
    if (rig->caps->has_get_func & RIG_FUNC_SATMODE)
    {
        rig_debug(RIG_DEBUG_TRACE, "%s: satmode rig...not fixing up vfos rx=%s tx=%s\n",
                  __func__, rig_strvfo(rx_vfo), rig_strvfo(tx_vfo));
    }
    else
    {
        switch (tx_vfo)
        {
        case RIG_VFO_A: rx_vfo = split == 1 ? RIG_VFO_B : RIG_VFO_A; break;

        case RIG_VFO_B: rx_vfo = split == 1 ? RIG_VFO_A : RIG_VFO_B; break;
        }

        rx_vfo = vfo_fixup(rig, rx_vfo, split);
        tx_vfo = vfo_fixup(rig, tx_vfo, split);
        rig->state.rx_vfo = rx_vfo;
        rig->state.tx_vfo = tx_vfo;
        rig_debug(RIG_DEBUG_VERBOSE, "%s: final rxvfo=%s, txvfo=%s\n", __func__,
                  rig_strvfo(rx_vfo), rig_strvfo(tx_vfo));
    }

    // set rig to the the requested RX VFO
    TRACE;

    if ((!(caps->targetable_vfo & RIG_TARGETABLE_FREQ))
            && (!(rig->caps->rig_model == RIG_MODEL_NETRIGCTL)))
#if BUILTINFUNC
        rig_set_vfo(rig, rx_vfo == RIG_VFO_B ? RIG_VFO_B : RIG_VFO_A,
                    __builtin_FUNCTION());

#else
        rig_set_vfo(rig, rx_vfo == RIG_VFO_B ? RIG_VFO_B : RIG_VFO_A);
#endif

    if (rx_vfo == RIG_VFO_CURR
            || rx_vfo == rig->state.current_vfo)
    {
        // for non-targetable VFOs we will not set split again
        if (rig->state.cache.split == split && rig->state.cache.split_vfo == tx_vfo)
        {
            rig_debug(RIG_DEBUG_VERBOSE, "%s(%d): split already set...ignoring\n", __func__,
                      __LINE__);
            RETURNFUNC(RIG_OK);
        }

        TRACE;
        retcode = caps->set_split_vfo(rig, rx_vfo, split, tx_vfo);

        if (retcode == RIG_OK)
        {
            rig->state.tx_vfo = tx_vfo;
        }

        rig->state.cache.split = split;
        rig->state.cache.split_vfo = tx_vfo;
        elapsed_ms(&rig->state.cache.time_split, HAMLIB_ELAPSED_SET);
        ELAPSED2;
        RETURNFUNC(retcode);
    }

    if (!caps->set_vfo)
    {
        RETURNFUNC(-RIG_ENAVAIL);
    }

    curr_vfo = rig->state.current_vfo;
    TRACE;

    if (!(caps->targetable_vfo & RIG_TARGETABLE_FREQ))
    {
        retcode = caps->set_vfo(rig, rx_vfo);

        if (retcode != RIG_OK)
        {
            RETURNFUNC(retcode);
        }
    }

    TRACE;
    retcode = caps->set_split_vfo(rig, rx_vfo, split, tx_vfo);

    /* try and revert even if we had an error above */
    if (!(caps->targetable_vfo & RIG_TARGETABLE_FREQ))
    {
        rc2 = caps->set_vfo(rig, curr_vfo);

        if (RIG_OK == retcode)
        {
            /* return the first error code */
            retcode = rc2;
        }
    }

    if (retcode == RIG_OK)
    {
        rig->state.tx_vfo = tx_vfo;
    }

    rig->state.cache.split = split;
    rig->state.cache.split_vfo = tx_vfo;
    elapsed_ms(&rig->state.cache.time_split, HAMLIB_ELAPSED_SET);
    ELAPSED2;
    RETURNFUNC(retcode);
}


/**
 * \brief get the current split mode
 * \param rig   The rig handle
 * \param vfo   The target VFO
 * \param split The location where to store the current split mode
 * \param tx_vfo    The transmit VFO
 *
 *  Retrieves the current split mode.
 *
 * \return RIG_OK if the operation has been successful, otherwise
 * a negative value if an error occurred (in which case, cause is
 * set appropriately).
 *
 * \sa rig_set_split_vfo()
 */
int HAMLIB_API rig_get_split_vfo(RIG *rig,
                                 vfo_t vfo,
                                 split_t *split,
                                 vfo_t *tx_vfo)
{
    const struct rig_caps *caps;
#if 0
    int retcode, rc2;
#else
    int retcode;
#endif
#if 0
    vfo_t curr_vfo;
#endif
    int cache_ms;

    ELAPSED1;
    ENTERFUNC;

    if (CHECK_RIG_ARG(rig))
    {
        RETURNFUNC(-RIG_EINVAL);
    }

    if (!split || !tx_vfo)
    {
        rig_debug(RIG_DEBUG_ERR, "%s: split or tx_vfo is null, split=%p, tx_vfo=%p\n",
                  __func__, split, tx_vfo);
        RETURNFUNC(-RIG_EINVAL);
    }

    caps = rig->caps;

    if (caps->get_split_vfo == NULL)
    {
        // if we can't get the vfo we will return whatever we have cached
        *split = rig->state.cache.split;
        *tx_vfo = rig->state.cache.split_vfo;
        rig_debug(RIG_DEBUG_VERBOSE,
                  "%s: no get_split_vfo so returning split=%d, tx_vfo=%s\n", __func__, *split,
                  rig_strvfo(*tx_vfo));
        ELAPSED2;
        RETURNFUNC(RIG_OK);
    }

    cache_ms = elapsed_ms(&rig->state.cache.time_split, HAMLIB_ELAPSED_GET);
    rig_debug(RIG_DEBUG_TRACE, "%s: cache check age=%dms\n", __func__, cache_ms);

    if (cache_ms < rig->state.cache.timeout_ms)
    {
        *split = rig->state.cache.split;
        *tx_vfo = rig->state.cache.split_vfo;
        rig_debug(RIG_DEBUG_TRACE, "%s: cache hit age=%dms, split=%d, tx_vfo=%s\n",
                  __func__, cache_ms, *split, rig_strvfo(*tx_vfo));
        ELAPSED2;
        RETURNFUNC(RIG_OK);
    }
    else
    {
        rig_debug(RIG_DEBUG_TRACE, "%s: cache miss age=%dms\n", __func__, cache_ms);
    }

    /* overridden by backend at will */
    *tx_vfo = rig->state.tx_vfo;

    if (vfo == RIG_VFO_CURR
            || vfo == rig->state.current_vfo)
    {
        TRACE;
        retcode = RIG_OK;
        //if (rig->caps->rig_model != RIG_MODEL_NETRIGCTL)
        {
            // rigctld doesn't like nested calls
            retcode = caps->get_split_vfo(rig, vfo, split, tx_vfo);
            rig->state.cache.split = *split;
            rig->state.cache.split_vfo = *tx_vfo;
            elapsed_ms(&rig->state.cache.time_split, HAMLIB_ELAPSED_SET);
        }
        ELAPSED2;
        RETURNFUNC(retcode);
    }

    if (!caps->set_vfo)
    {
        RETURNFUNC(-RIG_ENAVAIL);
    }

#if 0 // why were we doing this?  Shouldn't need to set_vfo to figure out tx_vfo
    curr_vfo = rig->state.current_vfo;
    retcode = caps->set_vfo(rig, vfo);

    if (retcode != RIG_OK)
    {
        RETURNFUNC(retcode);
    }

#endif

    TRACE;
    retcode = caps->get_split_vfo(rig, vfo, split, tx_vfo);
#if 0 // see above
    /* try and revert even if we had an error above */
    rc2 = caps->set_vfo(rig, curr_vfo);

    if (RIG_OK == retcode)
    {
        /* return the first error code */
        retcode = rc2;
    }

#endif

    if (retcode == RIG_OK)  // only update cache on success
    {
        rig->state.cache.split = *split;
        rig->state.cache.split_vfo = *tx_vfo;
        elapsed_ms(&rig->state.cache.time_split, HAMLIB_ELAPSED_SET);
    }

    ELAPSED2;
    RETURNFUNC(retcode);
}


/**
 * \brief set the RIT
 * \param rig   The rig handle
 * \param vfo   The target VFO
 * \param rit   The RIT offset to adjust to
 *
 *  Sets the current RIT offset. A value of 0 for \a rit disables RIT.
 *
 * \return RIG_OK if the operation has been successful, otherwise
 * a negative value if an error occurred (in which case, cause is
 * set appropriately).
 *
 * \sa rig_get_rit()
 */
int HAMLIB_API rig_set_rit(RIG *rig, vfo_t vfo, shortfreq_t rit)
{
    const struct rig_caps *caps;
    int retcode, rc2;
    vfo_t curr_vfo;

    ENTERFUNC;

    if (CHECK_RIG_ARG(rig))
    {
        RETURNFUNC(-RIG_EINVAL);
    }

    caps = rig->caps;

    if (caps->set_rit == NULL)
    {
        RETURNFUNC(-RIG_ENAVAIL);
    }

    if ((caps->targetable_vfo & RIG_TARGETABLE_RITXIT)
            || vfo == RIG_VFO_CURR
            || vfo == rig->state.current_vfo)
    {
        TRACE;
        retcode = caps->set_rit(rig, vfo, rit);
        RETURNFUNC(retcode);
    }

    if (!caps->set_vfo)
    {
        RETURNFUNC(-RIG_ENAVAIL);
    }

    curr_vfo = rig->state.current_vfo;
    TRACE;
    retcode = caps->set_vfo(rig, vfo);

    if (retcode != RIG_OK)
    {
        RETURNFUNC(retcode);
    }

    retcode = caps->set_rit(rig, vfo, rit);
    /* try and revert even if we had an error above */
    rc2 = caps->set_vfo(rig, curr_vfo);

    if (RIG_OK == retcode)
    {
        /* return the first error code */
        retcode = rc2;
    }

    RETURNFUNC(retcode);
}


/**
 * \brief get the current RIT offset
 * \param rig   The rig handle
 * \param vfo   The target VFO
 * \param rit   The location where to store the current RIT offset
 *
 *  Retrieves the current RIT offset.
 *
 * \return RIG_OK if the operation has been successful, otherwise
 * a negative value if an error occurred (in which case, cause is
 * set appropriately).
 *
 * \sa rig_set_rit()
 */
int HAMLIB_API rig_get_rit(RIG *rig, vfo_t vfo, shortfreq_t *rit)
{
    const struct rig_caps *caps;
    int retcode, rc2;
    vfo_t curr_vfo;

    ENTERFUNC;

    if (CHECK_RIG_ARG(rig))
    {
        RETURNFUNC(-RIG_EINVAL);
    }

    if (!rit)
    {
        RETURNFUNC(-RIG_EINVAL);
    }

    caps = rig->caps;

    if (caps->get_rit == NULL)
    {
        RETURNFUNC(-RIG_ENAVAIL);
    }

    if ((caps->targetable_vfo & RIG_TARGETABLE_RITXIT)
            || vfo == RIG_VFO_CURR
            || vfo == rig->state.current_vfo)
    {
        TRACE;
        retcode = caps->get_rit(rig, vfo, rit);
        RETURNFUNC(retcode);
    }

    if (!caps->set_vfo)
    {
        RETURNFUNC(-RIG_ENAVAIL);
    }

    curr_vfo = rig->state.current_vfo;
    TRACE;
    retcode = caps->set_vfo(rig, vfo);

    if (retcode != RIG_OK)
    {
        RETURNFUNC(retcode);
    }

    TRACE;
    retcode = caps->get_rit(rig, vfo, rit);
    /* try and revert even if we had an error above */
    rc2 = caps->set_vfo(rig, curr_vfo);

    if (RIG_OK == retcode)
    {
        /* return the first error code */
        retcode = rc2;
    }

    RETURNFUNC(retcode);
}


/**
 * \brief set the XIT
 * \param rig   The rig handle
 * \param vfo   The target VFO
 * \param xit   The XIT offset to adjust to
 *
 *  Sets the current XIT offset. A value of 0 for \a xit disables XIT.
 *
 * \return RIG_OK if the operation has been successful, otherwise
 * a negative value if an error occurred (in which case, cause is
 * set appropriately).
 *
 * \sa rig_get_xit()
 */
int HAMLIB_API rig_set_xit(RIG *rig, vfo_t vfo, shortfreq_t xit)
{
    const struct rig_caps *caps;
    int retcode, rc2;
    vfo_t curr_vfo;

    ENTERFUNC;

    if (CHECK_RIG_ARG(rig))
    {
        RETURNFUNC(-RIG_EINVAL);
    }

    caps = rig->caps;

    if (caps->set_xit == NULL)
    {
        RETURNFUNC(-RIG_ENAVAIL);
    }

    if ((caps->targetable_vfo & RIG_TARGETABLE_RITXIT)
            || vfo == RIG_VFO_CURR
            || vfo == rig->state.current_vfo)
    {
        TRACE;
        retcode = caps->set_xit(rig, vfo, xit);
        RETURNFUNC(retcode);
    }

    if (!caps->set_vfo)
    {
        RETURNFUNC(-RIG_ENAVAIL);
    }

    curr_vfo = rig->state.current_vfo;
    TRACE;
    retcode = caps->set_vfo(rig, vfo);

    if (retcode != RIG_OK)
    {
        RETURNFUNC(retcode);
    }

    retcode = caps->set_xit(rig, vfo, xit);
    /* try and revert even if we had an error above */
    rc2 = caps->set_vfo(rig, curr_vfo);

    if (RIG_OK == retcode)
    {
        /* return the first error code */
        retcode = rc2;
    }

    RETURNFUNC(retcode);
}


/**
 * \brief get the current XIT offset
 * \param rig   The rig handle
 * \param vfo   The target VFO
 * \param xit   The location where to store the current XIT offset
 *
 *  Retrieves the current XIT offset.
 *
 * \return RIG_OK if the operation has been successful, otherwise
 * a negative value if an error occurred (in which case, cause is
 * set appropriately).
 *
 * \sa rig_set_xit()
 */
int HAMLIB_API rig_get_xit(RIG *rig, vfo_t vfo, shortfreq_t *xit)
{
    const struct rig_caps *caps;
    int retcode, rc2;
    vfo_t curr_vfo;

    ENTERFUNC;

    if (CHECK_RIG_ARG(rig))
    {
        RETURNFUNC(-RIG_EINVAL);
    }

    if (!xit)
    {
        RETURNFUNC(-RIG_EINVAL);
    }

    caps = rig->caps;

    if (caps->get_xit == NULL)
    {
        RETURNFUNC(-RIG_ENAVAIL);
    }

    if ((caps->targetable_vfo & RIG_TARGETABLE_RITXIT)
            || vfo == RIG_VFO_CURR
            || vfo == rig->state.current_vfo)
    {
        TRACE;
        retcode = caps->get_xit(rig, vfo, xit);
        RETURNFUNC(retcode);
    }

    if (!caps->set_vfo)
    {
        RETURNFUNC(-RIG_ENAVAIL);
    }

    curr_vfo = rig->state.current_vfo;
    TRACE;
    retcode = caps->set_vfo(rig, vfo);

    if (retcode != RIG_OK)
    {
        RETURNFUNC(retcode);
    }

    TRACE;
    retcode = caps->get_xit(rig, vfo, xit);
    /* try and revert even if we had an error above */
    rc2 = caps->set_vfo(rig, curr_vfo);

    if (RIG_OK == retcode)
    {
        /* return the first error code */
        retcode = rc2;
    }

    RETURNFUNC(retcode);
}


/**
 * \brief set the Tuning Step
 * \param rig   The rig handle
 * \param vfo   The target VFO
 * \param ts    The tuning step to set to
 *
 *  Sets the Tuning Step.
 *
 * \return RIG_OK if the operation has been successful, otherwise
 * a negative value if an error occurred (in which case, cause is
 * set appropriately).
 *
 * \sa rig_get_ts()
 */
int HAMLIB_API rig_set_ts(RIG *rig, vfo_t vfo, shortfreq_t ts)
{
    const struct rig_caps *caps;
    int retcode, rc2;
    vfo_t curr_vfo;

    ENTERFUNC;

    if (CHECK_RIG_ARG(rig))
    {
        RETURNFUNC(-RIG_EINVAL);
    }

    caps = rig->caps;

    if (caps->set_ts == NULL)
    {
        RETURNFUNC(-RIG_ENAVAIL);
    }

    if (vfo == RIG_VFO_CURR
            || vfo == rig->state.current_vfo)
    {
        TRACE;
        retcode = caps->set_ts(rig, vfo, ts);
        RETURNFUNC(retcode);
    }

    if (!caps->set_vfo)
    {
        RETURNFUNC(-RIG_ENAVAIL);
    }

    curr_vfo = rig->state.current_vfo;
    TRACE;
    retcode = caps->set_vfo(rig, vfo);

    if (retcode != RIG_OK)
    {
        RETURNFUNC(retcode);
    }

    TRACE;
    retcode = caps->set_ts(rig, vfo, ts);
    /* try and revert even if we had an error above */
    rc2 = caps->set_vfo(rig, curr_vfo);

    if (RIG_OK == retcode)
    {
        /* return the first error code */
        retcode = rc2;
    }

    RETURNFUNC(retcode);
}


/**
 * \brief get the current Tuning Step
 * \param rig   The rig handle
 * \param vfo   The target VFO
 * \param ts    The location where to store the current tuning step
 *
 *  Retrieves the current tuning step.
 *
 * \return RIG_OK if the operation has been successful, otherwise
 * a negative value if an error occurred (in which case, cause is
 * set appropriately).
 *
 * \sa rig_set_ts()
 */
int HAMLIB_API rig_get_ts(RIG *rig, vfo_t vfo, shortfreq_t *ts)
{
    const struct rig_caps *caps;
    int retcode, rc2;
    vfo_t curr_vfo;

    ENTERFUNC;

    if (CHECK_RIG_ARG(rig))
    {
        RETURNFUNC(-RIG_EINVAL);
    }

    if (!ts)
    {
        RETURNFUNC(-RIG_EINVAL);
    }

    caps = rig->caps;

    if (caps->get_ts == NULL)
    {
        RETURNFUNC(-RIG_ENAVAIL);
    }

    if (vfo == RIG_VFO_CURR
            || vfo == rig->state.current_vfo)
    {
        TRACE;
        retcode = caps->get_ts(rig, vfo, ts);
        RETURNFUNC(retcode);
    }

    if (!caps->set_vfo)
    {
        RETURNFUNC(-RIG_ENAVAIL);
    }

    curr_vfo = rig->state.current_vfo;
    TRACE;
    retcode = caps->set_vfo(rig, vfo);

    if (retcode != RIG_OK)
    {
        RETURNFUNC(retcode);
    }

    TRACE;
    retcode = caps->get_ts(rig, vfo, ts);
    /* try and revert even if we had an error above */
    rc2 = caps->set_vfo(rig, curr_vfo);

    if (RIG_OK == retcode)
    {
        /* return the first error code */
        retcode = rc2;
    }

    RETURNFUNC(retcode);
}


/**
 * \brief set the antenna
 * \param rig   The rig handle
 * \param vfo   The target VFO
 * \param ant   The anntena to select
 * \param option An option that the ant command for the rig recognizes
 *
 *  Select the antenna connector.
\code
    rig_set_ant(rig, RIG_VFO_CURR, RIG_ANT_1);  // apply to both TX&RX
    rig_set_ant(rig, RIG_VFO_RX, RIG_ANT_2);
\endcode
 *
 * \return RIG_OK if the operation has been successful, otherwise
 * a negative value if an error occurred (in which case, cause is
 * set appropriately).
 *
 * \sa rig_get_ant()
 */
int HAMLIB_API rig_set_ant(RIG *rig, vfo_t vfo, ant_t ant, value_t option)
{
    const struct rig_caps *caps;
    int retcode, rc2;
    vfo_t curr_vfo;

    ENTERFUNC;

    if (CHECK_RIG_ARG(rig))
    {
        RETURNFUNC(-RIG_EINVAL);
    }

    caps = rig->caps;

    if (caps->set_ant == NULL)
    {
        RETURNFUNC(-RIG_ENAVAIL);
    }

    if ((caps->targetable_vfo & RIG_TARGETABLE_ANT)
            || vfo == RIG_VFO_CURR
            || vfo == rig->state.current_vfo)
    {
        TRACE;
        retcode = caps->set_ant(rig, vfo, ant, option);
        RETURNFUNC(retcode);
    }

    if (!caps->set_vfo)
    {
        RETURNFUNC(-RIG_ENAVAIL);
    }

    curr_vfo = rig->state.current_vfo;
    TRACE;
    retcode = caps->set_vfo(rig, vfo);

    if (retcode != RIG_OK)
    {
        RETURNFUNC(retcode);
    }

    TRACE;
    retcode = caps->set_ant(rig, vfo, ant, option);
    /* try and revert even if we had an error above */
    rc2 = caps->set_vfo(rig, curr_vfo);

    if (RIG_OK == retcode)
    {
        /* return the first error code */
        retcode = rc2;
    }

    RETURNFUNC(retcode);
}


/**
 * \brief get the current antenna
 * \param rig   The rig handle
 * \param vfo   The target VFO
 * \param ant   The antenna to query option for
 * \param option  The option value for the antenna, rig specific.
 * \param ant_curr  The currently selected antenna
 * \param ant_tx  The currently selected TX antenna
 * \param ant_rx  The currently selected RX antenna
 *
 *  Retrieves the current antenna.
 *
 *  If \a ant_tx and/or \a ant_rx are unused by the rig they will be set to
 *  RIG_ANT_UNKNOWN and only \a ant_curr will be set.
 *
 * \return RIG_OK if the operation has been successful, otherwise
 * a negative value if an error occurred (in which case, cause is
 * set appropriately).
 *
 * \sa rig_set_ant()
 */
int HAMLIB_API rig_get_ant(RIG *rig, vfo_t vfo, ant_t ant, value_t *option,
                           ant_t *ant_curr, ant_t *ant_tx, ant_t *ant_rx)
{
    const struct rig_caps *caps;
    int retcode, rc2;
    vfo_t curr_vfo;

    ENTERFUNC;

    if (CHECK_RIG_ARG(rig))
    {
        RETURNFUNC(-RIG_EINVAL);
    }

    if (ant_curr == NULL || ant_tx == NULL || ant_rx == NULL)
    {
        rig_debug(RIG_DEBUG_ERR,
                  "%s: null pointer in ant_curr=%p, ant_tx=%p, ant_rx=%p\n", __func__, ant_curr,
                  ant_tx, ant_rx);
        RETURNFUNC(-RIG_EINVAL);
    }

    caps = rig->caps;

    if (caps->get_ant == NULL)
    {
        RETURNFUNC(-RIG_ENAVAIL);
    }

    /* Set antenna default to unknown and clear option.
     * So we have sane defaults for all backends */
    *ant_tx = *ant_rx = *ant_curr = RIG_ANT_UNKNOWN;
    option->i = 0;

    if ((caps->targetable_vfo & RIG_TARGETABLE_ANT)
            || vfo == RIG_VFO_CURR
            || vfo == rig->state.current_vfo)
    {
        TRACE;
        retcode = caps->get_ant(rig, vfo, ant, option, ant_curr, ant_tx, ant_rx);
        RETURNFUNC(retcode);
    }

    if (!caps->set_vfo)
    {
        RETURNFUNC(-RIG_ENAVAIL);
    }

    curr_vfo = rig->state.current_vfo;
    TRACE;
    retcode = caps->set_vfo(rig, vfo);

    if (retcode != RIG_OK)
    {
        RETURNFUNC(retcode);
    }

    TRACE;
    retcode = caps->get_ant(rig, vfo, ant, option, ant_curr, ant_tx, ant_rx);
    /* try and revert even if we had an error above */
    rc2 = caps->set_vfo(rig, curr_vfo);

    if (RIG_OK == retcode)
    {
        /* return the first error code */
        retcode = rc2;
    }

    RETURNFUNC(retcode);
}


/**
 * \brief conversion utility from relative range to absolute in mW
 * \param rig   The rig handle
 * \param mwpower   The location where to store the converted power in mW
 * \param power The relative power
 * \param freq  The frequency where the conversion should take place
 * \param mode  The mode where the conversion should take place
 *
 *  Converts a power value expressed in a range on a [0.0 .. 1.0] relative
 *  scale to the real transmit power in milli Watts the radio would emit.
 *  The \a freq and \a mode where the conversion should take place must be
 *  also provided since the relative power is peculiar to a specific
 *  freq and mode range of the radio.
 *
 * \return RIG_OK if the operation has been successful, otherwise
 * a negative value if an error occurred (in which case, cause is
 * set appropriately).
 *
 * \sa rig_mW2power()
 */
int HAMLIB_API rig_power2mW(RIG *rig,
                            unsigned int *mwpower,
                            float power,
                            freq_t freq,
                            rmode_t mode)
{
    const freq_range_t *txrange;

    ENTERFUNC;

    if (!rig || !rig->caps || !mwpower || power < 0.0 || power > 1.0)
    {
        RETURNFUNC(-RIG_EINVAL);
    }

    if (rig->caps->power2mW != NULL)
    {
        RETURNFUNC(rig->caps->power2mW(rig, mwpower, power, freq, mode));
    }

    txrange = rig_get_range(rig->state.tx_range_list, freq, mode);

    if (!txrange)
    {
        /*
         * freq is not on the tx range!
         */
        RETURNFUNC(-RIG_EINVAL);
    }

    *mwpower = (unsigned int)(power * txrange->high_power);

    RETURNFUNC(RIG_OK);
}


/**
 * \brief conversion utility from absolute in mW to relative range
 * \param rig   The rig handle
 * \param power The location where to store the converted relative power
 * \param mwpower   The power in mW
 * \param freq  The frequency where the conversion should take place
 * \param mode  The mode where the conversion should take place
 *
 * Converts a power value expressed in the real transmit power in milli Watts
 * the radio would emit to a range on a [0.0 .. 1.0] relative scale.
 * The \a freq and \a mode where the conversion should take place must be
 * also provided since the relative power is peculiar to a specific
 * freq and mode range of the radio.
 *
 * \return RIG_OK if the operation has been successful, otherwise
 * a negative value if an error occurred (in which case, cause is
 * set appropriately).
 *
 * \sa rig_power2mW()
 */
int HAMLIB_API rig_mW2power(RIG *rig,
                            float *power,
                            unsigned int mwpower,
                            freq_t freq,
                            rmode_t mode)
{
    const freq_range_t *txrange;

    if (!rig || !rig->caps || !power || mwpower == 0)
    {
        RETURNFUNC(-RIG_EINVAL);
    }

    if (rig->caps->mW2power != NULL)
    {
        RETURNFUNC(rig->caps->mW2power(rig, power, mwpower, freq, mode));
    }

    txrange = rig_get_range(rig->state.tx_range_list, freq, mode);

    if (!txrange)
    {
        /*
         * freq is not on the tx range!
         */
        RETURNFUNC(-RIG_EINVAL);  /* could be RIG_EINVAL ? */
    }

    if (txrange->high_power == 0)
    {
        *power = 0.0;
        RETURNFUNC(RIG_OK);
    }

    *power = (float)mwpower / txrange->high_power;

    if (*power > 1.0)
    {
        *power = 1.0;
    }

    RETURNFUNC(mwpower > txrange->high_power ? RIG_OK : -RIG_ETRUNC);
}


/**
 * \brief get the best frequency resolution of the rig
 * \param rig   The rig handle
 * \param mode  The mode where the conversion should take place
 *
 *  Returns the best frequency resolution of the rig, for a given \a mode.
 *
 * \return the frequency resolution in Hertz if the operation h
 * has been successful, otherwise a negative value if an error occurred.
 *
 */
shortfreq_t HAMLIB_API rig_get_resolution(RIG *rig, rmode_t mode)
{
    const struct rig_state *rs;
    int i;

    ENTERFUNC;

    if (!rig || !rig->caps || !mode)
    {
        RETURNFUNC(-RIG_EINVAL);
    }

    rs = &rig->state;

    for (i = 0; i < HAMLIB_TSLSTSIZ && rs->tuning_steps[i].ts; i++)
    {
        if (rs->tuning_steps[i].modes & mode)
        {
            RETURNFUNC(rs->tuning_steps[i].ts);
        }
    }

    RETURNFUNC(-RIG_EINVAL);
}


/**
 * \brief turn on/off the radio
 * \param rig   The rig handle
 * \param status    The status to set to
 *
 * turns on/off the radio.
 * See #RIG_POWER_ON, #RIG_POWER_OFF and #RIG_POWER_STANDBY defines
 * for the \a status.
 *
 * \return RIG_OK if the operation has been successful, ortherwise
 * a negative value if an error occurred (in which case, cause is
 * set appropriately).
 *
 * \sa rig_get_powerstat()
 */
int HAMLIB_API rig_set_powerstat(RIG *rig, powerstat_t status)
{
    int retcode;

    ENTERFUNC;

    if (CHECK_RIG_ARG(rig))
    {
        RETURNFUNC(-RIG_EINVAL);
    }

    if (rig->caps->set_powerstat == NULL)
    {
        rig_debug(RIG_DEBUG_WARN, "%s set_powerstat not implemented\n", __func__);
        RETURNFUNC(-RIG_ENAVAIL);
    }

    TRACE;
    retcode = rig->caps->set_powerstat(rig, status);
    RETURNFUNC(retcode);
}


/**
 * \brief get the on/off status of the radio
 * \param rig   The rig handle
 * \param status    The location where to store the current status
 *
 *  Retrieve the status of the radio. See RIG_POWER_ON, RIG_POWER_OFF and
 *  RIG_POWER_STANDBY defines for the \a status.
 *
 * \return RIG_OK if the operation has been successful, otherwise
 * a negative value if an error occurred (in which case, cause is
 * set appropriately).
 *
 * \sa rig_set_powerstat()
 */
int HAMLIB_API rig_get_powerstat(RIG *rig, powerstat_t *status)
{
    int retcode;

    ENTERFUNC;

    if (CHECK_RIG_ARG(rig))
    {
        RETURNFUNC(-RIG_EINVAL);
    }

    if (!status)
    {
        RETURNFUNC(-RIG_EINVAL);
    }

    if (rig->caps->get_powerstat == NULL)
    {
        RETURNFUNC(-RIG_ENAVAIL);
    }

    TRACE;
    retcode = rig->caps->get_powerstat(rig, status);
    RETURNFUNC(retcode);
}


/**
 * \brief reset the radio
 * \param rig   The rig handle
 * \param reset The reset operation to perform
 *
 *  Resets the radio.
 *  See #RIG_RESET_NONE, #RIG_RESET_SOFT and #RIG_RESET_MCALL defines
 *  for the \a reset.
 *
 * \return RIG_OK if the operation has been successful, otherwise
 * a negative value if an error occurred (in which case, cause is
 * set appropriately).
 *
 */
int HAMLIB_API rig_reset(RIG *rig, reset_t reset)
{
    int retcode;

    ENTERFUNC;

    if (CHECK_RIG_ARG(rig))
    {
        RETURNFUNC(-RIG_EINVAL);
    }

    if (rig->caps->reset == NULL)
    {
        RETURNFUNC(-RIG_ENAVAIL);
    }

    retcode = rig->caps->reset(rig, reset);
    RETURNFUNC(retcode);
}


//! @cond Doxygen_Suppress
extern int rig_probe_first(hamlib_port_t *p);

extern int rig_probe_all_backends(hamlib_port_t *p,
                                  rig_probe_func_t cfunc,
                                  rig_ptr_t data);
//! @endcond


/**
 * \brief try to guess a rig
 * \param port      A pointer describing a port linking the host to the rig
 *
 *  Try to guess what is the model of the first rig attached to the port.
 *  It can be very buggy, and mess up the radio at the other end.
 *  (but fun if it works!)
 *
 * \warning this is really Experimental, It has been tested only
 * with IC-706MkIIG. any feedback welcome! --SF
 *
 * \return the rig model id according to the rig_model_t type if found,
 * otherwise RIG_MODEL_NONE if unable to determine rig model.
 */
rig_model_t HAMLIB_API rig_probe(hamlib_port_t *port)
{
    ENTERFUNC;

    if (!port)
    {
        RETURNFUNC(RIG_MODEL_NONE);
    }

    return rig_probe_first(port);
}


/**
 * \brief try to guess rigs
 * \param port  A pointer describing a port linking the host to the rigs
 * \param cfunc Function to be called each time a rig is found
 * \param data  Arbitrary data passed to cfunc
 *
 *  Try to guess what are the model of all rigs attached to the port.
 *  It can be very buggy, and mess up the radio at the other end.
 *  (but fun if it works!)
 *
 * \warning this is really Experimental, It has been tested only
 * with IC-706MkIIG. any feedback welcome! --SF
 *
 * \return RIG_OK if the operation has been successful, otherwise
 * a negative value if an error occurred (in which case, cause is
 * set appropriately).
 */
int HAMLIB_API rig_probe_all(hamlib_port_t *port,
                             rig_probe_func_t cfunc,
                             rig_ptr_t data)
{
    ENTERFUNC;

    if (!port)
    {
        RETURNFUNC(-RIG_EINVAL);
    }

    return rig_probe_all_backends(port, cfunc, data);
}


/**
 * \brief check retrieval ability of VFO operations
 * \param rig   The rig handle
 * \param op    The VFO op
 *
 *  Checks if a rig is capable of executing a VFO operation.
 *  Since the \a op is an OR'ed bitmap argument, more than
 *  one op can be checked at the same time.
 *
 *  EXAMPLE: if (rig_has_vfo_op(my_rig, RIG_OP_CPY)) disp_VFOcpy_btn();
 *
 * \return a bit map mask of supported op settings that can be retrieved,
 * otherwise 0 if none supported.
 *
 * \sa rig_vfo_op()
 */
vfo_op_t HAMLIB_API rig_has_vfo_op(RIG *rig, vfo_op_t op)
{
    int retcode;

    ENTERFUNC;

    if (!rig || !rig->caps)
    {
        RETURNFUNC(0);
    }

    retcode = rig->caps->vfo_ops & op;
    RETURNFUNC(retcode);
}


/**
 * \brief perform Memory/VFO operations
 * \param rig   The rig handle
 * \param vfo   The target VFO
 * \param op    The Memory/VFO operation to perform
 *
 *  Performs Memory/VFO operation.
 *  See #vfo_op_t for more information.
 *
 * \return RIG_OK if the operation has been successful, otherwise
 * a negative value if an error occurred (in which case, cause is
 * set appropriately).
 *
 * \sa rig_has_vfo_op()
 */
int HAMLIB_API rig_vfo_op(RIG *rig, vfo_t vfo, vfo_op_t op)
{
    const struct rig_caps *caps;
    int retcode, rc2;
    vfo_t curr_vfo;

    ENTERFUNC;

    if (CHECK_RIG_ARG(rig))
    {
        RETURNFUNC(-RIG_EINVAL);
    }

    caps = rig->caps;

    if (caps->vfo_op == NULL || !rig_has_vfo_op(rig, op))
    {
        RETURNFUNC(-RIG_ENAVAIL);
    }

    if (vfo == RIG_VFO_CURR
            || vfo == rig->state.current_vfo)
    {
        retcode = caps->vfo_op(rig, vfo, op);
        RETURNFUNC(retcode);
    }

    if (!caps->set_vfo)
    {
        RETURNFUNC(-RIG_ENAVAIL);
    }

    curr_vfo = rig->state.current_vfo;
    TRACE;
    retcode = caps->set_vfo(rig, vfo);

    if (retcode != RIG_OK)
    {
        RETURNFUNC(retcode);
    }

    retcode = caps->vfo_op(rig, vfo, op);
    /* try and revert even if we had an error above */
    TRACE;
    rc2 = caps->set_vfo(rig, curr_vfo);

    if (RIG_OK == retcode)
    {
        /* return the first error code */
        retcode = rc2;
    }

    RETURNFUNC(retcode);
}


/**
 * \brief check availability of scanning functions
 * \param rig   The rig handle
 * \param scan  The scan op
 *
 *  Checks if a rig is capable of performing a scan operation.
 *  Since the \a scan parameter is an OR'ed bitmap argument, more than
 *  one op can be checked at the same time.
 *
 *  EXAMPLE: if (rig_has_scan(my_rig, RIG_SCAN_PRIO)) disp_SCANprio_btn();
 *
 * \return a bit map of supported scan settings that can be retrieved,
 * otherwise 0 if none supported.
 *
 * \sa rig_scan()
 */
scan_t HAMLIB_API rig_has_scan(RIG *rig, scan_t scan)
{
    int retcode;

    ENTERFUNC;

    if (!rig || !rig->caps)
    {
        RETURNFUNC(0);
    }

    retcode = rig->caps->scan_ops & scan;
    RETURNFUNC(retcode);
}


/**
 * \brief perform Memory/VFO operations
 * \param rig   The rig handle
 * \param vfo   The target VFO
 * \param scan  The scanning operation to perform
 * \param ch    Optional channel argument used for the scan.
 *
 *  Performs scanning operation.
 *  See #scan_t for more information.
 *
 * \return RIG_OK if the operation has been successful, otherwise
 * a negative value if an error occurred (in which case, cause is
 * set appropriately).
 *
 * \sa rig_has_scan()
 */
int HAMLIB_API rig_scan(RIG *rig, vfo_t vfo, scan_t scan, int ch)
{
    const struct rig_caps *caps;
    int retcode, rc2;
    vfo_t curr_vfo;

    ENTERFUNC;

    if (CHECK_RIG_ARG(rig))
    {
        RETURNFUNC(-RIG_EINVAL);
    }

    caps = rig->caps;

    if (caps->scan == NULL
            || (scan != RIG_SCAN_STOP && !rig_has_scan(rig, scan)))
    {
        RETURNFUNC(-RIG_ENAVAIL);
    }

    if (vfo == RIG_VFO_CURR
            || vfo == rig->state.current_vfo)
    {
        retcode = caps->scan(rig, vfo, scan, ch);
        RETURNFUNC(retcode);
    }

    if (!caps->set_vfo)
    {
        RETURNFUNC(-RIG_ENAVAIL);
    }

    curr_vfo = rig->state.current_vfo;
    TRACE;
    retcode = caps->set_vfo(rig, vfo);

    if (retcode != RIG_OK)
    {
        RETURNFUNC(retcode);
    }

    retcode = caps->scan(rig, vfo, scan, ch);
    /* try and revert even if we had an error above */
    TRACE;
    rc2 = caps->set_vfo(rig, curr_vfo);

    if (RIG_OK == retcode)
    {
        /* return the first error code */
        retcode = rc2;
    }

    RETURNFUNC(retcode);
}


/**
 * \brief send DTMF digits
 * \param rig   The rig handle
 * \param vfo   The target VFO
 * \param digits    Digits to be send
 *
 *  Sends DTMF digits.
 *  See DTMF change speed, etc. (TODO).
 *
 * \return RIG_OK if the operation has been successful, otherwise
 * a negative value if an error occurred (in which case, cause is
 * set appropriately).
 *
 */
int HAMLIB_API rig_send_dtmf(RIG *rig, vfo_t vfo, const char *digits)
{
    const struct rig_caps *caps;
    int retcode, rc2;
    vfo_t curr_vfo;

    ENTERFUNC;

    if (CHECK_RIG_ARG(rig))
    {
        RETURNFUNC(-RIG_EINVAL);
    }

    if (!digits)
    {
        RETURNFUNC(-RIG_EINVAL);
    }

    caps = rig->caps;

    if (caps->send_dtmf == NULL)
    {
        RETURNFUNC(-RIG_ENAVAIL);
    }

    if (vfo == RIG_VFO_CURR
            || vfo == rig->state.current_vfo)
    {
        retcode = caps->send_dtmf(rig, vfo, digits);
        RETURNFUNC(retcode);
    }

    if (!caps->set_vfo)
    {
        RETURNFUNC(-RIG_ENAVAIL);
    }

    curr_vfo = rig->state.current_vfo;
    TRACE;
    retcode = caps->set_vfo(rig, vfo);

    if (retcode != RIG_OK)
    {
        RETURNFUNC(retcode);
    }

    retcode = caps->send_dtmf(rig, vfo, digits);
    /* try and revert even if we had an error above */
    TRACE;
    rc2 = caps->set_vfo(rig, curr_vfo);

    if (RIG_OK == retcode)
    {
        /* return the first error code */
        retcode = rc2;
    }

    RETURNFUNC(retcode);
}


/**
 * \brief receive DTMF digits
 * \param rig   The rig handle
 * \param vfo   The target VFO
 * \param digits    Location where the digits are to be stored
 * \param length    in: max length of buffer, out: number really read.
 *
 *  Receives DTMF digits (not blocking).
 *  See DTMF change speed, etc. (TODO).
 *
 * \return RIG_OK if the operation has been successful, otherwise
 * a negative value if an error occurred (in which case, cause is
 * set appropriately).
 *
 */
int HAMLIB_API rig_recv_dtmf(RIG *rig, vfo_t vfo, char *digits, int *length)
{
    const struct rig_caps *caps;
    int retcode, rc2;
    vfo_t curr_vfo;

    ENTERFUNC;

    if (CHECK_RIG_ARG(rig))
    {
        RETURNFUNC(-RIG_EINVAL);
    }

    if (!digits || !length)
    {
        RETURNFUNC(-RIG_EINVAL);
    }

    caps = rig->caps;

    if (caps->recv_dtmf == NULL)
    {
        RETURNFUNC(-RIG_ENAVAIL);
    }

    if (vfo == RIG_VFO_CURR
            || vfo == rig->state.current_vfo)
    {
        retcode = caps->recv_dtmf(rig, vfo, digits, length);
        RETURNFUNC(retcode);
    }

    if (!caps->set_vfo)
    {
        RETURNFUNC(-RIG_ENAVAIL);
    }

    curr_vfo = rig->state.current_vfo;
    TRACE;
    retcode = caps->set_vfo(rig, vfo);

    if (retcode != RIG_OK)
    {
        RETURNFUNC(retcode);
    }

    retcode = caps->recv_dtmf(rig, vfo, digits, length);
    /* try and revert even if we had an error above */
    TRACE;
    rc2 = caps->set_vfo(rig, curr_vfo);

    if (RIG_OK == retcode)
    {
        /* return the first error code */
        retcode = rc2;
    }

    RETURNFUNC(retcode);
}


/**
 * \brief send morse code
 * \param rig   The rig handle
 * \param vfo   The target VFO
 * \param msg   Message to be sent
 *
 *  Sends morse message.
 *  See keyer change speed, etc. (TODO).
 *
 * \return RIG_OK if the operation has been successful, otherwise
 * a negative value if an error occurred (in which case, cause is
 * set appropriately).
 *
 */
int HAMLIB_API rig_send_morse(RIG *rig, vfo_t vfo, const char *msg)
{
    const struct rig_caps *caps;
    int retcode, rc2;
    vfo_t curr_vfo;

    ENTERFUNC;

    if (CHECK_RIG_ARG(rig))
    {
        RETURNFUNC(-RIG_EINVAL);
    }

    if (!msg)
    {
        RETURNFUNC(-RIG_EINVAL);
    }

    caps = rig->caps;

    if (caps->send_morse == NULL)
    {
        RETURNFUNC(-RIG_ENAVAIL);
    }

    if (vfo == RIG_VFO_CURR
            || vfo == rig->state.current_vfo)
    {
        retcode = caps->send_morse(rig, vfo, msg);
        RETURNFUNC(retcode);
    }

    if (!caps->set_vfo)
    {
        RETURNFUNC(-RIG_ENAVAIL);
    }

    curr_vfo = rig->state.current_vfo;
    TRACE;
    retcode = caps->set_vfo(rig, vfo);

    if (retcode != RIG_OK)
    {
        RETURNFUNC(retcode);
    }

    retcode = caps->send_morse(rig, vfo, msg);
    /* try and revert even if we had an error above */
    TRACE;
    rc2 = caps->set_vfo(rig, curr_vfo);

    if (RIG_OK == retcode)
    {
        /* return the first error code */
        retcode = rc2;
    }

    RETURNFUNC(retcode);
}

/**
 * \brief stop morse code
 * \param rig   The rig handle
 * \param vfo   The target VFO
 *
 *  Stops the send morse message.
 *
 * \return RIG_OK if the operation has been successful, otherwise
 * a negative value if an error occurred (in which case, cause is
 * set appropriately).
 *
 */
int HAMLIB_API rig_stop_morse(RIG *rig, vfo_t vfo)
{
    const struct rig_caps *caps;
    int retcode, rc2;
    vfo_t curr_vfo;

    ENTERFUNC;

    if (CHECK_RIG_ARG(rig))
    {
        RETURNFUNC(-RIG_EINVAL);
    }

    caps = rig->caps;

    if (caps->stop_morse == NULL)
    {
        RETURNFUNC(-RIG_ENAVAIL);
    }

    if (vfo == RIG_VFO_CURR
            || vfo == rig->state.current_vfo)
    {
        RETURNFUNC(caps->stop_morse(rig, vfo));
    }

    if (!caps->set_vfo)
    {
        RETURNFUNC(-RIG_ENAVAIL);
    }

    curr_vfo = rig->state.current_vfo;
    TRACE;
    retcode = caps->set_vfo(rig, vfo);

    if (retcode != RIG_OK)
    {
        RETURNFUNC(retcode);
    }

    retcode = caps->stop_morse(rig, vfo);
    /* try and revert even if we had an error above */
    TRACE;
    rc2 = caps->set_vfo(rig, curr_vfo);

    if (RIG_OK == retcode)
    {
        /* return the first error code */
        retcode = rc2;
    }

    RETURNFUNC(retcode);
}

/*
 * wait_morse_ptt
 * generic routine to wait for ptt=0
 * should work on any full breakin CW morse send
 * Assumes rig!=NULL, msg!=NULL
 */
static int wait_morse_ptt(RIG *rig, vfo_t vfo)
{
    ptt_t pttStatus = RIG_PTT_OFF;
    int loops = 0;

    ENTERFUNC;

    hl_usleep(200 * 1000); // give little time for CW to start PTT

    do
    {
        int retval;
        rig_debug(RIG_DEBUG_TRACE, "%s: loop#%d until ptt=0, ptt=%d\n", __func__, loops,
                  pttStatus);
        elapsed_ms(&rig->state.cache.time_ptt, HAMLIB_ELAPSED_INVALIDATE);
        TRACE;
        retval = rig_get_ptt(rig, vfo, &pttStatus);

        if (retval != RIG_OK)
        {
            RETURNFUNC(retval);
        }

        // every 25ms should be short enough
        hl_usleep(25 * 1000);
        ++loops;
    }
    while (pttStatus == RIG_PTT_ON && loops <= 600);

    RETURNFUNC(RIG_OK);
}

/**
 * \brief wait morse code
 * \param rig   The rig handle
 * \param vfo   The target VFO
 *
 *  waits for the end of the morse message to be sent.
 *
 * \return RIG_OK if the operation has been successful, otherwise
 * a negative value if an error occurred (in which case, cause is
 * set appropriately).
 *
 */
int HAMLIB_API rig_wait_morse(RIG *rig, vfo_t vfo)
{
    const struct rig_caps *caps;
    int retcode, rc2;
    vfo_t curr_vfo;

    ENTERFUNC;

    if (CHECK_RIG_ARG(rig))
    {
        RETURNFUNC(-RIG_EINVAL);
    }

    caps = rig->caps;

    if (vfo == RIG_VFO_CURR
            || vfo == rig->state.current_vfo)
    {
        RETURNFUNC(wait_morse_ptt(rig, vfo));
    }

    if (!caps->set_vfo)
    {
        RETURNFUNC(-RIG_ENAVAIL);
    }

    curr_vfo = rig->state.current_vfo;
    TRACE;
    retcode = caps->set_vfo(rig, vfo);

    if (retcode != RIG_OK)
    {
        RETURNFUNC(retcode);
    }

    retcode = wait_morse_ptt(rig, vfo);
    /* try and revert even if we had an error above */
    TRACE;
    rc2 = caps->set_vfo(rig, curr_vfo);

    if (RIG_OK == retcode)
    {
        /* return the first error code */
        retcode = rc2;
    }

    RETURNFUNC(retcode);
}


/**
 * \brief send voice memory content
 * \param rig   The rig handle
 * \param vfo   The target VFO
 * \param ch    Voice memory number to be sent
 *
 *  Sends voice memory content.
 *
 * \return RIG_OK if the operation has been successful, otherwise
 * a negative value if an error occurred (in which case, cause is
 * set appropriately).
 *
 */

int HAMLIB_API rig_send_voice_mem(RIG *rig, vfo_t vfo, int ch)
{
    const struct rig_caps *caps;
    int retcode, rc2;
    vfo_t curr_vfo;

    ENTERFUNC;

    if CHECK_RIG_ARG(rig)
    {
        RETURNFUNC(-RIG_EINVAL);
    }

    caps = rig->caps;

    if (caps->send_voice_mem == NULL)
    {
        RETURNFUNC(-RIG_ENAVAIL);
    }

    if (vfo == RIG_VFO_CURR
            || vfo == rig->state.current_vfo)
    {
        retcode = caps->send_voice_mem(rig, vfo, ch);
        RETURNFUNC(retcode);
    }

    if (!caps->set_vfo)
    {
        RETURNFUNC(-RIG_ENAVAIL);
    }

    curr_vfo = rig->state.current_vfo;
    TRACE;
    retcode = caps->set_vfo(rig, vfo);

    if (retcode != RIG_OK)
    {
        RETURNFUNC(retcode);
    }

    retcode = caps->send_voice_mem(rig, vfo, ch);
    /* try and revert even if we had an error above */
    TRACE;
    rc2 = caps->set_vfo(rig, curr_vfo);

    if (RIG_OK == retcode)
    {
        /* return the first error code */
        retcode = rc2;
    }

    RETURNFUNC(retcode);
}


/**
 * \brief find the freq_range of freq/mode
 * \param range_list    The range list to search from
 * \param freq  The frequency that will be part of this range
 * \param mode  The mode that will be part of this range
 *
 *  Returns a pointer to the #freq_range_t including \a freq and \a mode.
 *  Works for rx and tx range list as well.
 *
 * \return the location of the #freq_range_t if found,
 * otherwise NULL if not found or if \a range_list is invalid.
 *
 */
const freq_range_t *HAMLIB_API rig_get_range(const freq_range_t *range_list,
        freq_t freq,
        rmode_t mode)
{
    int i;

    if (!range_list)
    {
        return (NULL);
    }

    for (i = 0; i < HAMLIB_FRQRANGESIZ; i++)
    {
        if (range_list[i].startf == 0 && range_list[i].endf == 0)
        {
            return (NULL);
        }

        if (freq >= range_list[i].startf && freq <= range_list[i].endf &&
                (range_list[i].modes & mode))
        {
            const freq_range_t *f = &range_list[i];
            return (f);
        }
    }

    return (NULL);
}

/**
 * \brief set the vfo option for rigctld
 * \param status 1=On, 0=Off
 *
 *  Returns RIG_OK or -RIG_EPROTO;
 *
 */
int HAMLIB_API rig_set_vfo_opt(RIG *rig, int status)
{
    int retcode;

    ENTERFUNC;
    ELAPSED1;

    if CHECK_RIG_ARG(rig)
    {
        RETURNFUNC(-RIG_EINVAL);
    }

    if (rig->caps->set_vfo_opt == NULL)
    {
        RETURNFUNC(-RIG_ENAVAIL);
    }

    retcode = rig->caps->set_vfo_opt(rig, status);
    ELAPSED2;
    RETURNFUNC(retcode);
}

/**
 * \brief get general information from the radio
 * \param rig   The rig handle
 *
 * Retrieves some general information from the radio.
 * This can include firmware revision, exact model name, or just nothing.
 *
 * \return a pointer to memory containing the ASCIIZ string
 * if the operation has been successful, otherwise NULL if an error occurred
 * or if get_info is not part of the capabilities.
 */
const char *HAMLIB_API rig_get_info(RIG *rig)
{
    if (CHECK_RIG_ARG(rig))
    {
        return (NULL);
    }

    if (rig->caps->get_info == NULL)
    {
        return (NULL);
    }

    TRACE;
    return (rig->caps->get_info(rig));
}


static void make_crc_table(unsigned long crcTable[])
{
    unsigned long POLYNOMIAL = 0xEDB88320;
    unsigned char b = 0;

    do
    {
        // Start with the data byte
        unsigned long remainder = b;

        unsigned long bit;

        for (bit = 8; bit > 0; --bit)
        {
            if (remainder & 1)
            {
                remainder = (remainder >> 1) ^ POLYNOMIAL;
            }
            else
            {
                remainder = (remainder >> 1);
            }
        }

        crcTable[(size_t)b] = remainder;
    }
    while (0 != ++b);
}

static unsigned long crcTable[256];

static unsigned long gen_crc(unsigned char *p, size_t n)
{
    unsigned long crc = 0xfffffffful;
    size_t i;

    if (crcTable[0] == 0) { make_crc_table(crcTable); }

    for (i = 0; i < n; i++)
    {
        crc = crcTable[*p++ ^ (crc & 0xff)] ^ (crc >> 8);
    }

    return ((~crc) & 0xffffffff);
}

/**
 * \brief get freq/mode/width for requested VFO
 * \param rig   The rig handle
 *
 * returns a string for all known VFOs plus rig split status and satellite mode status
 */
int HAMLIB_API rig_get_rig_info(RIG *rig, char *response, int max_response_len)
{
    vfo_t vfoA, vfoB;
    freq_t freqA, freqB;
    rmode_t modeA, modeB;
    char *modeAstr, *modeBstr;
    pbwidth_t widthA, widthB;
    split_t split;
    int satmode;
    int ret;
    int rxa, txa, rxb, txb;
    response[0] = 0;

    if (CHECK_RIG_ARG(rig) || !response)
    {
        RETURNFUNC(-RIG_EINVAL);
    }

    ELAPSED1;

    vfoA = vfo_fixup(rig, RIG_VFO_A, rig->state.cache.split);
    vfoB = vfo_fixup(rig, RIG_VFO_B, rig->state.cache.split);
    ret = rig_get_vfo_info(rig, vfoA, &freqA, &modeA, &widthA, &split, &satmode);

    if (ret != RIG_OK) { RETURNFUNC(ret); }

    // we need both vfo and mode targetable to avoid vfo swapping
    if ((rig->caps->targetable_vfo & RIG_TARGETABLE_FREQ)
            && (rig->caps->targetable_vfo & RIG_TARGETABLE_MODE))
    {
        ret = rig_get_vfo_info(rig, vfoB, &freqB, &modeB, &widthB, &split, &satmode);

        if (ret != RIG_OK) { RETURNFUNC(ret); }
    }
    else
    {
        // we'll use cached info instead of doing the vfo swapping
        int cache_ms_freq, cache_ms_mode, cache_ms_width;
        rig_get_cache(rig, vfoB, &freqB, &cache_ms_freq, &modeB, &cache_ms_mode,
                      &widthB,
                      &cache_ms_width);
    }

    modeAstr = (char *)rig_strrmode(modeA);
    modeBstr = (char *)rig_strrmode(modeB);

    if (modeAstr[0] == 0) { modeAstr = "None"; }

    if (modeBstr[0] == 0) { modeBstr = "None"; }

    rxa = 1;
    txa = split == 0;
    rxb = !rxa;
    txb = split == 1;
    snprintf(response, max_response_len,
             "VFO=%s Freq=%.0f Mode=%s Width=%d RX=%d TX=%d\nVFO=%s Freq=%.0f Mode=%s Width=%d RX=%d TX=%d\nSplit=%d SatMode=%d\nRig=%s\nApp=Hamlib\nVersion=20210506 1.0.0\nCRC=0x00000000\n",
             rig_strvfo(vfoA), freqA, modeAstr, (int)widthA, rxa, txa, rig_strvfo(vfoB),
             freqB, modeBstr, (int)widthB, rxb, txb, split, satmode, rig->caps->model_name);
    unsigned long crc = gen_crc((unsigned char *)response, strlen(response));
    char *p = strstr(response, "CRC=");

    if (p)
    {
        sprintf(p, "CRC=0x%08lx\n", crc);
    }

    if (strlen(response) >= max_response_len - 1)
    {
        rig_debug(RIG_DEBUG_ERR, "%s(%d): response len exceeded max %d chars\n",
                  __FILE__, __LINE__, max_response_len);
        RETURNFUNC(RIG_EINTERNAL);
    }

    ELAPSED2;
    RETURNFUNC(RIG_OK);
}

/**
 * \brief get freq/mode/width for requested VFO
 * \param rig   The rig handle
 * \param vfo   The VFO to get
 * \param *freq frequency answer
 * \param *mode mode answer
 * \param *width bandwidth answer
 *
 *  Gets the current VFO information. The VFO can be RIG_VFO_A, RIG_VFO_B, RIG_VFO_C
 *  for VFOA, VFOB, VFOC respectively or RIG_VFO_MEM for Memory mode.
 *  Supported VFOs depends on rig capabilities.
 *
 * \return RIG_OK if the operation has been successful, otherwise
 * a negative value if an error occurred (in which case use rigerror(return)
 * for error message).
 *
 */
int HAMLIB_API rig_get_vfo_info(RIG *rig, vfo_t vfo, freq_t *freq,
                                rmode_t *mode, pbwidth_t *width, split_t *split, int *satmode)
{
    int retval;

    ELAPSED1;
    ENTERFUNC;
    rig_debug(RIG_DEBUG_VERBOSE, "%s called vfo=%s\n", __func__, rig_strvfo(vfo));

    if (CHECK_RIG_ARG(rig))
    {
        RETURNFUNC(-RIG_EINVAL);
    }

    //if (vfo == RIG_VFO_CURR) { vfo = rig->state.current_vfo; }

    vfo = vfo_fixup(rig, vfo, rig->state.cache.split);
    // we can't use the cached values as some clients may only call this function
    // like Log4OM which mostly does polling
    TRACE;
    retval = rig_get_freq(rig, vfo, freq);

    if (retval != RIG_OK) { RETURNFUNC(retval); }

    // we will ask for other vfo mode just once if not targetable
    int allTheTimeA = vfo & (RIG_VFO_A | RIG_VFO_CURR | RIG_VFO_MAIN_A |
                             RIG_VFO_SUB_A);
    int allTheTimeB = (vfo & (RIG_VFO_B | RIG_VFO_SUB))
                      && (rig->caps->targetable_vfo & RIG_TARGETABLE_MODE);
    int justOnceB = (vfo & (RIG_VFO_B | RIG_VFO_SUB))
                    && (rig->state.cache.modeMainB == RIG_MODE_NONE);

    if (allTheTimeA || allTheTimeB || justOnceB)
    {
        TRACE;
        retval = rig_get_mode(rig, vfo, mode, width);

        if (retval != RIG_OK) { RETURNFUNC(retval); }
    }
    else // we'll just us VFOA so we don't swap vfos -- freq is what's important
    {
        *mode = rig->state.cache.modeMainA;
        *width = rig->state.cache.widthMainA;
    }

    *satmode = rig->state.cache.satmode;
    // we should only need to ask for VFO_CURR to minimize display swapping
    TRACE;
    retval = rig_get_split(rig, RIG_VFO_CURR, split);

    if (retval != RIG_OK) { RETURNFUNC(retval); }

    ELAPSED2;
    RETURNFUNC(RIG_OK);
}

/**
 * \brief get list of available vfos
 * \param rig   The rig handle
 * \param char*  char buffer[SPRINTF_MAX_SIZE] to hold result
 * \param len   max length of char buffer
 *
 * Retrieves all usable vfo entries for the rig
 *
 * \return a pointer to a string, e.g. "VFOA VFOB Mem"
 * if the operation has been successful, otherwise NULL if an error occurred
 */
int HAMLIB_API rig_get_vfo_list(RIG *rig, char *buf, int buflen)
{
    ENTERFUNC;

    if (CHECK_RIG_ARG(rig))
    {
        RETURNFUNC(-RIG_EINVAL);
    }

    rig_sprintf_vfo(buf, buflen - 1, rig->state.vfo_list);

    RETURNFUNC(RIG_OK);
}

/**
 * \brief set the rig's clock
 *
 */
int HAMLIB_API rig_set_clock(RIG *rig, int year, int month, int day, int hour,
                             int min, int sec, double msec, int utc_offset)
{
    if (rig->caps->set_clock == NULL)
    {
        return -RIG_ENIMPL;
    }

    RETURNFUNC(rig->caps->set_clock(rig, year, month, day, hour, min, sec,
                                    msec, utc_offset));
}

/**
 * \brief get the rig's clock
 *
 */
int HAMLIB_API rig_get_clock(RIG *rig, int *year, int *month, int *day,
                             int *hour,
                             int *min, int *sec, double *msec, int *utc_offset)
{
    int retval;

    if (rig->caps->get_clock == NULL)
    {
        return -RIG_ENIMPL;
    }

    retval = rig->caps->get_clock(rig, year, month, day, hour, min, sec,
                                  msec, utc_offset);
    RETURNFUNC(retval);
}

/**
 * \brief get the Hamlib license
 *
 */
const char *HAMLIB_API rig_license()
{
    return hamlib_license;
}


/**
 * \brief get the Hamlib version
 *
 */
const char *HAMLIB_API rig_version()
{
    return hamlib_version2;
}


/**
 * \brief get the Hamlib copyright
 *
 */
const char *HAMLIB_API rig_copyright()
{
    return hamlib_copyright2;
}

#ifdef PTHREAD
#define MUTEX(var) static pthread_mutex_t var = PTHREAD_MUTEX_INITIALIZER
#define MUTEX_LOCK(var) pthread_mutex_lock(var)
#define MUTEX_UNLOCK(var)  pthread_mutex_unlock(var)
#else
#define MUTEX(var)
#define MUTEX_LOCK(var)
#define MUTEX_UNLOCK(var)
#endif

/**
 * \brief get a cookie to grab rig control
 * \param rig   Not used
 * \param cookie_cmd The command to execute on \a cookie.
 * \param cookie     The cookie to operate on, cannot be NULL or RIG_EINVAL will be returned.
 * \param cookie_len The length of the cookie, must be #HAMLIB_COOKIE_SIZE or larger.
 *
 * #RIG_COOKIE_GET will set \a cookie with a cookie.
 * #RIG_COOKIE_RENEW will update the timeout with 1 second.
 * #RIG_COOKIE_RELEASE will release the cookie and allow a new one to be grabbed.
 *
 * Cookies should only be used when needed to keep commands sequenced correctly
 * For example, when setting both VFOA and VFOB frequency and mode
 * Example to wait for cookie, do rig commands, and release
 * \code
 *  while((rig_cookie(NULL, RIG_COOKIE_GET, cookie, sizeof(cookie))) != RIG_OK)
 *      hl_usleep(10*1000);
 *
 *  //Pseudo code
 *  set_freq A;set mode A;set freq B;set modeB;
 *
 *  rig_cookie(NULL, RIG_COOKIE_RELEASE, cookie, sizeof(cookie)));
 * \endcode
 */
int HAMLIB_API rig_cookie(RIG *rig, enum cookie_e cookie_cmd, char *cookie,
                          int cookie_len)
{
    // only 1 client can have the cookie so these can be static
    // this should also prevent problems with DLLs & shared libraies
    // the debug_msg is another non-thread-safe which this will help fix
    static char
    cookie_save[HAMLIB_COOKIE_SIZE];  // only one client can have the cookie
    static double time_last_used;
    struct timespec tp;
    int ret;
    MUTEX(mutex_rig_cookie);

    /* This is not needed for RIG_COOKIE_RELEASE but keep it simple. */
    if (cookie_len < HAMLIB_COOKIE_SIZE)
    {
        rig_debug(RIG_DEBUG_ERR, "%s(%d): cookie_len < %d\n",
                  __FILE__, __LINE__, HAMLIB_COOKIE_SIZE);
        return -RIG_EINVAL;
    }

    if (!cookie)
    {
        rig_debug(RIG_DEBUG_ERR, "%s(%d): cookie == NULL\n",
                  __FILE__, __LINE__);
        return -RIG_EINVAL; // nothing to do
    }

    /* Accesing cookie_save and time_last_used must be done with lock held.
     * So keep code simple and lock it during the whole operation. */
    MUTEX_LOCK(mutex_rig_cookie);

    switch (cookie_cmd)
    {
    case RIG_COOKIE_RELEASE:
        if (cookie_save[0] != 0
                && strcmp(cookie, cookie_save) == 0) // matching cookie so we'll clear it
        {
            rig_debug(RIG_DEBUG_VERBOSE, "%s(%d): %s cookie released\n",
                      __FILE__, __LINE__, cookie_save);
            memset(cookie_save, 0, sizeof(cookie_save));
            ret = RIG_OK;
        }
        else // not the right cookie!!
        {
            rig_debug(RIG_DEBUG_ERR,
                      "%s(%d): %s can't release cookie as cookie %s is active\n", __FILE__, __LINE__,
                      cookie, cookie_save);
            ret = -RIG_BUSBUSY;
        }

        break;

    case RIG_COOKIE_RENEW:
        rig_debug(RIG_DEBUG_VERBOSE, "%s(%d): %s comparing renew request to %s==%d\n",
                  __FILE__, __LINE__, cookie, cookie_save, strcmp(cookie, cookie_save));

        if (cookie_save[0] != 0
                && strcmp(cookie, cookie_save) == 0) // matching cookie so we'll renew it
        {
            rig_debug(RIG_DEBUG_VERBOSE, "%s(%d) %s renew request granted\n", __FILE__,
                      __LINE__, cookie);
            clock_gettime(CLOCK_REALTIME, &tp);
            time_last_used = tp.tv_sec + tp.tv_nsec / 1e9;
            ret = RIG_OK;
        }
        else
        {
            rig_debug(RIG_DEBUG_ERR,
                      "%s(%d): %s renew request refused %s is active\n",
                      __FILE__, __LINE__, cookie, cookie_save);
            ret = -RIG_EINVAL; // wrong cookie
        }

        break;

    case RIG_COOKIE_GET:

        // the way we expire cookies is if somebody else asks for one and the last renewal is > 1 second ago
        // a polite client will have released the cookie
        // we are just allow for a crashed client that fails to release:q

        clock_gettime(CLOCK_REALTIME, &tp);
        double time_curr = tp.tv_sec + tp.tv_nsec / 1e9;

        if (cookie_save[0] != 0 && (strcmp(cookie_save, cookie) == 0)
                && (time_curr - time_last_used < 1))  // then we will deny the request
        {
            rig_debug(RIG_DEBUG_ERR, "%s(%d): %s cookie is in use\n", __FILE__, __LINE__,
                      cookie_save);
            ret = -RIG_BUSBUSY;
        }
        else
        {
            if (cookie_save[0] != 0)
            {
                rig_debug(RIG_DEBUG_ERR,
                          "%s(%d): %s cookie has expired after %.3f seconds....overriding with new cookie\n",
                          __FILE__, __LINE__, cookie_save, time_curr - time_last_used);
            }

            date_strget(cookie, cookie_len, 0);
            size_t len = strlen(cookie);
            // add on our random number to ensure uniqueness
            // The cookie should never be longer then HAMLIB_COOKIE_SIZE
            snprintf(cookie + len, HAMLIB_COOKIE_SIZE - len, " %d\n", rand());
            strcpy(cookie_save, cookie);
            time_last_used = time_curr;
            rig_debug(RIG_DEBUG_VERBOSE, "%s(%d): %s new cookie request granted\n",
                      __FILE__, __LINE__, cookie_save);
            ret = RIG_OK;
        }

        break;

    default:
        rig_debug(RIG_DEBUG_ERR, "%s(%d): unknown cmd!!\n'", __FILE__, __LINE__);
        ret = -RIG_EPROTO;
        break;
    }

    MUTEX_UNLOCK(mutex_rig_cookie);
    return ret;
}

HAMLIB_EXPORT(void) sync_callback(int lock)
{
#ifdef HAVE_PTHREAD
    static pthread_mutex_t client_lock = PTHREAD_MUTEX_INITIALIZER;

    if (lock)
    {
        pthread_mutex_lock(&client_lock);
        rig_debug(RIG_DEBUG_VERBOSE, "%s: client lock engaged\n", __func__);
    }
    else
    {
        rig_debug(RIG_DEBUG_VERBOSE, "%s: client lock disengaged\n", __func__);
        pthread_mutex_unlock(&client_lock);
    }

#endif
}


/*! @} */

#ifdef HAVE_PTHREAD

#define MAX_FRAME_LENGTH 1024

static int async_data_handler_start(RIG *rig)
{
    const struct rig_caps *caps = rig->caps;
    struct rig_state *rs = &rig->state;
    async_data_handler_priv_data *async_data_handler_priv;

    ENTERFUNC;

#ifdef HAVE_PTHREAD
    if (caps->async_data_supported)
    {
        rs->async_data_handler_thread_run = 1;
        rs->async_data_handler_priv_data = calloc(1, sizeof(async_data_handler_priv_data));
        if (rs->async_data_handler_priv_data == NULL)
        {
            RETURNFUNC(-RIG_ENOMEM);
        }

        async_data_handler_priv = (async_data_handler_priv_data *) rs->async_data_handler_priv_data;
        async_data_handler_priv->args.rig = rig;
        int err = pthread_create(&async_data_handler_priv->thread_id, NULL,
                async_data_handler, &async_data_handler_priv->args);

        if (err)
        {
            rig_debug(RIG_DEBUG_ERR, "%s(%d) pthread_create error: %s\n", __FILE__, __LINE__,
                    strerror(errno));
            RETURNFUNC(-RIG_EINTERNAL);
        }
    }
#endif

    RETURNFUNC(RIG_OK);
}

static int async_data_handler_stop(RIG *rig)
{
    struct rig_state *rs = &rig->state;
    async_data_handler_priv_data *async_data_handler_priv;

    ENTERFUNC;

#ifdef HAVE_PTHREAD
    rs->async_data_handler_thread_run = 0;

    async_data_handler_priv = (async_data_handler_priv_data *) rs->async_data_handler_priv_data;
    if (async_data_handler_priv != NULL)
    {
        if (async_data_handler_priv->thread_id != 0)
        {
            int err = pthread_join(async_data_handler_priv->thread_id, NULL);

            if (err)
            {
                rig_debug(RIG_DEBUG_ERR, "%s(%d): pthread_join error: %s\n", __FILE__, __LINE__,
                        strerror(errno));
                // just ignore the error
            }

            async_data_handler_priv->thread_id = 0;
        }

        free(rs->async_data_handler_priv_data);
        rs->async_data_handler_priv_data = NULL;
    }
#endif

    RETURNFUNC(RIG_OK);
}

void *async_data_handler(void *arg)
{
    struct async_data_handler_args_s *args = (struct async_data_handler_args_s *)arg;
    unsigned char frame[MAX_FRAME_LENGTH];
    RIG *rig = args->rig;
    struct rig_state *rs = &rig->state;
    int result;

    rig_debug(RIG_DEBUG_VERBOSE, "%s(%d): Starting async data handler thread\n", __FILE__,
            __LINE__);

    // TODO: check how to enable "transceive" on recent Kenwood/Yaesu rigs
    // TODO: add initial support for async in Kenwood kenwood_transaction (+one) functions -> add transaction_active flag usage
    // TODO: add initial support for async in Yaesu newcat_get_cmd/set_cmd (+validate) functions -> add transaction_active flag usage

    while (rs->async_data_handler_thread_run)
    {
        int frame_length;
        int async_frame;

        result = rig->caps->read_frame_direct(rig, sizeof(frame), frame);
        if (result < 0)
        {
            // TODO: it may be necessary to have mutex locking on transaction_active flag
            if (rs->transaction_active)
            {
                unsigned char data = (unsigned char) result;
                write_block_sync_error(&rs->rigport, &data, 1);
            }

            if (result != -RIG_ETIMEOUT)
            {
                // TODO: error handling -> store errors in rig state -> to be exposed in async snapshot packets
                rig_debug(RIG_DEBUG_ERR, "%s: read_frame_direct() failed, result=%d\n", __func__, result);
                hl_usleep(500 * 1000);
            }
            continue;
        }

        frame_length = result;

        async_frame = rig->caps->is_async_frame(rig, frame_length, frame);

        rig_debug(RIG_DEBUG_VERBOSE, "%s: received frame: len=%d async=%d\n", __func__, frame_length, async_frame);

        if (async_frame)
        {
            result = rig->caps->process_async_frame(rig, frame_length, frame);
            if (result < 0)
            {
                // TODO: error handling -> store errors in rig state -> to be exposed in async snapshot packets
                rig_debug(RIG_DEBUG_ERR, "%s: process_async_frame() failed, result=%d\n", __func__, result);
                continue;
            }
        }
        else
        {
            result = write_block_sync(&rs->rigport, frame, frame_length);
            if (result < 0)
            {
                // TODO: error handling? can writing to a pipe really fail in ways we can recover from?
                rig_debug(RIG_DEBUG_ERR, "%s: write_block_sync() failed, result=%d\n", __func__, result);
                continue;
            }
        }
    }

    rig_debug(RIG_DEBUG_VERBOSE, "%s(%d): Stopping async data handler thread\n", __FILE__,
            __LINE__);

    return NULL;
}
#endif<|MERGE_RESOLUTION|>--- conflicted
+++ resolved
@@ -201,32 +201,6 @@
 
 #define ERROR_TBL_SZ (sizeof(rigerror_table)/sizeof(char *))
 
-<<<<<<< HEAD
-#ifdef HAVE_PTHREAD
-// Any call to rig_set or rig_get functions will lock the rig
-// for non-targetable rigs this will still be problematic for rigctld
-// in non-vfo mode as a transaction may be set_vfo/set_x/set_vfo
-// this would require the client to request a lock
-static pthread_mutex_t rig_lock_mutex = PTHREAD_MUTEX_INITIALIZER;
-void rig_lock()
-{
-#ifdef HAVE_PTHREAD
-    pthread_mutex_lock(&rig_lock_mutex);
-    rig_debug(RIG_DEBUG_TRACE, "%s\n", __func__);
-#endif
-}
-void rig_unlock()
-{
-#ifdef HAVE_PTHREAD
-    pthread_mutex_unlock(&rig_lock_mutex);
-    rig_debug(RIG_DEBUG_TRACE, "%s\n", __func__);
-#endif
-}
-#else
-void rig_lock() {};
-void rig_unlock() {};
-#endif
-
 #ifdef HAVE_PTHREAD
 typedef struct async_data_handler_args_s
 {
@@ -244,8 +218,6 @@
 void *async_data_handler(void *arg);
 #endif
 
-=======
->>>>>>> c67f21bf
 /*
  * track which rig is opened (with rig_open)
  * needed at least for transceive mode
@@ -1411,407 +1383,6 @@
     RETURNFUNC(RIG_OK);
 }
 
-<<<<<<< HEAD
-=======
-static int set_cache_mode(RIG *rig, vfo_t vfo, mode_t mode, pbwidth_t width)
-{
-    ENTERFUNC;
-
-    cache_show(rig, __func__, __LINE__);
-
-    if (vfo == RIG_VFO_CURR)
-    {
-        // if CURR then update this before we figure out the real VFO
-        vfo = rig->state.current_vfo;
-    }
-
-    // pick a sane default
-    if (vfo == RIG_VFO_NONE || vfo == RIG_VFO_CURR) { vfo = RIG_VFO_A; }
-
-    if (vfo == RIG_VFO_SUB && rig->state.cache.satmode) { vfo = RIG_VFO_SUB_A; };
-
-    switch (vfo)
-    {
-    case RIG_VFO_ALL: // we'll use NONE to reset all VFO caches
-        elapsed_ms(&rig->state.cache.time_modeMainA, HAMLIB_ELAPSED_INVALIDATE);
-        elapsed_ms(&rig->state.cache.time_modeMainB, HAMLIB_ELAPSED_INVALIDATE);
-        elapsed_ms(&rig->state.cache.time_modeMainC, HAMLIB_ELAPSED_INVALIDATE);
-        elapsed_ms(&rig->state.cache.time_widthMainA, HAMLIB_ELAPSED_INVALIDATE);
-        elapsed_ms(&rig->state.cache.time_widthMainB, HAMLIB_ELAPSED_INVALIDATE);
-        elapsed_ms(&rig->state.cache.time_widthMainC, HAMLIB_ELAPSED_INVALIDATE);
-        break;
-
-    case RIG_VFO_A:
-    case RIG_VFO_MAIN:
-    case RIG_VFO_MAIN_A:
-        rig->state.cache.modeMainA = mode;
-
-        if (width > 0) { rig->state.cache.widthMainA = width; }
-
-        elapsed_ms(&rig->state.cache.time_modeMainA, HAMLIB_ELAPSED_SET);
-        elapsed_ms(&rig->state.cache.time_widthMainA, HAMLIB_ELAPSED_SET);
-        break;
-
-    case RIG_VFO_B:
-    case RIG_VFO_SUB:
-    case RIG_VFO_MAIN_B:
-        rig->state.cache.modeMainB = mode;
-
-        if (width > 0) { rig->state.cache.widthMainB = width; }
-
-        elapsed_ms(&rig->state.cache.time_modeMainB, HAMLIB_ELAPSED_SET);
-        elapsed_ms(&rig->state.cache.time_widthMainB, HAMLIB_ELAPSED_SET);
-        break;
-
-    case RIG_VFO_C:
-    case RIG_VFO_MAIN_C:
-        rig->state.cache.modeMainC = mode;
-
-        if (width > 0) { rig->state.cache.widthMainC = width; }
-
-        elapsed_ms(&rig->state.cache.time_modeMainC, HAMLIB_ELAPSED_SET);
-        elapsed_ms(&rig->state.cache.time_widthMainC, HAMLIB_ELAPSED_SET);
-        break;
-
-    default:
-        rig_debug(RIG_DEBUG_ERR, "%s: unknown vfo=%s\n", __func__, rig_strvfo(vfo));
-        RETURNFUNC(-RIG_EINTERNAL);
-    }
-
-    cache_show(rig, __func__, __LINE__);
-    RETURNFUNC(RIG_OK);
-}
-
-static int set_cache_freq(RIG *rig, vfo_t vfo, freq_t freq)
-{
-    int flag = HAMLIB_ELAPSED_SET;
-
-    if (rig_need_debug(RIG_DEBUG_CACHE))
-    {
-        ENTERFUNC;
-        cache_show(rig, __func__, __LINE__);
-    }
-
-    rig_debug(RIG_DEBUG_CACHE, "%s:  vfo=%s, current_vfo=%s\n", __func__,
-              rig_strvfo(vfo), rig_strvfo(rig->state.current_vfo));
-
-    if (vfo == RIG_VFO_CURR)
-    {
-        // if CURR then update this before we figure out the real VFO
-        vfo = rig->state.current_vfo;
-    }
-
-    // if freq == 0 then we are asking to invalidate the cache
-    if (freq == 0) { flag = HAMLIB_ELAPSED_INVALIDATE; }
-
-    // pick a sane default
-    if (vfo == RIG_VFO_NONE || vfo == RIG_VFO_CURR) { vfo = RIG_VFO_A; }
-
-    if (vfo == RIG_VFO_SUB && rig->state.cache.satmode) { vfo = RIG_VFO_SUB_A; };
-
-    if (rig_need_debug(RIG_DEBUG_CACHE))
-    {
-        rig_debug(RIG_DEBUG_CACHE, "%s: set vfo=%s to freq=%.0f\n", __func__,
-                  rig_strvfo(vfo), freq);
-    }
-
-    switch (vfo)
-    {
-    case RIG_VFO_ALL: // we'll use NONE to reset all VFO caches
-        elapsed_ms(&rig->state.cache.time_freqMainA, HAMLIB_ELAPSED_INVALIDATE);
-        elapsed_ms(&rig->state.cache.time_freqMainB, HAMLIB_ELAPSED_INVALIDATE);
-        elapsed_ms(&rig->state.cache.time_freqMainC, HAMLIB_ELAPSED_INVALIDATE);
-        elapsed_ms(&rig->state.cache.time_freqSubA, HAMLIB_ELAPSED_INVALIDATE);
-        elapsed_ms(&rig->state.cache.time_freqSubB, HAMLIB_ELAPSED_INVALIDATE);
-        elapsed_ms(&rig->state.cache.time_freqSubC, HAMLIB_ELAPSED_INVALIDATE);
-        elapsed_ms(&rig->state.cache.time_freqMem, HAMLIB_ELAPSED_INVALIDATE);
-        elapsed_ms(&rig->state.cache.time_vfo, HAMLIB_ELAPSED_INVALIDATE);
-        elapsed_ms(&rig->state.cache.time_modeMainA, HAMLIB_ELAPSED_INVALIDATE);
-        elapsed_ms(&rig->state.cache.time_modeMainB, HAMLIB_ELAPSED_INVALIDATE);
-        elapsed_ms(&rig->state.cache.time_modeMainC, HAMLIB_ELAPSED_INVALIDATE);
-        elapsed_ms(&rig->state.cache.time_widthMainA, HAMLIB_ELAPSED_INVALIDATE);
-        elapsed_ms(&rig->state.cache.time_widthMainB, HAMLIB_ELAPSED_INVALIDATE);
-        elapsed_ms(&rig->state.cache.time_widthMainC, HAMLIB_ELAPSED_INVALIDATE);
-        elapsed_ms(&rig->state.cache.time_ptt, HAMLIB_ELAPSED_INVALIDATE);
-        elapsed_ms(&rig->state.cache.time_split, HAMLIB_ELAPSED_INVALIDATE);
-        break;
-
-    case RIG_VFO_A:
-    case RIG_VFO_MAIN:
-    case RIG_VFO_MAIN_A:
-        rig->state.cache.freqMainA = freq;
-        elapsed_ms(&rig->state.cache.time_freqMainA, flag);
-        break;
-
-    case RIG_VFO_B:
-    case RIG_VFO_MAIN_B:
-    case RIG_VFO_SUB:
-        rig->state.cache.freqMainB = freq;
-        elapsed_ms(&rig->state.cache.time_freqMainB, flag);
-        break;
-
-    case RIG_VFO_C:
-    case RIG_VFO_MAIN_C:
-        rig->state.cache.freqMainC = freq;
-        elapsed_ms(&rig->state.cache.time_freqMainC, flag);
-        break;
-
-    case RIG_VFO_SUB_A:
-        rig->state.cache.freqSubA = freq;
-        elapsed_ms(&rig->state.cache.time_freqSubA, flag);
-        break;
-
-    case RIG_VFO_SUB_B:
-        rig->state.cache.freqSubB = freq;
-        elapsed_ms(&rig->state.cache.time_freqSubB, flag);
-        break;
-
-    case RIG_VFO_SUB_C:
-        rig->state.cache.freqSubC = freq;
-        elapsed_ms(&rig->state.cache.time_freqSubC, flag);
-        break;
-
-    case RIG_VFO_MEM:
-        rig->state.cache.freqMem = freq;
-        elapsed_ms(&rig->state.cache.time_freqMem, flag);
-        break;
-
-    default:
-        rig_debug(RIG_DEBUG_ERR, "%s: unknown vfo?, vfo=%s\n", __func__,
-                  rig_strvfo(vfo));
-        RETURNFUNC(-RIG_EINVAL);
-    }
-
-    if (rig_need_debug(RIG_DEBUG_CACHE))
-    {
-        cache_show(rig, __func__, __LINE__);
-        RETURNFUNC(RIG_OK);
-    }
-
-    RETURNFUNC(RIG_OK);
-}
-
-/**
- * \brief get cached values for a VFO
- * \param rig           The rig handle
- * \param vfo           The VFO to get information from
- * \param freq          The frequency is stored here
- * \param cache_ms_freq The age of the last frequency update in ms
- * \param mode          The mode is stored here
- * \param cache_ms_mode The age of the last mode update in ms
- * \param width         The width is stored here
- * \param cache_ms_width The age of the last width update in ms
- *
- * Use this to query the cache and then determine to actually fetch data from
- * the rig.
- *
- * \note All pointers must be given. No pointer can be left at NULL
- *
- * \return RIG_OK if the operation has been successful, otherwise
- * a negative value if an error occurred (in which case, cause is
- * set appropriately).
- *
- */
-int rig_get_cache(RIG *rig, vfo_t vfo, freq_t *freq, int *cache_ms_freq,
-                  rmode_t *mode, int *cache_ms_mode, pbwidth_t *width, int *cache_ms_width)
-{
-    if (CHECK_RIG_ARG(rig) || !freq || !cache_ms_freq ||
-            !mode || !cache_ms_mode || !width || !cache_ms_width)
-    {
-        RETURNFUNC(-RIG_EINVAL);
-    }
-
-    if (rig_need_debug(RIG_DEBUG_CACHE))
-    {
-        ENTERFUNC;
-    }
-
-    rig_debug(RIG_DEBUG_CACHE, "%s:  vfo=%s, current_vfo=%s\n", __func__,
-              rig_strvfo(vfo), rig_strvfo(rig->state.current_vfo));
-
-    if (vfo == RIG_VFO_CURR)
-    {
-        vfo = rig->state.current_vfo;
-    }
-    else if (vfo == RIG_VFO_OTHER)
-    {
-        switch (vfo)
-        {
-        case RIG_VFO_OTHER:
-            vfo = RIG_VFO_OTHER;
-            break;
-
-        case RIG_VFO_A:
-            vfo = RIG_VFO_B;
-            break;
-
-        case RIG_VFO_MAIN_A:
-            vfo = RIG_VFO_MAIN_B;
-            break;
-
-        case RIG_VFO_MAIN:
-            vfo = RIG_VFO_SUB;
-            break;
-
-        case RIG_VFO_B:
-            vfo = RIG_VFO_A;
-            break;
-
-        case RIG_VFO_MAIN_B:
-            vfo = RIG_VFO_MAIN_A;
-            break;
-
-        case RIG_VFO_SUB_A:
-            vfo = RIG_VFO_SUB_B;
-            break;
-
-        case RIG_VFO_SUB_B:
-            vfo = RIG_VFO_SUB_A;
-            break;
-
-        default:
-            rig_debug(RIG_DEBUG_ERR, "%s: unknown vfo=%s\n", __func__, rig_strvfo(vfo));
-        }
-    }
-
-    // pick a sane default
-    if (vfo == RIG_VFO_CURR || vfo == RIG_VFO_NONE) { vfo = RIG_VFO_A; }
-
-    // If we're in satmode we map SUB to SUB_A
-    if (vfo == RIG_VFO_SUB && rig->state.cache.satmode) { vfo = RIG_VFO_SUB_A; };
-
-    switch (vfo)
-    {
-    case RIG_VFO_CURR:
-        *freq = rig->state.cache.freqCurr;
-        *mode = rig->state.cache.modeCurr;
-        *width = rig->state.cache.widthCurr;
-        *cache_ms_freq = elapsed_ms(&rig->state.cache.time_freqCurr,
-                                    HAMLIB_ELAPSED_GET);
-        *cache_ms_mode = elapsed_ms(&rig->state.cache.time_modeCurr,
-                                    HAMLIB_ELAPSED_GET);
-        *cache_ms_width = elapsed_ms(&rig->state.cache.time_widthCurr,
-                                     HAMLIB_ELAPSED_GET);
-        break;
-
-    case RIG_VFO_OTHER:
-        *freq = rig->state.cache.freqOther;
-        *mode = rig->state.cache.modeOther;
-        *width = rig->state.cache.widthOther;
-        *cache_ms_freq = elapsed_ms(&rig->state.cache.time_freqOther,
-                                    HAMLIB_ELAPSED_GET);
-        *cache_ms_mode = elapsed_ms(&rig->state.cache.time_modeOther,
-                                    HAMLIB_ELAPSED_GET);
-        *cache_ms_width = elapsed_ms(&rig->state.cache.time_widthOther,
-                                     HAMLIB_ELAPSED_GET);
-        break;
-
-    case RIG_VFO_A:
-    case RIG_VFO_MAIN:
-    case RIG_VFO_MAIN_A:
-        *freq = rig->state.cache.freqMainA;
-        *mode = rig->state.cache.modeMainA;
-        *width = rig->state.cache.widthMainA;
-        *cache_ms_freq = elapsed_ms(&rig->state.cache.time_freqMainA,
-                                    HAMLIB_ELAPSED_GET);
-        *cache_ms_mode = elapsed_ms(&rig->state.cache.time_modeMainA,
-                                    HAMLIB_ELAPSED_GET);
-        *cache_ms_width = elapsed_ms(&rig->state.cache.time_widthMainA,
-                                     HAMLIB_ELAPSED_GET);
-        break;
-
-    case RIG_VFO_B:
-    case RIG_VFO_SUB:
-    case RIG_VFO_MAIN_B:
-        *freq = rig->state.cache.freqMainB;
-        *mode = rig->state.cache.modeMainB;
-        *width = rig->state.cache.widthMainB;
-        *cache_ms_freq = elapsed_ms(&rig->state.cache.time_freqMainB,
-                                    HAMLIB_ELAPSED_GET);
-        *cache_ms_mode = elapsed_ms(&rig->state.cache.time_modeMainB,
-                                    HAMLIB_ELAPSED_GET);
-        *cache_ms_width = elapsed_ms(&rig->state.cache.time_widthMainB,
-                                     HAMLIB_ELAPSED_GET);
-        break;
-
-    case RIG_VFO_SUB_A:
-        *freq = rig->state.cache.freqSubA;
-        *mode = rig->state.cache.modeSubA;
-        *width = rig->state.cache.widthSubA;
-        *cache_ms_freq = elapsed_ms(&rig->state.cache.time_freqSubA,
-                                    HAMLIB_ELAPSED_GET);
-        *cache_ms_mode = elapsed_ms(&rig->state.cache.time_modeSubA,
-                                    HAMLIB_ELAPSED_GET);
-        *cache_ms_width = elapsed_ms(&rig->state.cache.time_widthSubA,
-                                     HAMLIB_ELAPSED_GET);
-        break;
-
-    case RIG_VFO_SUB_B:
-        *freq = rig->state.cache.freqSubB;
-        *mode = rig->state.cache.modeSubB;
-        *width = rig->state.cache.widthSubB;
-        *cache_ms_freq = elapsed_ms(&rig->state.cache.time_freqSubB,
-                                    HAMLIB_ELAPSED_GET);
-        *cache_ms_mode = elapsed_ms(&rig->state.cache.time_modeSubB,
-                                    HAMLIB_ELAPSED_GET);
-        *cache_ms_width = elapsed_ms(&rig->state.cache.time_widthSubB,
-                                     HAMLIB_ELAPSED_GET);
-        break;
-
-    case RIG_VFO_C:
-        //case RIG_VFO_MAINC: // not used by any rig yet
-        *freq = rig->state.cache.freqMainC;
-        *mode = rig->state.cache.modeMainC;
-        *width = rig->state.cache.widthMainC;
-        *cache_ms_freq = elapsed_ms(&rig->state.cache.time_freqMainC,
-                                    HAMLIB_ELAPSED_GET);
-        *cache_ms_mode = elapsed_ms(&rig->state.cache.time_modeMainC,
-                                    HAMLIB_ELAPSED_GET);
-        *cache_ms_width = elapsed_ms(&rig->state.cache.time_widthMainC,
-                                     HAMLIB_ELAPSED_GET);
-        break;
-
-    case RIG_VFO_SUB_C:
-        *freq = rig->state.cache.freqSubC;
-        *mode = rig->state.cache.modeSubC;
-        *width = rig->state.cache.widthSubC;
-        *cache_ms_freq = elapsed_ms(&rig->state.cache.time_freqSubC,
-                                    HAMLIB_ELAPSED_GET);
-        *cache_ms_mode = elapsed_ms(&rig->state.cache.time_modeSubC,
-                                    HAMLIB_ELAPSED_GET);
-        *cache_ms_width = elapsed_ms(&rig->state.cache.time_widthSubC,
-                                     HAMLIB_ELAPSED_GET);
-        break;
-
-    case RIG_VFO_MEM:
-        *freq = rig->state.cache.freqMem;
-        *mode = rig->state.cache.modeMem;
-        *width = rig->state.cache.widthMem;
-        *cache_ms_freq = elapsed_ms(&rig->state.cache.time_freqMem, HAMLIB_ELAPSED_GET);
-        *cache_ms_mode = elapsed_ms(&rig->state.cache.time_modeMem, HAMLIB_ELAPSED_GET);
-        *cache_ms_width = elapsed_ms(&rig->state.cache.time_widthMem,
-                                     HAMLIB_ELAPSED_GET);
-        break;
-
-    default:
-        rig_debug(RIG_DEBUG_ERR, "%s: unknown vfo?, vfo=%s\n", __func__,
-                  rig_strvfo(vfo));
-        RETURNFUNC(-RIG_EINVAL);
-    }
-
-    rig_debug(RIG_DEBUG_CACHE, "%s: vfo=%s, freq=%.0f, mode=%s, width=%d\n",
-              __func__, rig_strvfo(vfo),
-              (double)*freq, rig_strrmode(*mode), (int)*width);
-
-    if (rig_need_debug(RIG_DEBUG_CACHE))
-    {
-        RETURNFUNC(RIG_OK);
-    }
-
-    return (RIG_OK);
-}
-
->>>>>>> c67f21bf
 // detect if somebody is twiddling the VFO
 // indicator is last set freq doesn't match current freq
 // so we have to query freq every time we set freq or vfo to handle this
