/*
 *  Hamlib Interface - main file
 *  Copyright (c) 2021 by Mikael Nousiainen
 *  Copyright (c) 2000-2012 by Stephane Fillod
 *  Copyright (c) 2000-2003 by Frank Singleton
 *
 *
 *   This library is free software; you can redistribute it and/or
 *   modify it under the terms of the GNU Lesser General Public
 *   License as published by the Free Software Foundation; either
 *   version 2.1 of the License, or (at your option) any later version.
 *
 *   This library is distributed in the hope that it will be useful,
 *   but WITHOUT ANY WARRANTY; without even the implied warranty of
 *   MERCHANTABILITY or FITNESS FOR A PARTICULAR PURPOSE.  See the GNU
 *   Lesser General Public License for more details.
 *
 *   You should have received a copy of the GNU Lesser General Public
 *   License along with this library; if not, write to the Free Software
 *   Foundation, Inc., 51 Franklin Street, Fifth Floor, Boston, MA  02110-1301  USA
 *
 */
/* SPDX-License-Identifier: LGPL-2.1-or-later */

/**
 * \addtogroup rig
 * @{
 */

/**
 * \file src/rig.c
 * \brief Ham Radio Control Libraries interface
 * \author Stephane Fillod
 * \author Frank Singleton
 * \date 2000-2012
 *
 * Hamlib provides a user-callable API, a set of "front-end" routines that
 * call rig-specific "back-end" routines which actually communicate with
 * the physical rig.
 */

/**
 * \page rig Rig (radio) interface
 *
 * For us, a "rig" is an item of general remote controllable radio equipment.
 * Generally, there are a VFO settings, gain controls, etc.
 */

/**
 * \example ../tests/testrig.c
 */

#include "hamlib/rig.h"
#include "hamlib/config.h"
#include "fifo.h"

#include <stdlib.h>
#include <string.h>
#include <unistd.h>
#include <stdio.h>
#include <sys/types.h>
#include <sys/stat.h>
#include <errno.h>
#if defined(HAVE_PTHREAD)
#include <pthread.h>
#endif


#include <hamlib/rig.h>
#include "serial.h"
#include "parallel.h"
#include "network.h"
#include "event.h"
#include "cm108.h"
#include "gpio.h"
#include "misc.h"
#include "sprintflst.h"
#include "hamlibdatetime.h"
#include "cache.h"

/**
 * \brief Hamlib release number
 *
 * The version number has the format x.y.z
 */
/*
 * Careful: The hamlib 1.2 ABI implicitly specifies a size of 21 bytes for
 * the hamlib_version string.  Changing the size provokes a warning from the
 * dynamic loader.
 */
const char *hamlib_license = "LGPL";
//! @cond Doxygen_Suppress
const char hamlib_version[21] = "Hamlib " PACKAGE_VERSION;
#if INTPTR_MAX == INT128_MAX
#define ARCHBITS "128-bit"
#elif INTPTR_MAX == INT64_MAX
#define ARCHBITS "64-bit"
#else
#define ARCHBITS "32-bit"
#endif
const char *hamlib_version2 = "Hamlib " PACKAGE_VERSION " " HAMLIBDATETIME " "
                              ARCHBITS;
HAMLIB_EXPORT_VAR(int) cookie_use;
HAMLIB_EXPORT_VAR(int) skip_init;
HAMLIB_EXPORT_VAR(int) lock_mode; // for use by rigctld
HAMLIB_EXPORT_VAR(powerstat_t)
rig_powerstat; // for use by both rigctld and rigctl
//! @endcond

struct rig_caps caps_test;

/**
 * \brief Hamlib copyright notice
 */
const char *hamlib_copyright2 =
    "Copyright (C) 2000-2012 Stephane Fillod\n"
    "Copyright (C) 2000-2003 Frank Singleton\n"
    "Copyright (C) 2014-2020 Michael Black W9MDB\n"
    "This is free software; see the source for copying conditions.  There is NO\n"
    "warranty; not even for MERCHANTABILITY or FITNESS FOR A PARTICULAR PURPOSE.";
//! @cond Doxygen_Suppress
const char hamlib_copyright[231] = /* hamlib 1.2 ABI specifies 231 bytes */
    "Copyright (C) 2000-2012 Stephane Fillod\n"
    "Copyright (C) 2000-2003 Frank Singleton\n"
    "This is free software; see the source for copying conditions.  There is NO\n"
    "warranty; not even for MERCHANTABILITY or FITNESS FOR A PARTICULAR PURPOSE.";
//! @endcond


#ifndef DOC_HIDDEN

#if defined(WIN32) && !defined(__CYGWIN__)
#  define DEFAULT_SERIAL_PORT "\\\\.\\COM1"
#elif BSD
#  define DEFAULT_SERIAL_PORT "/dev/cuaa0"
#elif MACOSX
#  define DEFAULT_SERIAL_PORT "/dev/cu.usbserial"
#else
#  define DEFAULT_SERIAL_PORT "/dev/ttyS0"
#endif

#if defined(WIN32)
#  define DEFAULT_PARALLEL_PORT "\\\\.\\$VDMLPT1"
#elif defined(HAVE_DEV_PPBUS_PPI_H)
#  define DEFAULT_PARALLEL_PORT "/dev/ppi0"
#else
#  define DEFAULT_PARALLEL_PORT "/dev/parport0"
#endif

#if defined(WIN32) && !defined(__CYGWIN__)
#  define DEFAULT_CM108_PORT "fixme"
#elif BSD
#  define DEFAULT_CM108_PORT "fixme"
#else
#  define DEFAULT_CM108_PORT "/dev/hidraw0"
#endif

#define DEFAULT_TUNER_CONTROL_PATHNAME "hamlib_tuner_control"

#if defined(WIN32) && !defined(__CYGWIN__)
/* FIXME: Determine correct GPIO bit number for W32 using MinGW. */
#  define DEFAULT_CM108_PTT_BITNUM 2
#elif BSD
/* FIXME: Determine correct GPIO bit number for *BSD. */
#  define DEFAULT_CM108_PTT_BITNUM 2
#else
#  define DEFAULT_CM108_PTT_BITNUM 2
#endif

#define DEFAULT_GPIO_PORT "0"

#define CHECK_RIG_ARG(r) (!(r) || !(r)->caps || !(r)->state.comm_state)
#define CHECK_RIG_CAPS(r) (!(r) || !(r)->caps)

#define LOCK(n) if (rig->state.depth == 1) { rig_debug(RIG_DEBUG_CACHE, "%s: %s\n", n?"lock":"unlock", __func__);  rig_lock(rig,n); }

#ifdef PTHREAD
#define MUTEX(var) static pthread_mutex_t var = PTHREAD_MUTEX_INITIALIZER
#define MUTEX_LOCK(var) pthread_mutex_lock(var)
#define MUTEX_UNLOCK(var)  pthread_mutex_unlock(var)
#else
#define MUTEX(var)
#define MUTEX_LOCK(var)
#define MUTEX_UNLOCK(var)
#endif

/*
 * Data structure to track the opened rig (by rig_open)
 */
struct opened_rig_l
{
    RIG *rig;
    struct opened_rig_l *next;
};
static struct opened_rig_l *opened_rig_list = { NULL };


/*
 * Careful, the order must be the same as their RIG_E* counterpart!
 * TODO: localise the messages..
 */
static const char *const rigerror_table[] =
{
    "Command completed successfully",
    "Invalid parameter",
    "Invalid configuration",
    "Memory shortage",
    "Feature not implemented",
    "Communication timed out",
    "IO error",
    "Internal Hamlib error",
    "Protocol error",
    "Command rejected by the rig",
    "Command performed, but arg truncated, result not guaranteed",
    "Feature not available",
    "Target VFO unaccessible",
    "Communication bus error",
    "Communication bus collision",
    "NULL RIG handle or invalid pointer parameter",
    "Invalid VFO",
    "Argument out of domain of func",
    "Function deprecated",
    "Security error password not provided or crypto failure",
    "Rig is not powered on"
};


#define ERROR_TBL_SZ (sizeof(rigerror_table)/sizeof(char *))

#if defined(HAVE_PTHREAD)
typedef struct async_data_handler_args_s
{
    RIG *rig;
} async_data_handler_args;

typedef struct async_data_handler_priv_data_s
{
    pthread_t thread_id;
    async_data_handler_args args;
} async_data_handler_priv_data;

static int async_data_handler_start(RIG *rig);
static int async_data_handler_stop(RIG *rig);
void *async_data_handler(void *arg);
#endif

#if defined(HAVE_PTHREAD)
typedef struct morse_data_handler_args_s
{
    RIG *rig;
} morse_data_handler_args;

typedef struct morse_data_handler_priv_data_s
{
    pthread_t thread_id;
    morse_data_handler_args args;
    volatile FIFO_RIG fifo_morse;
    int keyspd;
} morse_data_handler_priv_data;

static int morse_data_handler_start(RIG *rig);
static int morse_data_handler_stop(RIG *rig);
int morse_data_handler_set_keyspd(RIG *rig, int keyspd);
void *morse_data_handler(void *arg);
#endif

/*
 * track which rig is opened (with rig_open)
 * needed at least for transceive mode
 */
static int add_opened_rig(RIG *rig)
{
    struct opened_rig_l *p;

    ENTERFUNC2;
    p = (struct opened_rig_l *)calloc(1, sizeof(struct opened_rig_l));

    if (!p)
    {
        RETURNFUNC2(-RIG_ENOMEM);
    }

    p->rig = rig;
    p->next = opened_rig_list;
    opened_rig_list = p;

    RETURNFUNC2(RIG_OK);
}


static int remove_opened_rig(const RIG *rig)
{
    struct opened_rig_l *p, *q;
    q = NULL;

    for (p = opened_rig_list; p; p = p->next)
    {
        if (p->rig == rig)
        {
            if (q == NULL)
            {
                opened_rig_list = opened_rig_list->next;
            }
            else
            {
                q->next = p->next;
            }

            free(p);
            return (RIG_OK);
        }

        q = p;
    }

    return (-RIG_EINVAL); /* Not found in list ! */
}


/**
 * \brief execs cfunc() on each opened rig
 * \param cfunc The function to be executed on each rig
 * \param data  Data pointer to be passed to cfunc()
 *
 *  Calls cfunc() function for each opened rig.
 *  The contents of the opened rig table
 *  is processed in random order according to a function
 *  pointed to by \a cfunc, which is called with two arguments,
 *  the first pointing to the RIG handle, the second
 *  to a data pointer \a data.
 *  If \a data is not needed, then it can be set to NULL.
 *  The processing of the opened rig table is stopped
 *  when cfunc() returns 0.
 * \internal
 *
 * \return always RIG_OK.
 */
// cppcheck-suppress unusedFunction
int foreach_opened_rig(int (*cfunc)(RIG *, rig_ptr_t), rig_ptr_t data)
{
    struct opened_rig_l *p;

    for (p = opened_rig_list; p; p = p->next)
    {
        if ((*cfunc)(p->rig, data) == 0)
        {
            return (RIG_OK);
        }
    }

    return (RIG_OK);
}

#endif /* !DOC_HIDDEN */


char debugmsgsave[DEBUGMSGSAVE_SIZE] = "";
char debugmsgsave2[DEBUGMSGSAVE_SIZE] = ""; // deprecated
char debugmsgsave3[DEBUGMSGSAVE_SIZE] = ""; // deprecated

MUTEX(debugmsgsave);

void add2debugmsgsave(const char *s)
{
    char *p;
    char stmp[DEBUGMSGSAVE_SIZE];
    int i, nlines;
    int maxmsg = DEBUGMSGSAVE_SIZE / 2;
    MUTEX_LOCK(debugmsgsave);
    memset(stmp, 0, sizeof(stmp));

    // we'll keep 20 lines including this one
    // so count the lines
    for (i = 0, nlines = 0; debugmsgsave[i] != 0; ++i)
    {
        if (debugmsgsave[i] == '\n') { ++nlines; }
    }

    // strip the last 19 lines
    p =  debugmsgsave;

    while ((nlines > 19 || strlen(debugmsgsave) > maxmsg) && p != NULL)
    {
        p = strchr(debugmsgsave, '\n');

        if (p && strlen(p + 1) > 0)
        {
            strcpy(stmp, p + 1);
            strcpy(debugmsgsave, stmp);
        }
        else
        {
            debugmsgsave[0] = '\0';
        }

        --nlines;

        if (nlines == 0 && strlen(debugmsgsave) > maxmsg) { strcpy(debugmsgsave, "!!!!debugmsgsave too long\n"); }
    }

    if (strlen(stmp) + strlen(s) + 1 < DEBUGMSGSAVE_SIZE)
    {
        strcat(debugmsgsave, s);
    }
    else
    {
        rig_debug(RIG_DEBUG_BUG,
                  "%s: debugmsgsave overflow!! len of debugmsgsave=%d, len of add=%d\n", __func__,
                  (int)strlen(debugmsgsave), (int)strlen(s));
    }

    MUTEX_UNLOCK(debugmsgsave);
}

/**
 * \brief get string describing the error code
 * \param errnum    The error code
 * \return the appropriate description string, otherwise a NULL pointer
 * if the error code is unknown.
 *
 * Returns a string describing the error code passed in the argument \a
 * errnum.
 *
 * \todo support gettext/localization
 */
const char *HAMLIB_API rigerror2(int errnum) // returns single-line message
{
    errnum = abs(errnum);

    if (errnum >= ERROR_TBL_SZ)
    {
        // This should not happen, but if it happens don't return NULL
        return "ERR_OUT_OF_RANGE";
    }

    static char msg[DEBUGMSGSAVE_SIZE];
    snprintf(msg, sizeof(msg), "%s\n", rigerror_table[errnum]);
    return msg;
}

const char *HAMLIB_API rigerror(int errnum)
{
    errnum = abs(errnum);

    if (errnum >= ERROR_TBL_SZ)
    {
        // This should not happen, but if it happens don't return NULL
        return "ERR_OUT_OF_RANGE";
    }

    static char msg[DEBUGMSGSAVE_SIZE];
#if 0
    // we have to remove LF from debugmsgsave since calling function controls LF
    char *p = &debugmsgsave[strlen(debugmsgsave) - 1];

    if (*p == '\n') { *p = 0; }

#endif

#if 0
    SNPRINTF(msg, sizeof(msg), "%.80s\n%.15000s%.15000s%.15000s",
             rigerror_table[errnum],
             debugmsgsave3, debugmsgsave2, debugmsgsave);
#else
    snprintf(msg, sizeof(msg), "%s\n", rigerror_table[errnum]);
    add2debugmsgsave(msg);
    snprintf(msg, sizeof(msg), "%s", debugmsgsave);
#endif
    return msg;
}

// We use a couple of defined pointer to determine if the shared library changes
void *caps_test_rig_model = &caps_test.rig_model;
void *caps_test_macro_name = &caps_test.macro_name;

// check and show WARN if rig_caps structure doesn't match
// this tests for shared library incompatibility
static int rig_check_rig_caps()
{
    int rc = RIG_OK;

    if (&caps_test.rig_model != caps_test_rig_model)
    {
        rc = -RIG_EINTERNAL;
        rig_debug(RIG_DEBUG_WARN, "%s: shared library change#1\n", __func__);
    }

    if (&caps_test.macro_name != caps_test_macro_name)
    {
        rc = -RIG_EINTERNAL;
        rig_debug(RIG_DEBUG_WARN, "%s: shared library change#2\n", __func__);
    }

    //if (rc != RIG_OK)
    {
        rig_debug(RIG_DEBUG_TRACE, "%s: p1=%p, p2=%p, rig_model=%p, macro_name=%p\n",
                  __func__, caps_test_rig_model, caps_test_macro_name, &caps_test.rig_model,
                  &caps_test.macro_name);
    }

    return (rc);
}

/**
 * \brief Allocate a new #RIG handle.
 * \param rig_model The rig model for this new handle
 *
 * Allocates a new RIG handle and initializes the associated data
 * for \a rig_model.
 *
 * \return a pointer to the #RIG handle otherwise NULL if memory allocation
 * failed or \a rig_model is unknown (e.g. backend autoload failed).
 *
 * \sa rig_cleanup(), rig_open()
 */
RIG *HAMLIB_API rig_init(rig_model_t rig_model)
{
    RIG *rig;
    const struct rig_caps *caps;
    struct rig_state *rs;
    hamlib_port_t *rp, *pttp, *dcdp;
    int i;

    rig_check_rig_caps();

    rig_check_backend(rig_model);

    caps = rig_get_caps(rig_model);

    if (!caps)
    {
        return (NULL);
    }

    rig_debug(RIG_DEBUG_VERBOSE, "%s: rig_model=%s %s %s\n", __func__,
              caps->mfg_name,
              caps->model_name, caps->version);

    if (caps->hamlib_check_rig_caps != NULL)
    {
        if (caps->hamlib_check_rig_caps[0] != 'H'
                || strncmp(caps->hamlib_check_rig_caps, HAMLIB_CHECK_RIG_CAPS,
                           strlen(caps->hamlib_check_rig_caps)) != 0)
        {
            rig_debug(RIG_DEBUG_ERR,
                      "%s: Error validating integrity of rig_caps\nPossible hamlib DLL incompatibility\n",
                      __func__);
            return (NULL);
        }
    }
    else
    {
        rig_debug(RIG_DEBUG_WARN,
                  "%s: backend for %s does not contain hamlib_check_rig_caps\n", __func__,
                  caps->model_name);
    }

    /*
     * okay, we've found it. Allocate some memory and set it to zeros,
     * and especially  the callbacks
     */
    rig = calloc(1, sizeof(RIG));

    if (rig == NULL)
    {
        /*
         * FIXME: how can the caller know it's a memory shortage,
         *        and not "rig not found" ?
         */
        return (NULL);
    }

    /* caps is const, so we need to tell compiler
       that we know what we are doing */
    rig->caps = (struct rig_caps *) caps;

    /*
     * populate the rig->state
     * TODO: read the Preferences here!
     */
    rs = &rig->state;
#if defined(HAVE_PTHREAD)
    pthread_mutex_init(&rs->mutex_set_transaction, NULL);
#endif

    //TODO Allocate and link ports
    // For now, use the embedded ones
    rp = RIGPORT(rig);
    pttp = PTTPORT(rig);
    dcdp = DCDPORT(rig);

    rs->rig_model = caps->rig_model;
    rs->priv = NULL;
    rs->async_data_enabled = 0;
    rp->fd = -1;
    pttp->fd = -1;
    rs->comm_state = 0;
    rig->state.depth = 1;
#if 0 // extra debug if needed
    rig_debug(RIG_DEBUG_VERBOSE, "%s(%d): %p rs->comm_state==0?=%d\n", __func__,
              __LINE__, &rs->comm_state,
              rs->comm_state);
#endif
    rp->type.rig = caps->port_type; /* default from caps */
#if defined(HAVE_PTHREAD)
    rp->asyncio = 0;
#endif
    rig->state.comm_status = RIG_COMM_STATUS_CONNECTING;

    rs->tuner_control_pathname = DEFAULT_TUNER_CONTROL_PATHNAME;

    switch (caps->port_type)
    {
    case RIG_PORT_SERIAL:
        strncpy(rp->pathname, DEFAULT_SERIAL_PORT, HAMLIB_FILPATHLEN - 1);
        rp->parm.serial.rate = caps->serial_rate_max;   /* fastest ! */
        rp->parm.serial.data_bits = caps->serial_data_bits;
        rp->parm.serial.stop_bits = caps->serial_stop_bits;
        rp->parm.serial.parity = caps->serial_parity;
        rp->parm.serial.handshake = caps->serial_handshake;
        break;

    case RIG_PORT_PARALLEL:
        strncpy(rp->pathname, DEFAULT_PARALLEL_PORT, HAMLIB_FILPATHLEN - 1);
        break;

    /* Adding support for CM108 GPIO.  This is compatible with CM108 series
     * USB audio chips from CMedia and SSS1623 series USB audio chips from 3S
     */
    case RIG_PORT_CM108:
        strncpy(rp->pathname, DEFAULT_CM108_PORT, HAMLIB_FILPATHLEN);

        if (rp->parm.cm108.ptt_bitnum == 0)
        {
            rp->parm.cm108.ptt_bitnum = DEFAULT_CM108_PTT_BITNUM;
            pttp->parm.cm108.ptt_bitnum = DEFAULT_CM108_PTT_BITNUM;
        }

        break;

    case RIG_PORT_GPIO:
        strncpy(rp->pathname, DEFAULT_GPIO_PORT, HAMLIB_FILPATHLEN);
        break;

    case RIG_PORT_NETWORK:
    case RIG_PORT_UDP_NETWORK:
        strncpy(rp->pathname, "127.0.0.1:4532", HAMLIB_FILPATHLEN - 1);
        break;

    default:
        strncpy(rp->pathname, "", HAMLIB_FILPATHLEN - 1);
    }

    rp->write_delay = caps->write_delay;
    rp->post_write_delay = caps->post_write_delay;

    // since we do two timeouts now we can cut the timeout in half for serial
    if (caps->port_type == RIG_PORT_SERIAL && caps->timeout_retry >= 0)
    {
        rp->timeout = caps->timeout / 2;
    }

    rp->retry = caps->retry;

    if (caps->timeout_retry < 0)
    {
        // Rigs may disable read timeout retries
        rp->timeout_retry = 0;
    }
    else if (caps->timeout_retry == 0)
    {
        // Default to 1 retry for read timeouts
        rp->timeout_retry = 1;
    }
    else
    {
        rp->timeout_retry = caps->timeout_retry;
    }

    pttp->type.ptt = caps->ptt_type;
    dcdp->type.dcd = caps->dcd_type;

    rs->vfo_comp = 0.0; /* override it with preferences */
    rs->current_vfo = RIG_VFO_CURR; /* we don't know yet! */
    rs->rx_vfo = RIG_VFO_CURR;  /* we don't know yet! */
    rs->tx_vfo = RIG_VFO_CURR;  /* we don't know yet! */
    rs->poll_interval = 1000; // enable polling by default
    rs->multicast_data_addr =
        "224.0.0.1"; // enable multicast data publishing by default
    rs->multicast_data_port = 4532;
    rs->multicast_cmd_addr =
        "224.0.0.2"; // enable multicast command server by default
    rs->multicast_cmd_port = 4532;
    rs->lo_freq = 0;
    rs->cache.timeout_ms = 500;  // 500ms cache timeout by default
    rs->cache.ptt = 0;
    rs->targetable_vfo = rig->caps->targetable_vfo;
    rs->model_name = rig->caps->model_name;
    rs->mfg_name = rig->caps->mfg_name;
    rs->version = rig->caps->version;
    rs->copyright = rig->caps->copyright;
    rs->status = rig->caps->status;

    // We are using range_list1 as the default
    // Eventually we will have separate model number for different rig variations
    // So range_list1 will become just range_list (per model)
    // See ic9700.c for a 5-model example
    // Every rig should have a rx_range
    // Rig backends need updating for new range_list format
    memcpy(rs->rx_range_list, caps->rx_range_list1,
           sizeof(struct freq_range_list)*HAMLIB_FRQRANGESIZ);
    memcpy(rs->tx_range_list, caps->tx_range_list1,
           sizeof(struct freq_range_list)*HAMLIB_FRQRANGESIZ);

    // if we don't have list1 we'll try list2
    if (rs->rx_range_list[0].startf == 0)
    {
        rig_debug(RIG_DEBUG_TRACE,
                  "%s: rx_range_list1 is empty, using rx_range_list2\n", __func__);
        memcpy(rs->tx_range_list, caps->rx_range_list2,
               sizeof(struct freq_range_list)*HAMLIB_FRQRANGESIZ);
        memcpy(rs->rx_range_list, caps->tx_range_list2,
               sizeof(struct freq_range_list)*HAMLIB_FRQRANGESIZ);
    }

    if (rs->tx_range_list[0].startf == 0)
    {
        rig_debug(RIG_DEBUG_VERBOSE, "%s: rig does not have tx_range!!\n", __func__);
        //return(NULL); // this is not fatal
    }

    //if (rs->level_gran)
    {
        memcpy(rs->level_gran, rig->caps->level_gran, sizeof(rs->level_gran));
    }

#if 0 // this is no longer applicable -- replace it with something?

// we need to be able to figure out what model radio we have
// before we can set up the rig_state with the rig's specific freq range
// if we can't figure out what model rig we have this is impossible
// so we will likely have to make this a parameter the user provides
// or eliminate this logic entirely and make specific RIG_MODEL entries
    switch (rs->itu_region)
    {
    case RIG_ITU_REGION1:
        memcpy(rs->tx_range_list, caps->tx_range_list1,
               sizeof(struct freq_range_list)*HAMLIB_FRQRANGESIZ);
        memcpy(rs->rx_range_list, caps->rx_range_list1,
               sizeof(struct freq_range_list)*HAMLIB_FRQRANGESIZ);
        break;

    case RIG_ITU_REGION2:
    case RIG_ITU_REGION3:
    default:
        memcpy(rs->tx_range_list, caps->tx_range_list2,
               sizeof(struct freq_range_list)*HAMLIB_FRQRANGESIZ);
        memcpy(rs->rx_range_list, caps->rx_range_list2,
               sizeof(struct freq_range_list)*HAMLIB_FRQRANGESIZ);
        break;
    }

#endif
    rs->vfo_list = 0;
    rs->mode_list = 0;

    for (i = 0; i < HAMLIB_FRQRANGESIZ
            && !RIG_IS_FRNG_END(caps->rx_range_list1[i]); i++)
    {
        rs->vfo_list |= caps->rx_range_list1[i].vfo;
        rs->mode_list |= caps->rx_range_list1[i].modes;
    }

    for (i = 0; i < HAMLIB_FRQRANGESIZ
            && !RIG_IS_FRNG_END(caps->tx_range_list1[i]); i++)
    {
        rs->vfo_list |= caps->tx_range_list1[i].vfo;
        rs->mode_list |= caps->tx_range_list1[i].modes;
    }

    for (i = 0; i < HAMLIB_FRQRANGESIZ
            && !RIG_IS_FRNG_END(caps->rx_range_list2[i]); i++)
    {
        rs->vfo_list |= caps->rx_range_list2[i].vfo;
        rs->mode_list |= caps->rx_range_list2[i].modes;
    }

    for (i = 0; i < HAMLIB_FRQRANGESIZ
            && !RIG_IS_FRNG_END(caps->tx_range_list2[i]); i++)
    {
        rs->vfo_list |= caps->tx_range_list2[i].vfo;
        rs->mode_list |= caps->tx_range_list2[i].modes;
    }

    if (rs->vfo_list & RIG_VFO_A) { rig_debug(RIG_DEBUG_VERBOSE, "%s: rig has VFO_A\n", __func__); }

    if (rs->vfo_list & RIG_VFO_B) { rig_debug(RIG_DEBUG_VERBOSE, "%s: rig has VFO_B\n", __func__); }

    if (rs->vfo_list & RIG_VFO_C) { rig_debug(RIG_DEBUG_VERBOSE, "%s: rig has VFO_C\n", __func__); }

    if (rs->vfo_list & RIG_VFO_SUB_A) { rig_debug(RIG_DEBUG_VERBOSE, "%s: rig has VFO_SUB_A\n", __func__); }

    if (rs->vfo_list & RIG_VFO_SUB_B) { rig_debug(RIG_DEBUG_VERBOSE, "%s: rig has VFO_SUB_B\n", __func__); }

    if (rs->vfo_list & RIG_VFO_MAIN_A) { rig_debug(RIG_DEBUG_VERBOSE, "%s: rig has VFO_MAIN_A\n", __func__); }

    if (rs->vfo_list & RIG_VFO_MAIN_B) { rig_debug(RIG_DEBUG_VERBOSE, "%s: rig has VFO_MAIN_B\n", __func__); }

    if (rs->vfo_list & RIG_VFO_SUB) { rig_debug(RIG_DEBUG_VERBOSE, "%s: rig has VFO_SUB\n", __func__); }

    if (rs->vfo_list & RIG_VFO_MAIN) { rig_debug(RIG_DEBUG_VERBOSE, "%s: rig has VFO_MAIN\n", __func__); }

    if (rs->vfo_list & RIG_VFO_MEM) { rig_debug(RIG_DEBUG_VERBOSE, "%s: rig has VFO_MEM\n", __func__); }

    memcpy(rs->preamp, caps->preamp, sizeof(int)*HAMLIB_MAXDBLSTSIZ);
    memcpy(rs->attenuator, caps->attenuator, sizeof(int)*HAMLIB_MAXDBLSTSIZ);
    memcpy(rs->tuning_steps, caps->tuning_steps,
           sizeof(struct tuning_step_list)*HAMLIB_TSLSTSIZ);
    memcpy(rs->filters, caps->filters,
           sizeof(struct filter_list)*HAMLIB_FLTLSTSIZ);
    memcpy(&rs->str_cal, &caps->str_cal,
           sizeof(cal_table_t));

    memcpy(rs->chan_list, caps->chan_list, sizeof(chan_t)*HAMLIB_CHANLSTSIZ);

    rs->has_get_func = caps->has_get_func;
    rs->has_set_func = caps->has_set_func;
    rs->has_get_level = caps->has_get_level;
    rs->has_set_level = caps->has_set_level;
    rs->has_get_parm = caps->has_get_parm;
    rs->has_set_parm = caps->has_set_parm;

    /* emulation by frontend */
    if ((caps->has_get_level & RIG_LEVEL_STRENGTH) == 0
            && (caps->has_get_level & RIG_LEVEL_RAWSTR) == RIG_LEVEL_RAWSTR)
    {
        rs->has_get_level |= RIG_LEVEL_STRENGTH;
    }

    memcpy(rs->level_gran, caps->level_gran, sizeof(gran_t)*RIG_SETTING_MAX);
    memcpy(rs->parm_gran, caps->parm_gran, sizeof(gran_t)*RIG_SETTING_MAX);

    rs->max_rit = caps->max_rit;
    rs->max_xit = caps->max_xit;
    rs->max_ifshift = caps->max_ifshift;
    rs->announces = caps->announces;

    rp->fd = pttp->fd = dcdp->fd = -1;
    // some rigs (like SDR) behave differnt when checking for power on
    // So we assume power is on until one of the backends KNOWS it is off
    rs->powerstat = RIG_POWER_ON; // default to power on until proven otherwise

    // we have to copy rs to rig->state_deprecated for DLL backwards compatibility
    memcpy(&rig->state_deprecated, rs, sizeof(rig->state_deprecated));

    /*
     * let the backend a chance to setup his private data
     * This must be done only once defaults are setup,
     * so the backend init can override rig_state.
     */
    if (caps->rig_init != NULL)
    {
        int retcode = caps->rig_init(rig);

        if (retcode != RIG_OK)
        {
            rig_debug(RIG_DEBUG_VERBOSE,
                      "%s: backend_init failed!\n",
                      __func__);
            /* cleanup and exit */
            free(rig);
            return (NULL);
        }
    }

    return (rig);
}


/**
 * \brief open the communication to the rig
 * \param rig   The #RIG handle of the radio to be opened
 *
 * Opens communication to a radio which \a RIG handle has been passed
 * by argument.
 *
 * \return RIG_OK if the operation has been successful, otherwise
 * a negative value if an error occurred (in which case, cause is
 * set appropriately).
 *
 * \retval RIG_EINVAL   \a rig is NULL or inconsistent.
 * \retval RIG_ENIMPL   port type communication is not implemented yet.
 *
 * \sa rig_init(), rig_close()
 */
int HAMLIB_API rig_open(RIG *rig)
{
    struct rig_caps *caps;
    struct rig_state *rs;
    hamlib_port_t *rp = RIGPORT(rig);
    hamlib_port_t *pttp = PTTPORT(rig);
    hamlib_port_t *dcdp = DCDPORT(rig);
    int status = RIG_OK;
    value_t parm_value;
    //unsigned int net1, net2, net3, net4, net5, net6, net7, net8, port;
    int is_network = 0;
    int retval = 0;

    ENTERFUNC2;

    if (!rig || !rig->caps)
    {
        RETURNFUNC2(-RIG_EINVAL);
    }

    caps = rig->caps;
    rs = &rig->state;
    rp->rig = rig;
    rs->rigport_deprecated.rig = rig;

    if (strcmp(rp->pathname, "USB") == 0)
    {
        rig_debug(RIG_DEBUG_ERR, "%s: 'USB' is not a valid COM port name\n", __func__);
        errno = 2;
        RETURNFUNC2(-RIG_EINVAL);
    }

    // rigctl/rigctld may have deprecated values -- backwards compatibility
    if (rs->rigport_deprecated.pathname[0] != 0)
    {
        strcpy(rp->pathname, rs->rigport_deprecated.pathname);
    }

    if (rs->pttport_deprecated.type.ptt != RIG_PTT_NONE)
    {
        pttp->type.ptt = rs->pttport_deprecated.type.ptt;
    }

    if (rs->dcdport_deprecated.type.dcd != RIG_DCD_NONE)
    {
        dcdp->type.dcd = rs->dcdport_deprecated.type.dcd;
    }

    if (rs->pttport_deprecated.pathname[0] != 0)
    {
        strcpy(pttp->pathname, rs->pttport_deprecated.pathname);
    }

    if (rs->dcdport_deprecated.pathname[0] != 0)
    {
        strcpy(dcdp->pathname, rs->dcdport_deprecated.pathname);
    }

    rig_settings_load_all(NULL); // load default .hamlib_settings
    // Read in our settings
    char *cwd = calloc(1, 4096);

    if (getcwd(cwd, 4096) == NULL)
    {
        rig_debug(RIG_DEBUG_ERR, "%s: getcwd: %s\n", __func__, strerror(errno));
    }
    else
    {
        rig_debug(RIG_DEBUG_VERBOSE, "%s: cwd=%s\n", __func__, cwd);
        char *path = calloc(1, 4096);
        extern char *settings_file;
        const char *xdgpath = getenv("XDG_CONFIG_HOME");

        settings_file = "hamlib_settings";

        if (xdgpath)
        {
            sprintf(path, "%s/%s/%s", xdgpath, cwd, settings_file);
        }
        else
        {
            sprintf(path, "%s/%s", cwd, settings_file);
        }

        const FILE *fp = fopen(path, "r");

        if (fp == NULL)
        {
            rig_debug(RIG_DEBUG_VERBOSE, "%s: %s does not exist\n", __func__, path);
        }
        else
        {
            rig_debug(RIG_DEBUG_VERBOSE, "%s: reading settings from %s\n", __func__, path);
        }

        free(path);
    }

    free(cwd);

    // Enable async data only if it's enabled through conf settings *and* supported by the backend
    rig_debug(RIG_DEBUG_TRACE,
              "%s: async_data_enable=%d, async_data_supported=%d\n", __func__,
              rs->async_data_enabled, caps->async_data_supported);
    rs->async_data_enabled = rs->async_data_enabled && caps->async_data_supported;
    rp->asyncio = rs->async_data_enabled;

    if (strlen(rp->pathname) > 0)
    {
        char hoststr[256], portstr[6];
        status = parse_hoststr(rp->pathname, sizeof(rp->pathname),
                               hoststr, portstr);

        if (status == RIG_OK) { is_network = 1; }
    }

#if 0
    // determine if we have a network address
    //
    is_network |= sscanf(rp->pathname, "%u.%u.%u.%u:%u", &net1, &net2,
                         &net3, &net4, &port) == 5;
    is_network |= sscanf(rp->pathname, ":%u", &port) == 1;
    is_network |= sscanf(rp->pathname, "%u::%u:%u:%u:%u:%u", &net1, &net2,
                         &net3, &net4, &net5, &port) == 6;
    is_network |= sscanf(rp->pathname, "%u:%u:%u:%u:%u:%u:%u:%u:%u", &net1,
                         &net2, &net3, &net4, &net5, &net6, &net7, &net8, &port) == 9;

    // if we haven't met one of the condition above then we must have a hostname
    if (!is_network && (token = strtok_r(rp->pathname, ":", &strtokp)))
    {
        rig_debug(RIG_DEBUG_TRACE, "%s: token1=%s\n", __func__, token);
        token = strtok_r(strtokp, ":", &strtokp);

        if (token)
        {
            rig_debug(RIG_DEBUG_TRACE, "%s: token2=%s\n",  __func__, token);

            if (sscanf(token, "%u", &port)) { is_network |= 1; }
        }
    }

#endif

    if (is_network)
    {
        rig_debug(RIG_DEBUG_TRACE, "%s: using network address %s\n", __func__,
                  rp->pathname);
        rp->type.rig = RIG_PORT_NETWORK;

        if (RIG_BACKEND_NUM(rig->caps->rig_model) == RIG_ICOM)
        {
            // Xiegu X6100 does TCP and does not support UDP spectrum that I know of
#if 0
            if (rig->caps->rig_model != RIG_MODEL_X6100)
            {
                rig_debug(RIG_DEBUG_TRACE, "%s(%d): Icom rig UDP network enabled\n", __FILE__,
                          __LINE__);
                rp->type.rig = RIG_PORT_UDP_NETWORK;
            }

#endif
        }
    }

    if (rs->comm_state)
    {
        rig_debug(RIG_DEBUG_VERBOSE, "%s(%d): %p rs->comm_state==1?=%d\n", __func__,
                  __LINE__, &rs->comm_state,
                  rs->comm_state);
        port_close(rp, rp->type.rig);
        rs->comm_state = 0;
        RETURNFUNC2(-RIG_EINVAL);
    }

    rs->comm_status = RIG_COMM_STATUS_CONNECTING;

    rp->fd = -1;

    if (rp->type.rig == RIG_PORT_SERIAL)
    {
        if (rp->parm.serial.rts_state != RIG_SIGNAL_UNSET
                && rp->parm.serial.handshake == RIG_HANDSHAKE_HARDWARE)
        {
            rig_debug(RIG_DEBUG_ERR,
                      "%s: cannot set RTS with hardware handshake \"%s\"\n",
                      __func__,
                      rp->pathname);
            RETURNFUNC2(-RIG_ECONF);
        }

        if ('\0' == pttp->pathname[0]
                || !strcmp(pttp->pathname, rp->pathname))
        {
            /* check for control line conflicts */
            if (rp->parm.serial.rts_state != RIG_SIGNAL_UNSET
                    && pttp->type.ptt == RIG_PTT_SERIAL_RTS)
            {
                rig_debug(RIG_DEBUG_ERR,
                          "%s: cannot set RTS with PTT by RTS \"%s\"\n",
                          __func__,
                          rp->pathname);
                RETURNFUNC2(-RIG_ECONF);
            }

            if (rp->parm.serial.dtr_state != RIG_SIGNAL_UNSET
                    && pttp->type.ptt == RIG_PTT_SERIAL_DTR)
            {
                rig_debug(RIG_DEBUG_ERR,
                          "%s: cannot set DTR with PTT by DTR \"%s\"\n",
                          __func__,
                          rp->pathname);
                RETURNFUNC2(-RIG_ECONF);
            }
        }
    }

    rp->timeout = caps->timeout;
    status = port_open(rp);

    if (status < 0)
    {
        rig_debug(RIG_DEBUG_VERBOSE, "%s: rs->comm_state==0?=%d\n", __func__,
                  rs->comm_state);
        rs->comm_state = 0;
        rig->state.comm_status = RIG_COMM_STATUS_ERROR;
        RETURNFUNC2(status);
    }

    switch (pttp->type.ptt)
    {
    case RIG_PTT_NONE:
    case RIG_PTT_RIG:
    case RIG_PTT_RIG_MICDATA:
        break;

    case RIG_PTT_SERIAL_RTS:
    case RIG_PTT_SERIAL_DTR:
        if (pttp->pathname[0] == '\0'
                && rp->type.rig == RIG_PORT_SERIAL)
        {
            strcpy(pttp->pathname, rp->pathname);
        }

        if (!strcmp(pttp->pathname, rp->pathname))
        {
            pttp->fd = rp->fd;

            /* Needed on Linux because the serial port driver sets RTS/DTR
               on open - only need to address the PTT line as we offer
               config parameters to control the other (dtr_state &
               rts_state) */
            if (pttp->type.ptt == RIG_PTT_SERIAL_DTR)
            {
                status = ser_set_dtr(pttp, 0);
            }

            if (pttp->type.ptt == RIG_PTT_SERIAL_RTS)
            {
                status = ser_set_rts(pttp, 0);
            }
        }
        else
        {
            pttp->fd = ser_open(pttp);

            if (pttp->fd < 0)
            {
                rig_debug(RIG_DEBUG_ERR,
                          "%s: cannot open PTT device \"%s\"\n",
                          __func__,
                          pttp->pathname);
                status = -RIG_EIO;
            }

            if (RIG_OK == status
                    && (pttp->type.ptt == RIG_PTT_SERIAL_DTR
                        || pttp->type.ptt == RIG_PTT_SERIAL_RTS))
            {
                /* Needed on Linux because the serial port driver sets
                   RTS/DTR high on open - set both low since we offer no
                   control of the non-PTT line and low is better than
                   high */
                status = ser_set_dtr(pttp, 0);

                if (RIG_OK == status)
                {
                    status = ser_set_rts(pttp, 0);
                }
            }

            ser_close(pttp);
        }

        break;

    case RIG_PTT_PARALLEL:
        pttp->fd = par_open(pttp);

        if (pttp->fd < 0)
        {
            rig_debug(RIG_DEBUG_ERR,
                      "%s: cannot open PTT device \"%s\"\n",
                      __func__,
                      pttp->pathname);
            status = -RIG_EIO;
        }
        else
        {
            par_ptt_set(pttp, RIG_PTT_OFF);
        }

        break;

    case RIG_PTT_CM108:
        pttp->fd = cm108_open(pttp);

        strncpy(rp->pathname, DEFAULT_CM108_PORT, HAMLIB_FILPATHLEN);

        if (rp->parm.cm108.ptt_bitnum == 0)
        {
            rp->parm.cm108.ptt_bitnum = DEFAULT_CM108_PTT_BITNUM;
            pttp->parm.cm108.ptt_bitnum = DEFAULT_CM108_PTT_BITNUM;
        }

        if (pttp->fd < 0)
        {
            rig_debug(RIG_DEBUG_ERR,
                      "%s: cannot open PTT device \"%s\"\n",
                      __func__,
                      pttp->pathname);
            status = -RIG_EIO;
        }
        else
        {
            cm108_ptt_set(pttp, RIG_PTT_OFF);
        }

        break;

    case RIG_PTT_GPIO:
    case RIG_PTT_GPION:
        pttp->fd = gpio_open(pttp, 1, RIG_PTT_GPION == pttp->type.ptt ? 0 : 1);

        if (pttp->fd < 0)
        {
            rig_debug(RIG_DEBUG_ERR,
                      "%s: cannot open PTT device \"GPIO%s\"\n",
                      __func__,
                      pttp->pathname);
            status = -RIG_EIO;
        }
        else
        {
            gpio_ptt_set(pttp, RIG_PTT_OFF);
        }

        break;

    default:
        rig_debug(RIG_DEBUG_ERR,
                  "%s: unsupported PTT type %d\n",
                  __func__,
                  pttp->type.ptt);
        status = -RIG_ECONF;
    }

    switch (dcdp->type.dcd)
    {
    case RIG_DCD_NONE:
    case RIG_DCD_RIG:
        break;

    case RIG_DCD_SERIAL_DSR:
    case RIG_DCD_SERIAL_CTS:
    case RIG_DCD_SERIAL_CAR:
        if (dcdp->pathname[0] == '\0'
                && rp->type.rig == RIG_PORT_SERIAL)
        {
            strcpy(dcdp->pathname, rp->pathname);
        }

        if (strcmp(dcdp->pathname, rp->pathname) == 0)
        {
            dcdp->fd = rp->fd;
        }
        else
        {
            dcdp->fd = ser_open(dcdp);
        }

        if (dcdp->fd < 0)
        {
            rig_debug(RIG_DEBUG_ERR,
                      "%s: cannot open DCD device \"%s\"\n",
                      __func__,
                      dcdp->pathname);
            status = -RIG_EIO;
        }

        break;

    case RIG_DCD_PARALLEL:
        dcdp->fd = par_open(dcdp);

        if (dcdp->fd < 0)
        {
            rig_debug(RIG_DEBUG_ERR,
                      "%s: cannot open DCD device \"%s\"\n",
                      __func__,
                      dcdp->pathname);
            status = -RIG_EIO;
        }

        break;

    case RIG_DCD_GPIO:
    case RIG_DCD_GPION:
        dcdp->fd = gpio_open(dcdp, 0,
                             RIG_DCD_GPION == dcdp->type.dcd ? 0 : 1);

        if (dcdp->fd < 0)
        {
            rig_debug(RIG_DEBUG_ERR,
                      "%s: cannot open DCD device \"GPIO%s\"\n",
                      __func__,
                      dcdp->pathname);
            status = -RIG_EIO;
        }

        break;

    default:
        rig_debug(RIG_DEBUG_ERR,
                  "%s: unsupported DCD type %d\n",
                  __func__,
                  dcdp->type.dcd);
        status = -RIG_ECONF;
    }

    if (status < 0)
    {
        port_close(rp, rp->type.rig);
        rig->state.comm_status = RIG_COMM_STATUS_ERROR;
        RETURNFUNC2(status);
    }

#if defined(HAVE_PTHREAD)

    if (!skip_init)
    {
        status = async_data_handler_start(rig);

        if (status < 0)
        {
            port_close(rp, rp->type.rig);
            rig->state.comm_status = RIG_COMM_STATUS_ERROR;
            RETURNFUNC2(status);
        }
    }

#endif

    rs->comm_state = 1;
    rig_debug(RIG_DEBUG_VERBOSE, "%s: %p rs->comm_state==1?=%d\n", __func__,
              &rs->comm_state,
              rs->comm_state);
    hl_usleep(100 *
              1000); // wait a bit after opening to give some serial ports time


    /*
     * Maybe the backend has something to initialize
     * In case of failure, just close down and report error code.
     */
    int retry_save = rp->retry;
    rp->retry = 0;

    if (caps->rig_open != NULL)
    {
        if (caps->get_powerstat != NULL && !skip_init)
        {
            powerstat_t powerflag;
            status = rig_get_powerstat(rig, &powerflag);

            if (status == RIG_OK && (powerflag == RIG_POWER_OFF
                                     || powerflag == RIG_POWER_STANDBY)
                    && rig->state.auto_power_on == 0)
            {
                // rig_open() should succeed even if the rig is powered off, so simply log power status
                rig_debug(RIG_DEBUG_ERR,
                          "%s: rig power is off, use --set-conf=auto_power_on=1 or set_powerstat if power on is wanted\n",
                          __func__);
            }

            // don't need auto_power_on if power is already on
            if (status == RIG_OK && powerflag == RIG_POWER_ON) { rig->state.auto_power_on = 0; }

            if (status == -RIG_ETIMEOUT)
            {
                // rig_open() should succeed even if get_powerstat() fails,
                // as many rigs cannot get power status while powered off
                rig_debug(RIG_DEBUG_ERR, "%s: Some rigs cannot get_powerstat while off\n",
                          __func__);
                rig_debug(RIG_DEBUG_ERR, "%s: Known rigs: K3, K3S\n", __func__);
            }
        }

        status = caps->rig_open(rig);

        if (status != RIG_OK)
        {
            remove_opened_rig(rig);
#if defined(HAVE_PTHREAD)

            if (!skip_init)
            {
                async_data_handler_stop(rig);
                morse_data_handler_stop(rig);
            }

#endif
            port_close(rp, rp->type.rig);
            memcpy(&rs->rigport_deprecated, rp, sizeof(hamlib_port_t_deprecated));
            rs->comm_state = 0;
            rig->state.comm_status = RIG_COMM_STATUS_ERROR;
            RETURNFUNC2(status);
        }
    }

    /*
     * trigger state->current_vfo first retrieval
     */

    if (caps->get_vfo && rig_get_vfo(rig, &rs->current_vfo) == RIG_OK)
    {
        rs->tx_vfo = rs->current_vfo;
    }
    else
    {
        // No get_vfo available, so set some sensible defaults
        rs->tx_vfo = RIG_VFO_TX;

        // If we haven't gotten the VFO by now we will default to VFO_CURR
        if (rs->current_vfo == RIG_VFO_NONE) { rs->current_vfo = RIG_VFO_CURR; }

        rig_debug(RIG_DEBUG_TRACE, "%s: vfo_curr=%s, tx_vfo=%s\n", __func__,
                  rig_strvfo(rs->current_vfo), rig_strvfo(rs->tx_vfo));

        if (rig->caps->set_vfo == NULL)
        {
            // for non-Icom rigs if there's no set_vfo then we need to set one
            rs->current_vfo = vfo_fixup(rig, RIG_VFO_A, rig->state.cache.split);
            rig_debug(RIG_DEBUG_TRACE, "%s: No set_vfo function rig so default vfo=%s\n",
                      __func__, rig_strvfo(rs->current_vfo));
        }
        else
        {
            rig_debug(RIG_DEBUG_TRACE, "%s: default vfo = %s\n", __func__,
                      rig_strvfo(rs->current_vfo));
        }
    }

    if (skip_init) { return RIG_OK; }

#if defined(HAVE_PTHREAD)
    status = morse_data_handler_start(rig);

    if (status < 0)
    {
        rig_debug(RIG_DEBUG_ERR, "%s: cw_data_handler_start failed: %s\n", __func__,
                  rigerror(status));
        port_close(rp, rp->type.rig);
        RETURNFUNC2(status);
    }

#endif

    if (rs->auto_disable_screensaver)
    {
        // try to turn off the screensaver if possible
        // don't care about the return here...it's just a nice-to-have
        parm_value.i = 0;
        HAMLIB_TRACE;
        rig_set_parm(rig, RIG_PARM_SCREENSAVER, parm_value);
    }

    // read frequency, mode and split to update internal status
    // don't care about the command return values here -- if they don't succeed, so be it
    freq_t freq;

    if (rig->caps->get_freq)
    {
        vfo_t myvfo = RIG_VFO_A;

        if (rig->caps->rig_model == RIG_MODEL_IC9700) { myvfo = RIG_VFO_MAIN_A; }

        retval = rig_get_freq(rig, myvfo, &freq);

        if (retval == RIG_OK && rig->caps->rig_model != RIG_MODEL_F6K)
        {
            split_t split = RIG_SPLIT_OFF;
            vfo_t tx_vfo = RIG_VFO_NONE;
            myvfo = RIG_VFO_B;

            if (rig->caps->rig_model == RIG_MODEL_IC9700) { myvfo = RIG_VFO_MAIN_B; }

            rig_get_freq(rig, myvfo, &freq);
            rig_get_split_vfo(rig, RIG_VFO_RX, &split, &tx_vfo);
            rig_debug(RIG_DEBUG_VERBOSE, "%s(%d): Current split=%d, tx_vfo=%s\n", __func__,
                      __LINE__, split, rig_strvfo(tx_vfo));
            rmode_t mode;
            pbwidth_t width = 2400; // use 2400Hz as default width

            if (rig->caps->get_mode)
            {
                myvfo = RIG_VFO_A;

                if (rig->caps->rig_model == RIG_MODEL_IC9700) { myvfo = RIG_VFO_MAIN_A; }

                rig_get_mode(rig, myvfo, &mode, &width);

                if (split)
                {
                    myvfo = RIG_VFO_B;

                    if (rig->caps->rig_model == RIG_MODEL_IC9700) { myvfo = RIG_VFO_MAIN_A; }

                    rig_debug(RIG_DEBUG_VERBOSE, "xxxsplit=%d\n", split);
                    HAMLIB_TRACE;
                    rig_get_mode(rig, myvfo, &mode, &width);
                }
            }
        }
    }

    rp->retry = retry_save;

    memcpy(&rs->rigport_deprecated, rp, sizeof(hamlib_port_t_deprecated));
    memcpy(&rs->pttport_deprecated, pttp, sizeof(hamlib_port_t_deprecated));
    memcpy(&rs->dcdport_deprecated, dcdp, sizeof(hamlib_port_t_deprecated));
    rig_flush_force(rp, 1);

#if defined(HAVE_PTHREAD)
    enum multicast_item_e items = RIG_MULTICAST_POLL | RIG_MULTICAST_TRANSCEIVE
                                  | RIG_MULTICAST_SPECTRUM;
#if 1
    retval = network_multicast_publisher_start(rig, rs->multicast_data_addr,
             rs->multicast_data_port, items);
#endif

    if (retval != RIG_OK)
    {
        rig_debug(RIG_DEBUG_ERR, "%s: network_multicast_publisher_start failed: %s\n",
                  __FILE__,
                  rigerror(retval));
        // we will consider this non-fatal for now
    }

    retval = network_multicast_receiver_start(rig, rs->multicast_cmd_addr,
             rs->multicast_cmd_port);

    if (retval != RIG_OK)
    {
        rig_debug(RIG_DEBUG_ERR, "%s: network_multicast_receiver_start failed: %s\n",
                  __FILE__,
                  rigerror(retval));
        // we will consider this non-fatal for now
    }

    retval = rig_poll_routine_start(rig);

    if (retval != RIG_OK)
    {
        rig_debug(RIG_DEBUG_ERR, "%s: rig_poll_routine_start failed: %s\n", __FILE__,
                  rigerror(retval));
        // we will consider this non-fatal for now
    }

#endif

    rig->state.comm_status = RIG_COMM_STATUS_OK;

    add_opened_rig(rig);

    RETURNFUNC2(RIG_OK);
}


/**
 * \brief close the communication to the rig
 * \param rig   The #RIG handle of the radio to be closed
 *
 * Closes communication to a radio which \a RIG handle has been passed
 * by argument that was previously open with rig_open().
 *
 * \return RIG_OK if the operation has been successful, otherwise
 * a negative value if an error occurred (in which case, cause is
 * set appropriately).
 *
 * \sa rig_cleanup(), rig_open()
 */
int HAMLIB_API rig_close(RIG *rig)
{
    const struct rig_caps *caps;
    hamlib_port_t *rp = RIGPORT(rig);
    hamlib_port_t *pttp = PTTPORT(rig);
    hamlib_port_t *dcdp = DCDPORT(rig);
    struct rig_state *rs;

    if (!rig || !rig->caps)
    {
        rig_debug(RIG_DEBUG_ERR, "%s: rig or rig->caps is null\n", __func__);
        return -RIG_EINVAL;
    }

    ENTERFUNC;


    caps = rig->caps;
    rs = &rig->state;

    if (!rs->comm_state)
    {
        RETURNFUNC(-RIG_EINVAL);
    }

    remove_opened_rig(rig);

    rig->state.comm_status = RIG_COMM_STATUS_DISCONNECTED;

#if defined(HAVE_PTHREAD)

    if (!skip_init)
    {
        morse_data_handler_stop(rig);
        async_data_handler_stop(rig);
        rig_poll_routine_stop(rig);
        network_multicast_receiver_stop(rig);
        network_multicast_publisher_stop(rig);
    }

#endif

    /*
     * Let the backend say 73s to the rig.
     * and ignore the return code.
     */
    if (caps->rig_close)
    {
        caps->rig_close(rig);
    }


    /*
     * FIXME: what happens if PTT and rig ports are the same?
     *          (eg. ptt_type = RIG_PTT_SERIAL)
     */
    switch (pttp->type.ptt)
    {
    case RIG_PTT_NONE:
    case RIG_PTT_RIG:
    case RIG_PTT_RIG_MICDATA:
        break;

    case RIG_PTT_SERIAL_RTS:

        // If port is already closed, do nothing
        if (pttp->fd > -1)
        {
            ser_set_rts(pttp, 0);

            if (pttp->fd != rp->fd)
            {
                port_close(pttp, RIG_PORT_SERIAL);
                memcpy(&rs->rigport_deprecated, rp, sizeof(hamlib_port_t_deprecated));
            }
        }

        break;

    case RIG_PTT_SERIAL_DTR:

        // If port is already closed, do nothing
        if (pttp->fd > -1)
        {
            ser_set_dtr(pttp, 0);

            if (pttp->fd != rp->fd)
            {
                port_close(pttp, RIG_PORT_SERIAL);
                memcpy(&rs->rigport_deprecated, rp, sizeof(hamlib_port_t_deprecated));
            }
        }

        break;

    case RIG_PTT_PARALLEL:
        par_ptt_set(pttp, RIG_PTT_OFF);
        par_close(pttp);
        break;

    case RIG_PTT_CM108:
        cm108_ptt_set(pttp, RIG_PTT_OFF);
        cm108_close(pttp);
        break;

    case RIG_PTT_GPIO:
    case RIG_PTT_GPION:
        gpio_ptt_set(pttp, RIG_PTT_OFF);
        gpio_close(pttp);
        break;

    default:
        rig_debug(RIG_DEBUG_ERR,
                  "%s: unsupported PTT type %d\n",
                  __func__,
                  pttp->type.ptt);
    }

    switch (dcdp->type.dcd)
    {
    case RIG_DCD_NONE:
    case RIG_DCD_RIG:
        break;

    case RIG_DCD_SERIAL_DSR:
    case RIG_DCD_SERIAL_CTS:
    case RIG_DCD_SERIAL_CAR:
        if (dcdp->fd != rp->fd)
        {
            port_close(dcdp, RIG_PORT_SERIAL);
            memcpy(&rs->rigport_deprecated, rp, sizeof(hamlib_port_t_deprecated));
        }

        break;

    case RIG_DCD_PARALLEL:
        par_close(dcdp);
        break;

    case RIG_DCD_GPIO:
    case RIG_DCD_GPION:
        gpio_close(dcdp);
        break;

    default:
        rig_debug(RIG_DEBUG_ERR,
                  "%s: unsupported DCD type %d\n",
                  __func__,
                  dcdp->type.dcd);
    }

    dcdp->fd = pttp->fd = -1;

    port_close(rp, rp->type.rig);

    // zero split so it will allow it to be set again on open for rigctld
    rig->state.cache.split = 0;
    rs->comm_state = 0;
    rig_debug(RIG_DEBUG_VERBOSE, "%s(%d): %p rs->comm_state==0?=%d\n", __func__,
              __LINE__, &rs->comm_state,
              rs->comm_state);

    RETURNFUNC(RIG_OK);
}


/**
 * \brief release a rig handle and free associated memory
 * \param rig   The #RIG handle of the radio to be closed
 *
 * Releases a rig struct which port has eventually been closed already
 * with rig_close().
 *
 * \return RIG_OK if the operation has been successful, otherwise
 * a negative value if an error occurred (in which case, cause is
 * set appropriately).
 *
 * \sa rig_init(), rig_close()
 */
int HAMLIB_API rig_cleanup(RIG *rig)
{
    if (!rig || !rig->caps)
    {
        return (-RIG_EINVAL);
    }

    /*
     * check if they forgot to close the rig
     */
    if (rig->state.comm_state)
    {
        rig_close(rig);
    }

    /*
     * basically free up the priv struct
     */
    if (rig->caps->rig_cleanup)
    {
        rig->caps->rig_cleanup(rig);
    }

    //TODO Release and null any allocated port structures

    free(rig);

    return (RIG_OK);
}

/**
 * \brief timeout (secs) to stop rigctld when VFO is manually changed
 * \param rig   The rig handle
 * \param seconds    The timeout to set to
 *
 * timeout seconds to stop rigctld when VFO is manually changed
 * turns on/off the radio.
 *
 * \return RIG_OK if the operation has been successful, otherwise
 * a negative value if an error occurred (in which case, cause is
 * set appropriately).
 *
 * \sa rig_set_twiddle()
 */
int HAMLIB_API rig_set_twiddle(RIG *rig, int seconds)
{
    if (CHECK_RIG_ARG(rig))
    {
        rig_debug(RIG_DEBUG_ERR, "%s: rig or rig->caps is null\n", __func__);
        return -RIG_EINVAL;
    }

    ENTERFUNC;

    rig->state.twiddle_timeout = seconds;

    RETURNFUNC(RIG_OK);
}

/**
 * \brief For GPredict to avoid reading frequency on uplink VFO
 * \param rig   The rig handle
 * \param val   1=Ignore Sub, 2=Ignore Main
 *
 * \return RIG_OK if the operation has been successful, otherwise
 * a negative value if an error occurred (in which case, cause is
 * set appropriately).
 */
int HAMLIB_API rig_set_uplink(RIG *rig, int val)
{
    if (CHECK_RIG_ARG(rig))
    {
        rig_debug(RIG_DEBUG_ERR, "%s: rig or rig->caps is null\n", __func__);
        return -RIG_EINVAL;
    }

    ENTERFUNC;

    rig->state.uplink = val;

    RETURNFUNC(RIG_OK);
}


/**
 * \brief get the twiddle timeout value (secs)
 * \param rig   The rig handle
 * \param seconds    The timeout value
 *
 * \return RIG_OK if the operation has been successful, otherwise
 * a negative value if an error occurred (in which case, cause is
 * set appropriately).
 *
 * \sa rig_set_twiddle()
 */
int HAMLIB_API rig_get_twiddle(RIG *rig, int *seconds)
{
    if (CHECK_RIG_ARG(rig) || !seconds)
    {
        rig_debug(RIG_DEBUG_ERR, "%s: rig or rig->caps or seconds is null\n", __func__);
        return -RIG_EINVAL;
    }

    ENTERFUNC;

    *seconds = rig->state.twiddle_timeout;
    RETURNFUNC(RIG_OK);
}

// detect if somebody is twiddling the VFO
// indicator is last set freq doesn't match current freq
// so we have to query freq every time we set freq or vfo to handle this
static int twiddling(RIG *rig)
{
    const struct rig_caps *caps;

    if (rig->state.twiddle_timeout == 0) { return 0; } // don't detect twiddling

    caps = rig->caps;

    if (caps->get_freq)    // gotta have get_freq of course
    {
        freq_t curr_freq = 0;
        int retval2;
        int elapsed;

        HAMLIB_TRACE;
        retval2 = caps->get_freq(rig, RIG_VFO_CURR, &curr_freq);

        if (retval2 == RIG_OK && rig->state.current_freq != curr_freq)
        {
            rig_debug(RIG_DEBUG_TRACE,
                      "%s: Somebody twiddling the VFO? last_freq=%.0f, curr_freq=%.0f\n", __func__,
                      rig->state.current_freq, curr_freq);

            if (rig->state.current_freq == 0)
            {
                rig->state.current_freq = curr_freq;
                RETURNFUNC2(0); // not twiddling as first time freq is being set
            }

            rig->state.twiddle_time = time(NULL); // update last twiddle time
            rig->state.current_freq = curr_freq; // we have a new freq to remember
            rig_set_cache_freq(rig, RIG_VFO_CURR, curr_freq);
        }

        elapsed = time(NULL) - rig->state.twiddle_time;

        if (elapsed < rig->state.twiddle_timeout)
        {
            rig_debug(RIG_DEBUG_TRACE, "%s: Twiddle elapsed < %d, elapsed=%d\n", __func__,
                      rig->state.twiddle_timeout, elapsed);
            rig->state.twiddle_state = TWIDDLE_ON; // gets turned off in rig_set_freq;
            RETURNFUNC(1); // would be better as error but other software won't handle it
        }
    }

    RETURNFUNC2(0);
}

#include "band_changed.c"

/**
 * \brief set the frequency of the target VFO
 * \param rig   The rig handle
 * \param vfo   The target VFO
 * \param freq  The frequency to set to
 *
 * Sets the frequency of the target VFO.
 *
 * \return RIG_OK if the operation has been successful, otherwise
 * a negative value if an error occurred (in which case, cause is
 * set appropriately).
 *
 * \sa rig_get_freq()
 */
#if BUILTINFUNC
#undef rig_set_freq
int rig_set_freq(RIG *rig, vfo_t vfo, freq_t freq, const char *func)
#define rig_set_freq(r,v,f) rig_set_freq(r,v,f,__builtin_FUNCTION())
#else
int rig_set_freq(RIG *rig, vfo_t vfo, freq_t freq)
#endif
{
    const struct rig_caps *caps;
    int retcode;
    freq_t freq_new = freq;
    vfo_t vfo_save;
    static int last_band = -1;
    int curr_band;
    int band_changing = 0;

    if (CHECK_RIG_ARG(rig))
    {
        rig_debug(RIG_DEBUG_ERR, "%s: rig or rig->caps is null\n", __func__);
        return -RIG_EINVAL;
    }

    curr_band = rig_get_band(rig, freq, -1);

    if (rig->state.tx_vfo == vfo && curr_band != last_band)
    {
        rig_debug(RIG_DEBUG_VERBOSE, "%s: band changing to %s\n", __func__,
                  rig_get_band_str(rig, curr_band, 0));
        band_changing = 1;
        //rig_band_changed(rig, curr_band);
        last_band = curr_band;
    }

    ELAPSED1;
    ENTERFUNC;
    LOCK(1);


#if BUILTINFUNC
    rig_debug(RIG_DEBUG_VERBOSE, "%s called vfo=%s, freq=%.0f, called from %s\n",
              __func__,
              rig_strvfo(vfo), freq, func);
#else
    rig_debug(RIG_DEBUG_VERBOSE, "%s called vfo=%s, freq=%.0f\n", __func__,
              rig_strvfo(vfo), freq);
#endif

    if (rig->state.doppler == 0)
    {
        if (vfo == RIG_VFO_A || vfo == RIG_VFO_MAIN || (vfo == RIG_VFO_CURR
                && rig->state.current_vfo == RIG_VFO_A))
        {
            if (rig->state.cache.freqMainA != freq && (((int)freq % 10) != 0)
                    && (((int)freq % 100) != 55))
            {
                rig->state.doppler = 1;
                rig_debug(RIG_DEBUG_VERBOSE,
                          "%s(%d): potential doppler detected because old freq %f != new && new freq has 1Hz or such values\n",
                          __func__, __LINE__, rig->state.cache.freqMainA);
            }

            freq += rig->state.offset_vfoa;
        }
        else if (vfo == RIG_VFO_B || vfo == RIG_VFO_SUB || (vfo == RIG_VFO_CURR
                 && rig->state.current_vfo == RIG_VFO_B))
        {
            if (rig->state.cache.freqMainB != freq && ((int)freq % 10) != 0
                    && (((int)freq % 100) != 55))
            {
                rig->state.doppler = 1;
                rig_debug(RIG_DEBUG_VERBOSE,
                          "%s(%d): potential doppler detected because old freq %f != new && new freq has 1Hz or such values\n",
                          __func__, __LINE__, rig->state.cache.freqMainB);
            }

            freq += rig->state.offset_vfob;
        }
    }

    if (vfo == RIG_VFO_A || vfo == RIG_VFO_MAIN) { freq += rig->state.offset_vfoa; }
    else if (vfo == RIG_VFO_B || vfo == RIG_VFO_SUB) { freq += rig->state.offset_vfob; }

    if (rig->state.twiddle_state == TWIDDLE_ON)
    {
        // we keep skipping set_freq while the vfo knob is in motion
        rig_debug(RIG_DEBUG_VERBOSE,
                  "%s: Twiddle on so skipping this set_freq request one time\n", __func__);
        rig->state.twiddle_state = TWIDDLE_OFF;
    }

    if (rig->state.cache.ptt && rig->state.cache.split
            && ((rig->caps->targetable_vfo & RIG_TARGETABLE_FREQ) == 0)
            && (vfo == RIG_VFO_TX || vfo == rig->state.tx_vfo))
    {
        rig_debug(RIG_DEBUG_VERBOSE,
                  "%s: skip setting frequency on RX vfo when PTT is on\n", __func__);
    }

    if ((!rig->state.cache.ptt) && rig->state.cache.split
            && ((rig->caps->targetable_vfo & RIG_TARGETABLE_FREQ) == 0)
            && (vfo == RIG_VFO_RX || vfo == rig->state.rx_vfo))
    {
        rig_debug(RIG_DEBUG_VERBOSE,
                  "%s: skip setting frequency on TX vfo when PTT is not on\n", __func__);
    }

    caps = rig->caps;

    if (rig->state.lo_freq != 0.0)
    {
        freq -= rig->state.lo_freq;
    }


    if (rig->state.vfo_comp != 0.0)
    {
        freq += (freq_t)((double)rig->state.vfo_comp * freq);
    }

    if (caps->set_freq == NULL)
    {
        ELAPSED2;
        LOCK(0);
        RETURNFUNC(-RIG_ENAVAIL);
    }

    vfo_save = rig->state.current_vfo;
    vfo = vfo_fixup(rig, vfo, rig->state.cache.split);

    if (vfo == RIG_VFO_CURR)
    {
        vfo = vfo_save;
    }

    if ((caps->targetable_vfo & RIG_TARGETABLE_FREQ)
            || vfo == RIG_VFO_CURR || vfo == rig->state.current_vfo)
    {
        if (twiddling(rig))
        {
            rig_debug(RIG_DEBUG_TRACE, "%s: Ignoring set_freq due to VFO twiddling\n",
                      __func__);

            if (vfo != vfo_save && vfo != RIG_VFO_CURR)
            {
                HAMLIB_TRACE;
                rig_set_vfo(rig, vfo_save);
            }

            ELAPSED2;
            LOCK(0);
            RETURNFUNC(
                RIG_OK); // would be better as error but other software won't handle errors
        }

        rig_debug(RIG_DEBUG_TRACE, "%s: TARGETABLE_FREQ vfo=%s\n", __func__,
                  rig_strvfo(vfo));
        int retry = 3;
        freq_t tfreq = 0;

        do
        {
            retcode = caps->set_freq(rig, vfo, freq);

            if (band_changing)
            {
                rig_band_changed(rig, curr_band);
            }

            // disabling the freq check as of 2023-06-02
            // seems unnecessary and slows down rigs unnecessarily
            tfreq = freq;

            // some rig will return -RIG_ENTARGET if cannot set ptt while transmitting
            // we will just return RIG_OK and the frequency set will be ignored
            if (retcode == -RIG_ENTARGET) { LOCK(0); RETURNFUNC(RIG_OK); }

            if (retcode != RIG_OK) { LOCK(0); RETURNFUNC(retcode); }

            // Unidirectional rigs do not reset cache
            if (rig->caps->rig_model != RIG_MODEL_FT736R)
            {
                rig_set_cache_freq(rig, vfo, (freq_t)0);
            }

#if 0 // this verification seems to be causing bad behavior on some rigs

            if (caps->get_freq)
            {
                retcode = rig_get_freq(rig, vfo, &tfreq);

                // WSJT-X does a 55Hz check so we can stop early if that's the case
                if ((long long)freq % 100 == 55) { retry = 0; }

                if (retcode != RIG_OK) { LOCK(0); RETURNFUNC(retcode); }

                if (tfreq != freq)
                {
                    hl_usleep(50 * 1000);
                    rig_debug(RIG_DEBUG_WARN,
                              "%s: freq not set correctly?? got %.0f asked for %.0f, retry=%d\n", __func__,
                              (double)tfreq, (double)freq, retry);
                }
            }
            else { retry = 0; }

            tfreq = freq;
#endif
        }
        while (tfreq != freq && retry-- > 0);

        if (retry == 0 && tfreq != freq)
        {
            rig_debug(RIG_DEBUG_ERR,
                      "%s: unable to set frequency!!, asked for %.0f, got %.0f\n", __func__, freq,
                      tfreq);
        }
    }
    else
    {
        rig_debug(RIG_DEBUG_TRACE, "%s: not a TARGETABLE_FREQ vfo=%s\n", __func__,
                  rig_strvfo(vfo));

        if (!caps->set_vfo)
        {
            ELAPSED2;
            LOCK(0);
            RETURNFUNC(-RIG_ENAVAIL);
        }

        retcode = rig_set_vfo(rig, vfo);

        if (retcode != RIG_OK)
        {
            rig_debug(RIG_DEBUG_ERR, "%s: set_vfo failed: %s\n", __func__,
                      rigerror(retcode));
        }


        if (twiddling(rig))
        {
            rig_debug(RIG_DEBUG_TRACE, "%s: Ignoring set_freq due to VFO twiddling\n",
                      __func__);

            if (vfo != vfo_save && vfo != RIG_VFO_CURR)
            {
                HAMLIB_TRACE;
                rig_set_vfo(rig, vfo_save);
            }

            ELAPSED2;
            LOCK(0);
            RETURNFUNC(
                RIG_OK); // would be better as error but other software won't handle errors
        }

        HAMLIB_TRACE;

        if (band_changing) { rig_band_changed(rig, curr_band); }

        retcode = caps->set_freq(rig, vfo, freq);
    }

    if (retcode == RIG_OK && caps->get_freq != NULL)
    {

        // verify our freq to ensure HZ mods are seen
        // some rigs truncate or round e.g. 1,2,5,10,20,100Hz intervals
        // we'll try this all the time and if it works out OK eliminate the #else
        if (((unsigned long long)freq % 100 != 0 // only need to do if < 100Hz interval
                || freq > 100e6)  // or if we are in the VHF and up range
#if 0
                // do we need to only do this when cache is turned on? 2020-07-02 W9MDB
                && rig->state.cache.timeout_ms > 0
#endif
           )
        {
            // some rigs we can skip this check for speed sake
            if (rig->state.rig_model == RIG_MODEL_MALACHITE)
            {
                rig_set_cache_freq(rig, vfo, freq);
                ELAPSED2;
                LOCK(0);
                RETURNFUNC(RIG_OK);
            }

            // Unidirectional rigs do not reset cache
            if (rig->caps->rig_model != RIG_MODEL_FT736R)
            {
                rig_set_cache_freq(rig, RIG_VFO_ALL, (freq_t)0);
            }

            HAMLIB_TRACE;

            retcode = rig_get_freq(rig, vfo, &freq_new);

            if (retcode != RIG_OK)
            {
                ELAPSED2;
                LOCK(0);
                RETURNFUNC(retcode);
            }
        }

        if (freq_new != freq)
        {
            rig_debug(RIG_DEBUG_TRACE, "%s: Asked freq=%.0f, got freq=%.0f\n", __func__,
                      freq,
                      freq_new);
        }

    }

    // update our current freq too
    if (vfo == RIG_VFO_CURR || vfo == rig->state.current_vfo) { rig->state.current_freq = freq_new; }

    rig_set_cache_freq(rig, vfo, freq_new);

    if (vfo != vfo_save && vfo != RIG_VFO_CURR)
    {
        HAMLIB_TRACE;
        rig_set_vfo(rig, vfo_save);
    }

    ELAPSED2;
    LOCK(0);
    RETURNFUNC(retcode);
}


/**
 * \brief get the frequency of the target VFO
 * \param rig   The rig handle
 * \param vfo   The target VFO
 * \param freq  The location where to store the current frequency
 *
 *  Retrieves the frequency of the target VFO.
 *  The value stored at \a freq location equals RIG_FREQ_NONE when the current
 *  frequency of the VFO is not defined (e.g. blank memory).
 *
 * \return RIG_OK if the operation has been successful, otherwise
 * a negative value if an error occurred (in which case, cause is
 * set appropriately).
 *
 * \sa rig_set_freq()
 */
#if BUILTINFUNC
#undef rig_get_freq
int HAMLIB_API rig_get_freq(RIG *rig, vfo_t vfo, freq_t *freq, const char *func)
#define rig_get_freq(r,v,f) rig_get_freq(r,v,f,__builtin_FUNCTION())
#else
int HAMLIB_API rig_get_freq(RIG *rig, vfo_t vfo, freq_t *freq)
#endif
{
    const struct rig_caps *caps;
    int retcode;
    vfo_t curr_vfo;
    rmode_t mode;
    pbwidth_t width;
    int curr_band;
    static int last_band = -1;

    if (CHECK_RIG_ARG(rig))
    {
        rig_debug(RIG_DEBUG_ERR, "%s: rig or rig->caps is null\n", __func__);
        return -RIG_EINVAL;
    }

    ENTERFUNC;
#if BUILTINFUNC
    rig_debug(RIG_DEBUG_VERBOSE, "%s called vfo=%s, called from %s\n",
              __func__,
              rig_strvfo(vfo), func);
#else
    rig_debug(RIG_DEBUG_VERBOSE, "%s called vfo=%s\n", __func__,
              rig_strvfo(vfo));
#endif

    ELAPSED1;

    if (!freq)
    {
        rig_debug(RIG_DEBUG_TRACE, "%s: freq ptr invalid\n", __func__);
        RETURNFUNC(-RIG_EINVAL);
    }

    rig_debug(RIG_DEBUG_VERBOSE, "%s(%d) called vfo=%s\n", __func__, __LINE__,
              rig_strvfo(vfo));
    rig_cache_show(rig, __func__, __LINE__);


    curr_vfo = rig->state.current_vfo; // save vfo for restore later

    vfo = vfo_fixup(rig, vfo, rig->state.cache.split);

    rig_debug(RIG_DEBUG_VERBOSE, "%s(%d) vfo=%s, curr_vfo=%s\n", __FILE__, __LINE__,
              rig_strvfo(vfo), rig_strvfo(curr_vfo));

    if (vfo == RIG_VFO_CURR) { vfo = curr_vfo; }

    // we ignore get_freq for the uplink VFO for gpredict to behave better
    if ((rig->state.uplink == 1 && vfo == RIG_VFO_SUB)
            || (rig->state.uplink == 2 && vfo == RIG_VFO_MAIN)
            || (vfo == RIG_VFO_TX && rig->state.cache.ptt == 0))
    {
        rig_debug(RIG_DEBUG_TRACE, "%s: uplink=%d, ignoring get_freq\n", __func__,
                  rig->state.uplink);
        rig_debug(RIG_DEBUG_TRACE, "%s: split=%d, satmode=%d, tx_vfo=%s\n", __func__,
                  rig->state.cache.split, rig->state.cache.satmode,
                  rig_strvfo(rig->state.tx_vfo));
        // always return the cached freq for this clause
        int cache_ms_freq, cache_ms_mode, cache_ms_width;
        rig_get_cache(rig, vfo, freq, &cache_ms_freq, &mode, &cache_ms_mode, &width,
                      &cache_ms_width);
        ELAPSED2;
        RETURNFUNC(RIG_OK);
    }

    rig_cache_show(rig, __func__, __LINE__);
    LOCK(1);

    rig_debug(RIG_DEBUG_CACHE, "%s: depth=%d\n", __func__, rig->state.depth);

    if (rig->state.depth == 1)
    {
        rig_debug(RIG_DEBUG_CACHE, "%s: %s\n", 1 ? "lock" : "unlock", __func__);
//        rig_lock(rig, 1);
    }



    // there are some rigs that can't get VFOA freq while VFOB is transmitting
    // so we'll return the cached VFOA freq for them
    // should we use the cached ptt maybe? No -- we have to be 100% sure we're in PTT to ignore this request
    if ((vfo == RIG_VFO_A || vfo == RIG_VFO_MAIN) && rig->state.cache.split &&
            (rig->caps->rig_model == RIG_MODEL_FTDX101D
             || rig->caps->rig_model == RIG_MODEL_IC910))
    {
        // if we're in PTT don't get VFOA freq -- otherwise we interrupt transmission
        ptt_t ptt;
        HAMLIB_TRACE;
        retcode = rig_get_ptt(rig, RIG_VFO_CURR, &ptt);

        if (retcode != RIG_OK)
        {
            ELAPSED2;
            LOCK(0);
            RETURNFUNC(retcode);
        }

        if (ptt)
        {
            rig_debug(RIG_DEBUG_TRACE,
                      "%s: split is on so returning VFOA last known freq\n",
                      __func__);
            *freq = rig->state.cache.freqMainA;
            ELAPSED2;
            LOCK(0);
            RETURNFUNC(RIG_OK);
        }
    }

    int cache_ms_freq, cache_ms_mode, cache_ms_width;
    rig_get_cache(rig, vfo, freq, &cache_ms_freq, &mode, &cache_ms_mode, &width,
                  &cache_ms_width);
    //rig_debug(RIG_DEBUG_TRACE, "%s: cache check1 age=%dms\n", __func__, cache_ms_freq);

    rig_cache_show(rig, __func__, __LINE__);

    // WSJT-X senses rig precision with 55 and 56 Hz values
    // We do not want to allow cache response with these values
    int wsjtx_special = ((long) * freq % 100) == 55 || ((long) * freq % 100) == 56;

    if (!wsjtx_special && *freq != 0 && (cache_ms_freq < rig->state.cache.timeout_ms
                                         || (rig->state.cache.timeout_ms == HAMLIB_CACHE_ALWAYS
                                                 || rig->state.use_cached_freq)))
    {
        rig_debug(RIG_DEBUG_TRACE,
                  "%s: %s cache hit age=%dms, freq=%.0f, use_cached_freq=%d\n", __func__,
                  rig_strvfo(vfo), cache_ms_freq, *freq, rig->state.use_cached_freq);
        ELAPSED2;
        LOCK(0);
        RETURNFUNC(RIG_OK);
    }
    else
    {
        rig_debug(RIG_DEBUG_TRACE,
                  "%s: cache miss age=%dms, cached_vfo=%s, asked_vfo=%s, use_cached_freq=%d\n",
                  __func__,
                  cache_ms_freq,
                  rig_strvfo(vfo), rig_strvfo(vfo), rig->state.use_cached_freq);
    }

    caps = rig->caps;

    if (caps->get_freq == NULL)
    {
        ELAPSED2;
        LOCK(0);
        RETURNFUNC(-RIG_ENAVAIL);
    }

    rig_debug(RIG_DEBUG_VERBOSE, "%s(%d): vfo_opt=%d, model=%u\n", __func__,
              __LINE__, rig->state.vfo_opt, rig->caps->rig_model);

    // If we're in vfo_mode then rigctld will do any VFO swapping we need
    // If we detected doppler we skip the frequency check to make timing more consistent for relay control
    if ((caps->targetable_vfo & RIG_TARGETABLE_FREQ)
            || vfo == RIG_VFO_CURR || vfo == rig->state.current_vfo
            || (rig->state.vfo_opt == 1 && rig->caps->rig_model == RIG_MODEL_NETRIGCTL
                && rig->state.doppler == 0))
    {
        // If rig does not have set_vfo we need to change vfo
        if (vfo == RIG_VFO_CURR && caps->set_vfo == NULL)
        {
            vfo = vfo_fixup(rig, RIG_VFO_A, rig->state.cache.split);
            rig_debug(RIG_DEBUG_TRACE, "%s: no set_vfo so vfo=%s\n", __func__,
                      rig_strvfo(vfo));
        }

        retcode = caps->get_freq(rig, vfo, freq);

        rig_cache_show(rig, __func__, __LINE__);

        // sometimes a network rig like FLRig will return freq=0
        // so we'll just reuse the cache for that condition
        if (*freq == 0)
        {
            int freq_ms, mode_ms, width_ms;
            rig_get_cache(rig, vfo, freq, &freq_ms, &mode, &mode_ms, &width, &width_ms);
        }

        if (retcode == RIG_OK)
        {
            rig_set_cache_freq(rig, vfo, *freq);
            rig_cache_show(rig, __func__, __LINE__);
        }
    }
    else
    {
        int rc2;

        if (!caps->set_vfo)
        {
            ELAPSED2;
            LOCK(0);
            RETURNFUNC(-RIG_ENAVAIL);
        }

#if 1 // this seems redundant as we ask for freq a few lines below
        HAMLIB_TRACE;
        retcode = caps->get_freq(rig, vfo, freq);

        if (retcode != RIG_OK)
        {
            ELAPSED2;
            LOCK(0);
            RETURNFUNC(retcode);
        }

#endif

        retcode = caps->set_vfo(rig, vfo);

        if (retcode != RIG_OK)
        {
            ELAPSED2;
            LOCK(0);
            RETURNFUNC(retcode);
        }

        rig_cache_show(rig, __func__, __LINE__);

        HAMLIB_TRACE;
        retcode = caps->get_freq(rig, vfo, freq);
        /* try and revert even if we had an error above */
        rc2 = RIG_OK;

        if (curr_vfo != RIG_VFO_NONE)
        {
            rc2 = caps->set_vfo(rig, curr_vfo);
        }

        if (RIG_OK == retcode)
        {
            rig_cache_show(rig, __func__, __LINE__);
            rig_set_cache_freq(rig, vfo, *freq);
            rig_cache_show(rig, __func__, __LINE__);
            /* return the first error code */
            retcode = rc2;
        }
    }

    /* VFO compensation */
    if (rig->state.vfo_comp != 0.0)
    {
        *freq = (freq_t)(*freq / (1.0 + (double)rig->state.vfo_comp));
    }

    if (retcode == RIG_OK
            && (vfo == RIG_VFO_CURR || vfo == rig->state.current_vfo))
    {
        rig->state.current_freq = *freq;
    }

    if (rig->state.lo_freq != 0.0)
    {
        *freq += rig->state.lo_freq;
    }

    if (retcode == RIG_OK)
    {
        rig_cache_show(rig, __func__, __LINE__);
    }

    rig_set_cache_freq(rig, vfo, *freq);

    if (retcode == RIG_OK)
    {
        rig_cache_show(rig, __func__, __LINE__);
    }

    // we only want to look for band change on main vfo for now
    if (*freq != 0 && (rig->state.current_vfo == RIG_VFO_A
                       || rig->state.current_vfo == RIG_VFO_MAIN))
    {
        curr_band = rig_get_band(rig, *freq, -1);

        if (rig->state.tx_vfo == vfo && curr_band != last_band)
        {
            rig_debug(RIG_DEBUG_VERBOSE, "%s: band changing to %s\n", __func__,
                      rig_get_band_str(rig, curr_band, 0));
            rig_band_changed(rig, curr_band);
            last_band = curr_band;
        }
    }

    ELAPSED2;
    LOCK(0);
    RETURNFUNC(retcode);
}

/**
 * \brief get the frequency of VFOA and VFOB
 * \param rig   The rig handle
 * \param freqA  The location where to store the VFOA/Main frequency
 * \param freqB  The location where to store the VFOB/Sub frequency
 *
 *  Retrieves the frequency of  VFOA/Main and VFOB/Sub
 *  The value stored at \a freq location equals RIG_FREQ_NONE when the current
 *  frequency of the VFO is not defined (e.g. blank memory).
 *
 * \return RIG_OK if the operation has been successful, otherwise
 * a negative value if an error occurred (in which case, cause is
 * set appropriately).
 *
 * \sa rig_set_freq()
 */
// cppcheck-suppress unusedFunction
int HAMLIB_API rig_get_freqs(RIG *rig, freq_t *freqA, freq_t freqB)
{
    // we will attempt to avoid vfo swapping in this routine

    return (-RIG_ENIMPL);
}


/**
 * \brief set the mode of the target VFO
 * \param rig   The rig handle
 * \param vfo   The target VFO
 * \param mode  The mode to set to
 * \param width The passband width to set to
 *
 * Sets the mode and associated passband of the target VFO.  The
 * passband \a width must be supported by the backend of the rig or
 * the special value RIG_PASSBAND_NOCHANGE which leaves the passband
 * unchanged from the current value or default for the mode determined
 * by the rig.
 *
 * \return RIG_OK if the operation has been successful, otherwise
 * a negative value if an error occurred (in which case, cause is
 * set appropriately).
 *
 * \sa rig_get_mode()
 */
int HAMLIB_API rig_set_mode(RIG *rig, vfo_t vfo, rmode_t mode, pbwidth_t width)
{
    const struct rig_caps *caps;
    int retcode;
    int locked_mode;

    if (CHECK_RIG_ARG(rig))
    {
        rig_debug(RIG_DEBUG_ERR, "%s: rig or rig->caps is null\n", __func__);
        return -RIG_EINVAL;
    }

    ENTERFUNC;
    ELAPSED1;
    LOCK(1);

    rig_debug(RIG_DEBUG_VERBOSE,
              "%s called, vfo=%s, mode=%s, width=%d, curr_vfo=%s\n", __func__,
              rig_strvfo(vfo), rig_strrmode(mode), (int)width,
              rig_strvfo(rig->state.current_vfo));

    rig_get_lock_mode(rig, &locked_mode);

    if (locked_mode)
    {
        ELAPSED2;
        RETURNFUNC(RIG_OK);
    }

    // do not mess with mode while PTT is on
    if (rig->state.cache.ptt)
    {
        rig_debug(RIG_DEBUG_VERBOSE, "%s PTT on so set_mode ignored\n", __func__);
        ELAPSED2;
        RETURNFUNC(RIG_OK);
    }

    caps = rig->caps;

    if (caps->set_mode == NULL)
    {
        ELAPSED2;
        RETURNFUNC(-RIG_ENAVAIL);
    }

    if (vfo == RIG_VFO_CURR)
    {
        vfo = rig->state.current_vfo;
    }

    if (mode == RIG_MODE_NONE)
    {
        // Use the current mode to set width
        pbwidth_t twidth;
        rig_get_mode(rig, vfo, &mode, &twidth);
    }

    vfo = vfo_fixup(rig, vfo, rig->state.cache.split);

    // if we're not asking for bandwidth and the mode is already set we don't need to do it
    // this will prevent flashing on some rigs like the TS-870
    if (caps->get_mode && width == RIG_PASSBAND_NOCHANGE)
    {
        rmode_t mode_curr;
        pbwidth_t width_curr;
        retcode = caps->get_mode(rig, vfo, &mode_curr, &width_curr);

        if (retcode == RIG_OK && mode == mode_curr)
        {
            rig_debug(RIG_DEBUG_VERBOSE,
                      "%s: mode already %s and bw change not requested\n", __func__,
                      rig_strrmode(mode));
            ELAPSED2;
            LOCK(0);
            RETURNFUNC(RIG_OK);
        }
    }

    if ((caps->targetable_vfo & RIG_TARGETABLE_MODE)
            || vfo == rig->state.current_vfo)
    {
        HAMLIB_TRACE;
        retcode = caps->set_mode(rig, vfo, mode, width);
        rig_debug(RIG_DEBUG_TRACE, "%s: targetable retcode after set_mode(%s)=%d\n",
                  __func__, rig_strrmode(mode), retcode);
    }
    else
    {
        int rc2;
        vfo_t curr_vfo;

        // If the rig does not support targetable mode, only set mode on an unselected if it is changing
        // to avoid unnecessary VFO swapping
        if (vfo != rig->state.current_vfo)
        {
            freq_t cache_freq;
            rmode_t cache_mode;
            pbwidth_t cache_width;
            int cache_ms_freq, cache_ms_mode, cache_ms_width;

            rig_get_cache(rig, vfo, &cache_freq, &cache_ms_freq, &cache_mode, &cache_ms_mode, &cache_width, &cache_ms_width);
            if (cache_mode == mode)
            {
                rig_debug(RIG_DEBUG_TRACE, "%s: mode not changing, so ignoring\n",
                        __func__);
                ELAPSED2;
                LOCK(0);
                RETURNFUNC(RIG_OK);
            }
        }

        rig_debug(RIG_DEBUG_TRACE, "%s: mode is not targetable, VFO swapping needed\n", __func__);

        if (!caps->set_vfo)
        {
            ELAPSED2;
            LOCK(0);
            RETURNFUNC(-RIG_ENAVAIL);
        }

        curr_vfo = rig->state.current_vfo;
        rig_debug(RIG_DEBUG_VERBOSE, "%s(%d): curr_vfo=%s, vfo=%s\n", __func__,
                  __LINE__, rig_strvfo(curr_vfo), rig_strvfo(vfo));
        HAMLIB_TRACE;
        retcode = caps->set_vfo(rig, vfo);

        if (retcode != RIG_OK)
        {
            ELAPSED2;
            LOCK(0);
            RETURNFUNC(retcode);
        }

        retcode = caps->set_mode(rig, vfo, mode, width);
        /* try and revert even if we had an error above */
        rc2 = caps->set_vfo(rig, curr_vfo);

        /* return the first error code */
        if (retcode == RIG_OK)
        {
            retcode = rc2;
        }
    }

    if (retcode != RIG_OK)
    {
        rig_debug(RIG_DEBUG_TRACE, "%s: failed set_mode(%s)=%s\n",
                  __func__, rig_strrmode(mode), rigerror(retcode));
        ELAPSED2;
        LOCK(0);
        RETURNFUNC(retcode);
    }

    rig_set_cache_mode(rig, vfo, mode, width);

    ELAPSED2;
    LOCK(0);
    RETURNFUNC(retcode);
}

/*
 * \brief get the mode of the target VFO
 * \param rig   The rig handle
 * \param vfo   The target VFO
 * \param mode  The location where to store the current mode
 * \param width The location where to store the current passband width
 *
 *  Retrieves the mode and passband of the target VFO.
 *  If the backend is unable to determine the width, the \a width
 *  will be set to RIG_PASSBAND_NORMAL as a default.
 *  The value stored at \a mode location equals RIG_MODE_NONE when the current
 *  mode of the VFO is not defined (e.g. blank memory).
 *
 *  Note that if either \a mode or \a width is NULL, -RIG_EINVAL is returned.
 *  Both must be given even if only one is actually wanted.
 *
 * \return RIG_OK if the operation has been successful, otherwise
 * a negative value if an error occurred (in which case, cause is
 * set appropriately).
 *
 * \sa rig_set_mode()
 */
int HAMLIB_API rig_get_mode(RIG *rig,
                            vfo_t vfo,
                            rmode_t *mode,
                            pbwidth_t *width)
{
    const struct rig_caps *caps;
    int retcode;
    freq_t freq;
    vfo_t curr_vfo;

    if (CHECK_RIG_ARG(rig))
    {
        rig_debug(RIG_DEBUG_ERR, "%s: rig or rig->caps is null\n", __func__);
        return -RIG_EINVAL;
    }

    ELAPSED1;
    ENTERFUNC;

    if (!mode || !width)
    {
        ELAPSED2;
        RETURNFUNC(-RIG_EINVAL);
    }

    caps = rig->caps;

    if (caps->get_mode == NULL)
    {
        ELAPSED2;
        RETURNFUNC(-RIG_ENAVAIL);
    }

    curr_vfo = rig->state.current_vfo;
    vfo = vfo_fixup(rig, vfo, rig->state.cache.split);
    if (vfo == RIG_VFO_CURR) { vfo = curr_vfo; }

    *mode = RIG_MODE_NONE;
    rig_cache_show(rig, __func__, __LINE__);
    int cache_ms_freq, cache_ms_mode, cache_ms_width;
    rig_get_cache(rig, vfo, &freq, &cache_ms_freq, mode, &cache_ms_mode, width,
                  &cache_ms_width);
    rig_debug(RIG_DEBUG_TRACE, "%s: %s cache check age=%dms\n", __func__,
              rig_strvfo(vfo), cache_ms_mode);

    rig_cache_show(rig, __func__, __LINE__);

    if (rig->state.cache.timeout_ms == HAMLIB_CACHE_ALWAYS
            || rig->state.use_cached_mode)
    {
        rig_debug(RIG_DEBUG_TRACE, "%s: cache hit age mode=%dms, width=%dms\n",
                  __func__, cache_ms_mode, cache_ms_width);

        ELAPSED2;
        RETURNFUNC(RIG_OK);
    }

    if ((*mode != RIG_MODE_NONE && cache_ms_mode < rig->state.cache.timeout_ms)
            && cache_ms_width < rig->state.cache.timeout_ms)
    {
        rig_debug(RIG_DEBUG_TRACE, "%s: cache hit age mode=%dms, width=%dms\n",
                  __func__, cache_ms_mode, cache_ms_width);

        ELAPSED2;
        RETURNFUNC(RIG_OK);
    }
    else
    {
        rig_debug(RIG_DEBUG_TRACE, "%s: cache miss age mode=%dms, width=%dms\n",
                  __func__, cache_ms_mode, cache_ms_width);
    }

    LOCK(1); // we let the caching work before we lock things

    if ((caps->targetable_vfo & RIG_TARGETABLE_MODE)
            || vfo == RIG_VFO_CURR
            || vfo == rig->state.current_vfo)
    {
        HAMLIB_TRACE;
        retcode = caps->get_mode(rig, vfo, mode, width);
        rig_debug(RIG_DEBUG_TRACE, "%s: retcode after get_mode=%d\n", __func__,
                  retcode);
        rig_cache_show(rig, __func__, __LINE__);
    }
    else
    {
        int rc2;

        if (!caps->set_vfo)
        {
            ELAPSED2;
            LOCK(0);
            RETURNFUNC(-RIG_ENAVAIL);
        }

        rig_debug(RIG_DEBUG_TRACE, "%s(%d): vfo=%s, curr_vfo=%s\n", __func__, __LINE__,
                  rig_strvfo(vfo), rig_strvfo(curr_vfo));
        HAMLIB_TRACE;
        retcode = caps->set_vfo(rig, vfo);

        rig_cache_show(rig, __func__, __LINE__);

        if (retcode != RIG_OK)
        {
            ELAPSED2;
            LOCK(0);
            RETURNFUNC(retcode);
        }

        HAMLIB_TRACE;
        retcode = caps->get_mode(rig, vfo, mode, width);
        /* try and revert even if we had an error above */
        rc2 = caps->set_vfo(rig, curr_vfo);

        if (RIG_OK == retcode)
        {
            /* return the first error code */
            retcode = rc2;
        }
    }

    if (retcode == RIG_OK
            && (vfo == RIG_VFO_CURR || vfo == rig->state.current_vfo))
    {
        rig_debug(RIG_DEBUG_TRACE, "%s(%d): debug\n", __func__, __LINE__);
        rig->state.current_mode = *mode;
        rig->state.current_width = *width;
        rig_cache_show(rig, __func__, __LINE__);
    }

    if (*width == RIG_PASSBAND_NORMAL && *mode != RIG_MODE_NONE)
    {
        rig_debug(RIG_DEBUG_TRACE, "%s(%d): debug\n", __func__, __LINE__);
        *width = rig_passband_normal(rig, *mode);
    }

    rig_set_cache_mode(rig, vfo, *mode, *width);
    rig_cache_show(rig, __func__, __LINE__);

    LOCK(0);
    ELAPSED2;
    RETURNFUNC(retcode);
}


/**
 * \brief get the normal passband of a mode
 * \param rig   The rig handle
 * \param mode  The mode to get the passband
 *
 *  Returns the normal (default) passband for the given \a mode.
 *
 * \return the passband in Hz if the operation has been successful,
 * or a 0 if an error occurred (passband not found, whatever).
 *
 * \sa rig_passband_narrow(), rig_passband_wide()
 */
pbwidth_t HAMLIB_API rig_passband_normal(RIG *rig, rmode_t mode)
{
    const struct rig_state *rs;
    int i;

    if (!rig)
    {
        rig_debug(RIG_DEBUG_ERR, "%s: rig or rig->caps is null\n", __func__);
        return (RIG_PASSBAND_NORMAL);   /* huhu! */
    }

    ENTERFUNC;

    rs = &rig->state;

    // return CW for CWR and RTTY for RTTYR
    if (mode == RIG_MODE_CWR) { mode = RIG_MODE_CW; }

    if (mode == RIG_MODE_RTTYR) { mode = RIG_MODE_RTTY; }

    for (i = 0; i < HAMLIB_FLTLSTSIZ && rs->filters[i].modes; i++)
    {
        if (rs->filters[i].modes & mode)
        {
            rig_debug(RIG_DEBUG_VERBOSE, "%s: return filter#%d, width=%d\n", __func__, i,
                      (int)rs->filters[i].width);
            RETURNFUNC(rs->filters[i].width);
        }
    }

    rig_debug(RIG_DEBUG_VERBOSE,
              "%s: filter not found...return %d\n", __func__,
              0);
    RETURNFUNC(0);
}


/**
 * \brief get the narrow passband of a mode
 * \param rig   The rig handle
 * \param mode  The mode to get the passband
 *
 *  Returns the narrow (closest) passband for the given \a mode.
 *  EXAMPLE: rig_set_mode(my_rig, RIG_MODE_LSB,
 *                          rig_passband_narrow(my_rig, RIG_MODE_LSB) );
 *
 * \return the passband in Hz if the operation has been successful,
 * or a 0 if an error occurred (passband not found, whatever).
 *
 * \sa rig_passband_normal(), rig_passband_wide()
 */
pbwidth_t HAMLIB_API rig_passband_narrow(RIG *rig, rmode_t mode)
{
    const struct rig_state *rs;
    pbwidth_t normal;
    int i;

    if (!rig)
    {
        rig_debug(RIG_DEBUG_ERR, "%s: rig or rig->caps is null\n", __func__);
        return (0);  /* huhu! */
    }

    ENTERFUNC;

    rs = &rig->state;

    for (i = 0; i < HAMLIB_FLTLSTSIZ - 1 && rs->filters[i].modes; i++)
    {
        if (rs->filters[i].modes & mode)
        {
            normal = rs->filters[i].width;

            for (i++; i < HAMLIB_FLTLSTSIZ && rs->filters[i].modes; i++)
            {
                if ((rs->filters[i].modes & mode) &&
                        (rs->filters[i].width < normal))
                {
                    RETURNFUNC(rs->filters[i].width);
                }
            }

            RETURNFUNC(0);
        }
    }

    RETURNFUNC(0);
}


/**
 * \brief get the wide passband of a mode
 * \param rig   The rig handle
 * \param mode  The mode to get the passband
 *
 *  Returns the wide (default) passband for the given \a mode.
 *  EXAMPLE: rig_set_mode(my_rig, RIG_MODE_AM,
 *                          rig_passband_wide(my_rig, RIG_MODE_AM) );
 *
 * \return the passband in Hz if the operation has been successful,
 * or a 0 if an error occurred (passband not found, whatever).
 *
 * \sa rig_passband_narrow(), rig_passband_normal()
 */
pbwidth_t HAMLIB_API rig_passband_wide(RIG *rig, rmode_t mode)
{
    const struct rig_state *rs;
    pbwidth_t normal;
    int i;

    if (!rig)
    {
        rig_debug(RIG_DEBUG_ERR, "%s: rig or rig->caps is null\n", __func__);
        return 0 ;   /* huhu! */
    }

    ENTERFUNC;

    rs = &rig->state;

    for (i = 0; i < HAMLIB_FLTLSTSIZ - 1 && rs->filters[i].modes; i++)
    {
        if (rs->filters[i].modes & mode)
        {
            normal = rs->filters[i].width;

            for (i++; i < HAMLIB_FLTLSTSIZ && rs->filters[i].modes; i++)
            {
                if ((rs->filters[i].modes & mode) &&
                        (rs->filters[i].width > normal))
                {
                    RETURNFUNC(rs->filters[i].width);
                }
            }

            RETURNFUNC(0);
        }
    }

    RETURNFUNC(0);
}


/**
 * \brief set the current VFO
 * \param rig   The rig handle
 * \param vfo   The VFO to set to
 *
 *  Sets the current VFO. The VFO can be RIG_VFO_A, RIG_VFO_B, RIG_VFO_C
 *  for VFOA, VFOB, VFOC respectively or RIG_VFO_MEM for Memory mode.
 *  Supported VFOs depends on rig capabilities.
 *
 * \return RIG_OK if the operation has been successful, otherwise
 * a negative value if an error occurred (in which case, cause is
 * set appropriately).
 *
 * \sa rig_get_vfo()
 */
#if BUILTINFUNC
#undef rig_set_vfo
int HAMLIB_API rig_set_vfo(RIG *rig, vfo_t vfo, const char *func)
#define rig_set_vfo(r,v) rig_set_vfo(r,v,__builtin_FUNCTION())
#else
int HAMLIB_API rig_set_vfo(RIG *rig, vfo_t vfo)
#endif
{
    const struct rig_caps *caps;
    int retcode;
    freq_t curr_freq;
    vfo_t curr_vfo = RIG_VFO_CURR, tmp_vfo;

    if (CHECK_RIG_ARG(rig))
    {
        rig_debug(RIG_DEBUG_ERR, "%s: rig or rig->caps is null\n", __func__);
        return -RIG_EINVAL;
    }

    ELAPSED1;
    ENTERFUNC;
#if BUILTINFUNC
    rig_debug(RIG_DEBUG_VERBOSE, "%s called vfo=%s, called from %s\n", __func__,
              rig_strvfo(vfo), func);
#else
    rig_debug(RIG_DEBUG_VERBOSE, "%s called vfo=%s\n", __func__, rig_strvfo(vfo));
#endif

    if (vfo == RIG_VFO_B || vfo == RIG_VFO_SUB)
    {
        rig_debug(RIG_DEBUG_VERBOSE, "%s called vfo=%s\n",
                  __func__, rig_strvfo(vfo));
    }

    vfo = vfo_fixup(rig, vfo, rig->state.cache.split);

    if (vfo == RIG_VFO_CURR)
    {
        ELAPSED2;
        RETURNFUNC(RIG_OK);
    }

    if (rig->caps->get_vfo)
    {
        retcode = rig_get_vfo(rig, &curr_vfo);

        if (retcode != RIG_OK)
        {
            rig_debug(RIG_DEBUG_WARN, "%s: rig_get_vfo error=%s\n", __func__,
                      rigerror(retcode));
        }

        if (curr_vfo == vfo) { RETURNFUNC(RIG_OK); }
    }

    vfo = vfo_fixup(rig, vfo, rig->state.cache.split);

    caps = rig->caps;

    if (caps->set_vfo == NULL)
    {
        ELAPSED2;
        RETURNFUNC(-RIG_ENAVAIL);
    }

    if (twiddling(rig))
    {
        rig_debug(RIG_DEBUG_TRACE, "%s: Ignoring set_vfo due to VFO twiddling\n",
                  __func__);
        ELAPSED2;
        RETURNFUNC(
            RIG_OK); // would be better as error but other software won't handle errors
    }

    HAMLIB_TRACE;
    vfo_t vfo_save = rig->state.current_vfo;

    LOCK(1);

    if (vfo != RIG_VFO_CURR) { rig->state.current_vfo = vfo; }

    retcode = caps->set_vfo(rig, vfo);

    if (retcode == RIG_OK)
    {
        vfo = rig->state.current_vfo; // vfo may change in the rig backend
        rig->state.cache.vfo = vfo;
        elapsed_ms(&rig->state.cache.time_vfo, HAMLIB_ELAPSED_SET);
        rig_debug(RIG_DEBUG_TRACE, "%s: rig->state.current_vfo=%s\n", __func__,
                  rig_strvfo(vfo));
    }
    else
    {
        rig_debug(RIG_DEBUG_ERR, "%s: set_vfo %s failed with '%.10000s'\n", __func__,
                  rig_strvfo(vfo), rigerror(retcode));
        rig->state.current_vfo = vfo_save;
    }

    // we need to update our internal freq to avoid getting detected as twiddling
    // we only get the freq if we set the vfo OK
    if (retcode == RIG_OK && caps->get_freq)
    {
        HAMLIB_TRACE;
        retcode = caps->get_freq(rig, vfo, &curr_freq);
        rig_debug(RIG_DEBUG_TRACE, "%s: retcode from rig_get_freq = %d\n",
                  __func__,
                  retcode);
        rig_set_cache_freq(rig, vfo, curr_freq);
    }
    else
    {
        // if no get_freq clear all cache to be sure we refresh whatever we can
        rig_set_cache_freq(rig, RIG_VFO_ALL, (freq_t)0);
    }

    if (vfo != rig->state.current_vfo && rig_get_vfo(rig, &tmp_vfo) == -RIG_ENAVAIL)
    {
        rig_debug(RIG_DEBUG_TRACE,
                  "%s: Expiring all cache due to VFO change and no get_vfo\n", __func__);
        // expire all cached items when we switch VFOs and get_vfo does not work
        rig_set_cache_freq(rig, RIG_VFO_ALL, 0);
    }

    rig_debug(RIG_DEBUG_TRACE, "%s: return %d, vfo=%s, curr_vfo=%s\n", __func__,
              retcode,
              rig_strvfo(vfo), rig_strvfo(rig->state.current_vfo));
    ELAPSED2;
    LOCK(0);
    RETURNFUNC(retcode);
}


/**
 * \brief get the current VFO
 * \param rig   The rig handle
 * \param vfo   The location where to store the current VFO
 *
 *  Retrieves the current VFO. The VFO can be RIG_VFO_A, RIG_VFO_B, RIG_VFO_C
 *  for VFOA, VFOB, VFOC respectively or RIG_VFO_MEM for Memory mode.
 *  Supported VFOs depends on rig capabilities.
 *
 * \return RIG_OK if the operation has been successful, otherwise
 * a negative value if an error occurred (in which case, cause is
 * set appropriately).
 *
 * \sa rig_set_vfo()
 */
int HAMLIB_API rig_get_vfo(RIG *rig, vfo_t *vfo)
{
    const struct rig_caps *caps;
    int retcode;
    int cache_ms;

    if (CHECK_RIG_ARG(rig) || !vfo)
    {
        rig_debug(RIG_DEBUG_ERR, "%s: rig or *vfo is null\n", __func__);
        return -RIG_EINVAL;
    }

    ENTERFUNC;
    ELAPSED1;

    caps = rig->caps;

//    if (caps->get_vfo == NULL && RIG_ICOM != RIG_BACKEND_NUM(rig->caps->rig_model))
    if (caps->get_vfo == NULL)
    {
        rig_debug(RIG_DEBUG_WARN, "%s: no get_vfo\n", __func__);
        ELAPSED2;
        RETURNFUNC(-RIG_ENAVAIL);
    }

    cache_ms = elapsed_ms(&rig->state.cache.time_vfo, HAMLIB_ELAPSED_GET);
    //rig_debug(RIG_DEBUG_TRACE, "%s: cache check age=%dms\n", __func__, cache_ms);

    if (cache_ms < rig->state.cache.timeout_ms)
    {
        *vfo = rig->state.cache.vfo;
        rig_debug(RIG_DEBUG_TRACE, "%s: cache hit age=%dms, vfo=%s\n", __func__,
                  cache_ms, rig_strvfo(*vfo));
        ELAPSED2;
        RETURNFUNC(RIG_OK);
    }
    else
    {
        rig_debug(RIG_DEBUG_TRACE, "%s: cache miss age=%dms\n", __func__, cache_ms);
    }

    HAMLIB_TRACE;
    LOCK(1);

    if (caps->get_vfo)
    {
        retcode = caps->get_vfo(rig, vfo);

        if (retcode == RIG_OK)
        {
            rig->state.current_vfo = *vfo;
            rig->state.cache.vfo = *vfo;
            //cache_ms = elapsed_ms(&rig->state.cache.time_vfo, HAMLIB_ELAPSED_SET);
        }
        else
        {
            //cache_ms = elapsed_ms(&rig->state.cache.time_vfo, HAMLIB_ELAPSED_INVALIDATE);
        }
    }

    if (retcode != RIG_OK)
    {
        rig_debug(RIG_DEBUG_ERR, "%s: returning %d(%.10000s)\n", __func__, retcode,
                  rigerror(retcode));
    }

    ELAPSED2;
    LOCK(0);
    RETURNFUNC(retcode);
}


/**
 * \brief set PTT on/off
 * \param rig   The rig handle
 * \param vfo   The target VFO
 * \param ptt   The PTT status to set to
 *
 *  Sets "Push-To-Talk" on/off.
 *
 * \return RIG_OK if the operation has been successful, otherwise
 * a negative value if an error occurred (in which case, cause is
 * set appropriately).
 *
 * \sa rig_get_ptt()
 */
int HAMLIB_API rig_set_ptt(RIG *rig, vfo_t vfo, ptt_t ptt)
{
    const struct rig_caps *caps;
    struct rig_state *rs = &rig->state;
    hamlib_port_t *rp = RIGPORT(rig);
    hamlib_port_t *pttp = PTTPORT(rig);
    int retcode = RIG_OK;

    if (CHECK_RIG_ARG(rig))
    {
        rig_debug(RIG_DEBUG_ERR, "%s: rig or rig->caps is null\n", __func__);
        return -RIG_EINVAL;
    }

    ELAPSED1;
    ENTERFUNC;

    caps = rig->caps;

    LOCK(1);

    switch (pttp->type.ptt)
    {
    case RIG_PTT_RIG:
        if (ptt == RIG_PTT_ON_MIC || ptt == RIG_PTT_ON_DATA)
        {
            ptt = RIG_PTT_ON;
        }

    /* fall through */
    case RIG_PTT_RIG_MICDATA:
        if (caps->set_ptt == NULL)
        {
            ELAPSED2;
            LOCK(0);
            RETURNFUNC(-RIG_ENIMPL);
        }

        if ((caps->targetable_vfo & RIG_TARGETABLE_PTT)
                || vfo == RIG_VFO_CURR
                || vfo == rig->state.current_vfo)
        {
            int retry = 3;
            ptt_t tptt;

            do
            {
                HAMLIB_TRACE;
                retcode = caps->set_ptt(rig, vfo, ptt);

                if (retcode != RIG_OK)
                {
                    ELAPSED2;
                    LOCK(0);
                    RETURNFUNC(retcode);
                }

#if 0
                hl_usleep(50 * 1000); // give PTT a chance to do its thing

                // don't use the cached value and check to see if it worked
                elapsed_ms(&rig->state.cache.time_ptt, HAMLIB_ELAPSED_INVALIDATE);

                tptt = -1;
                // IC-9700 is failing on get_ptt right after set_ptt in split mode
                retcode = rig_get_ptt(rig, vfo, &tptt);

                if (retcode != RIG_OK)
                {
                    rig_debug(RIG_DEBUG_ERR, "%s: rig_get_ptt failed: %s\b", __func__,
                              rigerror(retcode));
                    retcode = RIG_OK; // fake the retcode so we retry
                }

                if (tptt != ptt) { rig_debug(RIG_DEBUG_WARN, "%s: failed, retry=%d\n", __func__, retry); }

#else
                tptt = ptt;
#endif
            }
            while (tptt != ptt && retry-- > 0 && retcode == RIG_OK);
        }
        else
        {
            vfo_t curr_vfo;
            int backend_num;
            int targetable_ptt;

            if (!caps->set_vfo)
            {
                LOCK(0);
                ELAPSED2;
                RETURNFUNC(-RIG_ENAVAIL);
            }

            curr_vfo = rig->state.current_vfo;
            HAMLIB_TRACE;
            backend_num = RIG_BACKEND_NUM(rig->caps->rig_model);

            switch (backend_num)
            {
            // most rigs have only one PTT VFO so we can set that flag here
            case RIG_ICOM:
            case RIG_KENWOOD:
            case RIG_YAESU:
                targetable_ptt = 1;
            }


            if (!targetable_ptt)
            {
                retcode = caps->set_vfo(rig, vfo);
            }

            if (retcode == RIG_OK)
            {
                int rc2;
                int retry = 3;
                ptt_t tptt;

                do
                {
                    HAMLIB_TRACE;
                    retcode = caps->set_ptt(rig, vfo, ptt);

                    if (retcode != RIG_OK)
                    {
                        ELAPSED2;
                        LOCK(0);
                        RETURNFUNC(retcode);
                    }

#if 0
                    retcode = rig_get_ptt(rig, vfo, &tptt);

                    if (tptt != ptt) { rig_debug(RIG_DEBUG_WARN, "%s: failed, retry=%d\n", __func__, retry); }

#else
                    tptt = ptt;
#endif
                }
                while (tptt != ptt && retry-- > 0 && retcode == RIG_OK);

                /* try and revert even if we had an error above */
                HAMLIB_TRACE;

                rc2 = RIG_OK;

                if (!targetable_ptt)
                {
                    rc2 = caps->set_vfo(rig, curr_vfo);
                }

                /* return the first error code */
                if (RIG_OK == retcode)
                {
                    retcode = rc2;
                }
            }
        }

        break;

    case RIG_PTT_SERIAL_DTR:

        /* when the PTT port is not the control port we want to free the
           port when PTT is reset and seize the port when PTT is set,
           this allows limited sharing of the PTT port between
           applications so long as there is no contention */
        if (strcmp(pttp->pathname, rp->pathname)
                && pttp->fd < 0
                && RIG_PTT_OFF != ptt)
        {

            pttp->fd = ser_open(pttp);

            if (pttp->fd < 0)
            {
                rig_debug(RIG_DEBUG_ERR,
                          "%s: cannot open PTT device \"%s\"\n",
                          __func__,
                          pttp->pathname);
                ELAPSED2;
                RETURNFUNC(-RIG_EIO);
            }

            /* Needed on Linux because the serial port driver sets RTS/DTR
               high on open - set both since we offer no control of
               the non-PTT line and low is better than high */
            retcode = ser_set_rts(pttp, 0);

            if (RIG_OK != retcode)
            {
                ELAPSED2;
                RETURNFUNC(retcode);
            }
        }

        retcode = ser_set_dtr(pttp, ptt != RIG_PTT_OFF);

        rig_debug(RIG_DEBUG_TRACE, "%s:  rigport=%s, pttport=%s, ptt_share=%d\n",
                  __func__, rp->pathname, pttp->pathname, rs->ptt_share);

        if (strcmp(pttp->pathname, rp->pathname)
                && ptt == RIG_PTT_OFF && rs->ptt_share != 0)
        {
            /* free the port */
            ser_close(pttp);
        }

        break;

    case RIG_PTT_SERIAL_RTS:

        /* when the PTT port is not the control port we want to free the
           port when PTT is reset and seize the port when PTT is set,
           this allows limited sharing of the PTT port between
           applications so long as there is no contention */
        if (strcmp(pttp->pathname, rp->pathname)
                && pttp->fd < 0
                && RIG_PTT_OFF != ptt)
        {
            rig_debug(RIG_DEBUG_TRACE, "%s: PTT RTS debug#1\n", __func__);

            pttp->fd = ser_open(pttp);

            if (pttp->fd < 0)
            {
                rig_debug(RIG_DEBUG_ERR,
                          "%s: cannot open PTT device \"%s\"\n",
                          __func__,
                          pttp->pathname);
                ELAPSED2;
                RETURNFUNC(-RIG_EIO);
            }

            /* Needed on Linux because the serial port driver sets RTS/DTR
               high on open - set both since we offer no control of the
               non-PTT line and low is better than high */
            retcode = ser_set_dtr(pttp, 0);

            if (RIG_OK != retcode)
            {
                rig_debug(RIG_DEBUG_ERR, "%s: ser_set_dtr retcode=%d\n", __func__, retcode);
                ELAPSED2;
                RETURNFUNC(retcode);
            }
        }

        retcode = ser_set_rts(pttp, ptt != RIG_PTT_OFF);

        rig_debug(RIG_DEBUG_TRACE, "%s:  rigport=%s, pttport=%s, ptt_share=%d\n",
                  __func__, rp->pathname, pttp->pathname, rs->ptt_share);

        if (strcmp(pttp->pathname, rp->pathname)
                && ptt == RIG_PTT_OFF && rs->ptt_share != 0)
        {
            /* free the port */
            ser_close(pttp);
        }

        break;

    case RIG_PTT_PARALLEL:
        retcode = par_ptt_set(pttp, ptt);
        break;

    case RIG_PTT_CM108:
        retcode = cm108_ptt_set(pttp, ptt);
        break;

    case RIG_PTT_GPIO:
    case RIG_PTT_GPION:
        retcode = gpio_ptt_set(pttp, ptt);
        break;

    case RIG_PTT_NONE:
        // allowed for use with VOX and WSJT-X
        break;

    default:
        rig_debug(RIG_DEBUG_WARN, "%s: unknown PTT type=%d\n", __func__,
                  pttp->type.ptt);
        ELAPSED2;
        RETURNFUNC(-RIG_EINVAL);
    }

    if (RIG_OK == retcode)
    {
        rs->transmit = ptt != RIG_PTT_OFF;
    }

    // some rigs like the FT-2000 with the SCU-17 need just a bit of time to let the relays work
    // can affect fake it mode in WSJT-X when the rig is still in transmit and freq change
    // is requested on a rig that can't change freq on a transmitting VFO
    if (ptt != RIG_PTT_ON) { hl_usleep(50 * 1000); }

    rig->state.cache.ptt = ptt;
    elapsed_ms(&rig->state.cache.time_ptt, HAMLIB_ELAPSED_SET);

    if (retcode != RIG_OK) { rig_debug(RIG_DEBUG_ERR, "%s: return code=%d\n", __func__, retcode); }

    memcpy(&rig->state.pttport_deprecated, pttp,
           sizeof(rig->state.pttport_deprecated));

    if (rig->state.post_ptt_delay > 0) { hl_usleep(rig->state.post_ptt_delay * 1000); }

    ELAPSED2;

    RETURNFUNC(retcode);
}


/**
 * \brief get the status of the PTT
 * \param rig   The rig handle
 * \param vfo   The target VFO
 * \param ptt   The location where to store the status of the PTT
 *
 *  Retrieves the status of PTT (are we on the air?).
 *
 * \return RIG_OK if the operation has been successful, otherwise
 * a negative value if an error occurred (in which case, cause is
 * set appropriately).
 *
 * \sa rig_set_ptt()
 */
int HAMLIB_API rig_get_ptt(RIG *rig, vfo_t vfo, ptt_t *ptt)
{
    const struct rig_caps *caps;
    struct rig_state *rs = &rig->state;
    hamlib_port_t *rp = RIGPORT(rig);
    hamlib_port_t *pttp = PTTPORT(rig);
    int retcode = RIG_OK;
    int status;
    vfo_t curr_vfo;
    int cache_ms;
    int targetable_ptt = 0;
    int backend_num;

    if (CHECK_RIG_ARG(rig))
    {
        rig_debug(RIG_DEBUG_ERR, "%s: rig or rig->caps is null\n", __func__);
        return -RIG_EINVAL;
    }

    ELAPSED1;
    ENTERFUNC;

    if (!ptt)
    {
        ELAPSED2;
        RETURNFUNC(-RIG_EINVAL);
    }

    cache_ms = elapsed_ms(&rig->state.cache.time_ptt, HAMLIB_ELAPSED_GET);
    rig_debug(RIG_DEBUG_TRACE, "%s: cache check age=%dms\n", __func__, cache_ms);

    if (cache_ms < rig->state.cache.timeout_ms)
    {
        rig_debug(RIG_DEBUG_TRACE, "%s: cache hit age=%dms\n", __func__, cache_ms);
        *ptt = rig->state.cache.ptt;
        ELAPSED2;
        RETURNFUNC(RIG_OK);
    }
    else
    {
        rig_debug(RIG_DEBUG_TRACE, "%s: cache miss age=%dms\n", __func__, cache_ms);
    }

    caps = rig->caps;

    LOCK(1);

    switch (pttp->type.ptt)
    {
    case RIG_PTT_RIG:
    case RIG_PTT_RIG_MICDATA:
        if (!caps->get_ptt)
        {
            *ptt = rs->transmit ? RIG_PTT_ON : RIG_PTT_OFF;
            ELAPSED2;
            LOCK(0);
            RETURNFUNC(RIG_OK);
        }

        if ((caps->targetable_vfo & RIG_TARGETABLE_PTT)
                || vfo == RIG_VFO_CURR
                || vfo == rig->state.current_vfo)
        {
            HAMLIB_TRACE;
            retcode = caps->get_ptt(rig, vfo, ptt);

            if (retcode == RIG_OK)
            {
                rig->state.cache.ptt = *ptt;
                elapsed_ms(&rig->state.cache.time_ptt, HAMLIB_ELAPSED_SET);
            }

            ELAPSED2;
            LOCK(0);
            RETURNFUNC(retcode);
        }

        if (!caps->set_vfo)
        {
            ELAPSED2;
            LOCK(0);
            RETURNFUNC(-RIG_ENAVAIL);
        }

        curr_vfo = rig->state.current_vfo;
        HAMLIB_TRACE;
        backend_num = RIG_BACKEND_NUM(rig->caps->rig_model);

        switch (backend_num)
        {
        // most rigs have only one PTT VFO so we can set that flag here
        case 0:
        case RIG_ICOM:
        case RIG_KENWOOD:
        case RIG_YAESU:
            targetable_ptt = 1;
        }

        if (!targetable_ptt)
        {
            retcode = caps->set_vfo(rig, vfo);
        }

        if (retcode != RIG_OK)
        {
            ELAPSED2;
            LOCK(0);
            RETURNFUNC(retcode);
        }

        HAMLIB_TRACE;
        retcode = caps->get_ptt(rig, vfo, ptt);

        /* try and revert even if we had an error above */
        if (!targetable_ptt)
        {
            int rc2 = caps->set_vfo(rig, curr_vfo);

            if (RIG_OK == retcode)
            {
                /* return the first error code */
                retcode = rc2;
                rig->state.cache.ptt = *ptt;
                elapsed_ms(&rig->state.cache.time_ptt, HAMLIB_ELAPSED_SET);
            }
        }

        ELAPSED2;
        LOCK(0);
        RETURNFUNC(retcode);

    case RIG_PTT_SERIAL_RTS:
#if 0 // do not use caps->get_ptt https://github.com/Hamlib/Hamlib/issues/1241
        if (caps->get_ptt)
        {
            HAMLIB_TRACE;
            retcode = caps->get_ptt(rig, vfo, ptt);

            if (retcode == RIG_OK)
            {
                elapsed_ms(&rig->state.cache.time_ptt, HAMLIB_ELAPSED_SET);
                rig->state.cache.ptt = *ptt;
            }

            LOCK(0);
            ELAPSED2;
            RETURNFUNC(retcode);
        }

#endif

        if (strcmp(pttp->pathname, rp->pathname)
                && pttp->fd < 0)
        {
            /* port is closed so assume PTT off */
            *ptt = RIG_PTT_OFF;
        }
        else
        {
            retcode = ser_get_rts(pttp, &status);
            *ptt = status ? RIG_PTT_ON : RIG_PTT_OFF;
        }

        rig->state.cache.ptt = *ptt;
        elapsed_ms(&rig->state.cache.time_ptt, HAMLIB_ELAPSED_SET);
        ELAPSED2;
        LOCK(0);
        RETURNFUNC(retcode);

    case RIG_PTT_SERIAL_DTR:
#if 0 // do not use caps->get_ptt https://github.com/Hamlib/Hamlib/issues/1241
        if (caps->get_ptt)
        {
            HAMLIB_TRACE;
            retcode = caps->get_ptt(rig, vfo, ptt);

            if (retcode == RIG_OK)
            {
                elapsed_ms(&rig->state.cache.time_ptt, HAMLIB_ELAPSED_SET);
                rig->state.cache.ptt = *ptt;
            }

            ELAPSED2;
            LOCK(0);
            RETURNFUNC(retcode);
        }

#endif

        if (strcmp(pttp->pathname, rp->pathname)
                && pttp->fd < 0)
        {
            /* port is closed so assume PTT off */
            *ptt = RIG_PTT_OFF;
        }
        else
        {
            retcode = ser_get_dtr(pttp, &status);
            *ptt = status ? RIG_PTT_ON : RIG_PTT_OFF;
        }

        rig->state.cache.ptt = *ptt;
        elapsed_ms(&rig->state.cache.time_ptt, HAMLIB_ELAPSED_SET);
        ELAPSED2;
        LOCK(0);
        RETURNFUNC(retcode);

    case RIG_PTT_PARALLEL:
        if (caps->get_ptt)
        {
            HAMLIB_TRACE;
            retcode = caps->get_ptt(rig, vfo, ptt);

            if (retcode == RIG_OK)
            {
                elapsed_ms(&rig->state.cache.time_ptt, HAMLIB_ELAPSED_SET);
                rig->state.cache.ptt = *ptt;
            }

            ELAPSED2;
            LOCK(0);
            RETURNFUNC(retcode);
        }

        retcode = par_ptt_get(pttp, ptt);

        if (retcode == RIG_OK)
        {
            elapsed_ms(&rig->state.cache.time_ptt, HAMLIB_ELAPSED_SET);
            rig->state.cache.ptt = *ptt;
        }

        ELAPSED2;
        LOCK(0);
        RETURNFUNC(retcode);

    case RIG_PTT_CM108:
        if (caps->get_ptt)
        {
            HAMLIB_TRACE;
            retcode = caps->get_ptt(rig, vfo, ptt);

            if (retcode == RIG_OK)
            {
                elapsed_ms(&rig->state.cache.time_ptt, HAMLIB_ELAPSED_SET);
                rig->state.cache.ptt = *ptt;
            }

            ELAPSED2;
            LOCK(0);
            RETURNFUNC(retcode);
        }

        retcode = cm108_ptt_get(pttp, ptt);

        if (retcode == RIG_OK)
        {
            elapsed_ms(&rig->state.cache.time_ptt, HAMLIB_ELAPSED_SET);
            rig->state.cache.ptt = *ptt;
        }

        ELAPSED2;
        LOCK(0);
        RETURNFUNC(retcode);

    case RIG_PTT_GPIO:
    case RIG_PTT_GPION:
        if (caps->get_ptt)
        {
            HAMLIB_TRACE;
            retcode = caps->get_ptt(rig, vfo, ptt);

            if (retcode == RIG_OK)
            {
                elapsed_ms(&rig->state.cache.time_ptt, HAMLIB_ELAPSED_SET);
                rig->state.cache.ptt = *ptt;
            }

            ELAPSED2;
            LOCK(0);
            RETURNFUNC(retcode);
        }

        elapsed_ms(&rig->state.cache.time_ptt, HAMLIB_ELAPSED_SET);
        retcode = gpio_ptt_get(pttp, ptt);
        ELAPSED2;
        LOCK(0);
        RETURNFUNC(retcode);

    case RIG_PTT_NONE:
        ELAPSED2;
        LOCK(0);
        RETURNFUNC(-RIG_ENAVAIL);    /* not available */

    default:
        ELAPSED2;
        LOCK(0);
        RETURNFUNC(-RIG_EINVAL);
    }

    elapsed_ms(&rig->state.cache.time_ptt, HAMLIB_ELAPSED_SET);
    ELAPSED2;
    LOCK(0);
    RETURNFUNC(RIG_OK);
}


/**
 * \brief get the status of the DCD
 * \param rig   The rig handle
 * \param vfo   The target VFO
 * \param dcd   The location where to store the status of the DCD
 *
 *  Retrieves the status of DCD (is squelch open?).
 *
 * \return RIG_OK if the operation has been successful, otherwise
 * a negative value if an error occurred (in which case, cause is
 * set appropriately).
 *
 */
int HAMLIB_API rig_get_dcd(RIG *rig, vfo_t vfo, dcd_t *dcd)
{
    const struct rig_caps *caps;
    hamlib_port_t *dcdp = DCDPORT(rig);
    int retcode, rc2, status;
    vfo_t curr_vfo;

    if (CHECK_RIG_ARG(rig))
    {
        rig_debug(RIG_DEBUG_ERR, "%s: rig or rig->caps is null\n", __func__);
        return -RIG_EINVAL;
    }

    ELAPSED1;
    ENTERFUNC;

    if (!dcd)
    {
        ELAPSED2;
        RETURNFUNC(-RIG_EINVAL);
    }

    caps = rig->caps;

    switch (dcdp->type.dcd)
    {
    case RIG_DCD_RIG:
        if (caps->get_dcd == NULL)
        {
            ELAPSED2;
            RETURNFUNC(-RIG_ENIMPL);
        }

        if (vfo == RIG_VFO_CURR
                || vfo == rig->state.current_vfo)
        {
            HAMLIB_TRACE;
            retcode = caps->get_dcd(rig, vfo, dcd);
            ELAPSED2;
            RETURNFUNC(retcode);
        }

        if (!caps->set_vfo)
        {
            ELAPSED2;
            RETURNFUNC(-RIG_ENAVAIL);
        }

        curr_vfo = rig->state.current_vfo;
        HAMLIB_TRACE;
        retcode = caps->set_vfo(rig, vfo);

        if (retcode != RIG_OK)
        {
            ELAPSED2;
            RETURNFUNC(retcode);
        }

        HAMLIB_TRACE;
        retcode = caps->get_dcd(rig, vfo, dcd);
        /* try and revert even if we had an error above */
        rc2 = caps->set_vfo(rig, curr_vfo);

        if (RIG_OK == retcode)
        {
            /* return the first error code */
            retcode = rc2;
        }

        ELAPSED2;
        RETURNFUNC(retcode);

        break;

    case RIG_DCD_SERIAL_CTS:
        retcode = ser_get_cts(dcdp, &status);
        memcpy(&rig->state.dcdport_deprecated, dcdp,
               sizeof(rig->state.dcdport_deprecated));
        *dcd = status ? RIG_DCD_ON : RIG_DCD_OFF;
        ELAPSED2;
        RETURNFUNC(retcode);

    case RIG_DCD_SERIAL_DSR:
        retcode = ser_get_dsr(dcdp, &status);
        memcpy(&rig->state.dcdport_deprecated, dcdp,
               sizeof(rig->state.dcdport_deprecated));
        *dcd = status ? RIG_DCD_ON : RIG_DCD_OFF;
        ELAPSED2;
        RETURNFUNC(retcode);

    case RIG_DCD_SERIAL_CAR:
        retcode = ser_get_car(dcdp, &status);
        memcpy(&rig->state.dcdport_deprecated, dcdp,
               sizeof(rig->state.dcdport_deprecated));
        *dcd = status ? RIG_DCD_ON : RIG_DCD_OFF;
        ELAPSED2;
        RETURNFUNC(retcode);


    case RIG_DCD_PARALLEL:
        retcode = par_dcd_get(dcdp, dcd);
        memcpy(&rig->state.dcdport_deprecated, dcdp,
               sizeof(rig->state.dcdport_deprecated));
        ELAPSED2;
        RETURNFUNC(retcode);

    case RIG_DCD_GPIO:
    case RIG_DCD_GPION:
        retcode = gpio_dcd_get(dcdp, dcd);
        memcpy(&rig->state.dcdport_deprecated, dcdp,
               sizeof(rig->state.dcdport_deprecated));
        ELAPSED2;
        RETURNFUNC(retcode);

    case RIG_DCD_NONE:
        ELAPSED2;
        RETURNFUNC(-RIG_ENAVAIL);    /* not available */

    default:
        ELAPSED2;
        RETURNFUNC(-RIG_EINVAL);
    }

    ELAPSED2;
    RETURNFUNC(RIG_OK);
}


/**
 * \brief set the repeater shift
 * \param rig   The rig handle
 * \param vfo   The target VFO
 * \param rptr_shift    The repeater shift to set to
 *
 *  Sets the current repeater shift.
 *
 * \return RIG_OK if the operation has been successful, otherwise
 * a negative value if an error occurred (in which case, cause is
 * set appropriately).
 *
 * \sa rig_get_rptr_shift()
 */
int HAMLIB_API rig_set_rptr_shift(RIG *rig, vfo_t vfo, rptr_shift_t rptr_shift)
{
    const struct rig_caps *caps;
    int retcode, rc2;
    vfo_t curr_vfo;

    if (CHECK_RIG_ARG(rig))
    {
        rig_debug(RIG_DEBUG_ERR, "%s: rig or rig->caps is null\n", __func__);
        return -RIG_EINVAL;
    }

    ELAPSED1;
    ENTERFUNC;

    caps = rig->caps;

    if (caps->set_rptr_shift == NULL)
    {
        ELAPSED2;
        RETURNFUNC(-RIG_ENAVAIL);
    }

    if (vfo == RIG_VFO_CURR
            || vfo == rig->state.current_vfo)
    {
        HAMLIB_TRACE;
        retcode = caps->set_rptr_shift(rig, vfo, rptr_shift);
        ELAPSED2;
        RETURNFUNC(retcode);
    }

    if (!caps->set_vfo)
    {
        ELAPSED2;
        RETURNFUNC(-RIG_ENAVAIL);
    }

    curr_vfo = rig->state.current_vfo;
    HAMLIB_TRACE;
    retcode = caps->set_vfo(rig, vfo);

    if (retcode != RIG_OK)
    {
        ELAPSED2;
        RETURNFUNC(retcode);
    }

    HAMLIB_TRACE;
    retcode = caps->set_rptr_shift(rig, vfo, rptr_shift);
    /* try and revert even if we had an error above */
    rc2 = caps->set_vfo(rig, curr_vfo);

    if (RIG_OK == retcode)
    {
        /* return the first error code */
        retcode = rc2;
    }

    ELAPSED2;
    RETURNFUNC(retcode);
}


/**
 * \brief get the current repeater shift
 * \param rig   The rig handle
 * \param vfo   The target VFO
 * \param rptr_shift    The location where to store the current repeater shift
 *
 *  Retrieves the current repeater shift.
 *
 * \return RIG_OK if the operation has been successful, otherwise
 * a negative value if an error occurred (in which case, cause is
 * set appropriately).
 *
 * \sa rig_set_rptr_shift()
 */
int HAMLIB_API rig_get_rptr_shift(RIG *rig, vfo_t vfo, rptr_shift_t *rptr_shift)
{
    const struct rig_caps *caps;
    int retcode, rc2;
    vfo_t curr_vfo;

    if (CHECK_RIG_ARG(rig))
    {
        rig_debug(RIG_DEBUG_ERR, "%s: rig or rig->caps is null\n", __func__);
        return -RIG_EINVAL;
    }

    ELAPSED1;
    ENTERFUNC;

    if (!rptr_shift)
    {
        ELAPSED2;
        RETURNFUNC(-RIG_EINVAL);
    }

    caps = rig->caps;

    if (caps->get_rptr_shift == NULL)
    {
        ELAPSED2;
        RETURNFUNC(-RIG_ENAVAIL);
    }

    if (vfo == RIG_VFO_CURR
            || vfo == rig->state.current_vfo)
    {
        HAMLIB_TRACE;
        retcode = caps->get_rptr_shift(rig, vfo, rptr_shift);
        ELAPSED2;
        RETURNFUNC(retcode);
    }

    if (!caps->set_vfo)
    {
        ELAPSED2;
        RETURNFUNC(-RIG_ENAVAIL);
    }

    curr_vfo = rig->state.current_vfo;
    HAMLIB_TRACE;
    retcode = caps->set_vfo(rig, vfo);

    if (retcode != RIG_OK)
    {
        ELAPSED2;
        RETURNFUNC(retcode);
    }

    HAMLIB_TRACE;
    retcode =  caps->get_rptr_shift(rig, vfo, rptr_shift);
    /* try and revert even if we had an error above */
    rc2 = caps->set_vfo(rig, curr_vfo);

    if (RIG_OK == retcode)
    {
        /* return the first error code */
        retcode = rc2;
    }

    ELAPSED2;
    RETURNFUNC(retcode);
}


/**
 * \brief set the repeater offset
 * \param rig   The rig handle
 * \param vfo   The target VFO
 * \param rptr_offs The VFO to set to
 *
 *  Sets the current repeater offset.
 *
 * \return RIG_OK if the operation has been successful, otherwise
 * a negative value if an error occurred (in which case, cause is
 * set appropriately).
 *
 * \sa rig_get_rptr_offs()
 */
int HAMLIB_API rig_set_rptr_offs(RIG *rig, vfo_t vfo, shortfreq_t rptr_offs)
{
    const struct rig_caps *caps;
    int retcode, rc2;
    vfo_t curr_vfo;

    if (CHECK_RIG_ARG(rig))
    {
        rig_debug(RIG_DEBUG_ERR, "%s: rig or rig->caps is null\n", __func__);
        return -RIG_EINVAL;
    }

    ELAPSED1;
    ENTERFUNC;

    caps = rig->caps;

    if (caps->set_rptr_offs == NULL)
    {
        ELAPSED2;
        RETURNFUNC(-RIG_ENAVAIL);
    }

    if (vfo == RIG_VFO_CURR
            || vfo == rig->state.current_vfo)
    {
        HAMLIB_TRACE;
        retcode = caps->set_rptr_offs(rig, vfo, rptr_offs);
        ELAPSED2;
        RETURNFUNC(retcode);
    }

    if (!caps->set_vfo)
    {
        RETURNFUNC(-RIG_ENAVAIL);
    }

    ELAPSED2;

    curr_vfo = rig->state.current_vfo;
    HAMLIB_TRACE;
    retcode = caps->set_vfo(rig, vfo);

    if (retcode != RIG_OK)
    {
        ELAPSED2;
        RETURNFUNC(retcode);
    }

    retcode = caps->set_rptr_offs(rig, vfo, rptr_offs);
    /* try and revert even if we had an error above */
    rc2 = caps->set_vfo(rig, curr_vfo);

    if (RIG_OK == retcode)
    {
        /* return the first error code */
        retcode = rc2;
    }

    ELAPSED2;
    RETURNFUNC(retcode);
}


/**
 * \brief get the current repeater offset
 * \param rig   The rig handle
 * \param vfo   The target VFO
 * \param rptr_offs The location where to store the current repeater offset
 *
 *  Retrieves the current repeater offset.
 *
 * \return RIG_OK if the operation has been successful, otherwise
 * a negative value if an error occurred (in which case, cause is
 * set appropriately).
 *
 * \sa rig_set_rptr_offs()
 */
int HAMLIB_API rig_get_rptr_offs(RIG *rig, vfo_t vfo, shortfreq_t *rptr_offs)
{
    const struct rig_caps *caps;
    int retcode, rc2;
    vfo_t curr_vfo;

    if (CHECK_RIG_ARG(rig))
    {
        rig_debug(RIG_DEBUG_ERR, "%s: rig or rig->caps is null\n", __func__);
        return -RIG_EINVAL;
    }

    ELAPSED1;
    ENTERFUNC;

    if (!rptr_offs)
    {
        ELAPSED2;
        RETURNFUNC(-RIG_EINVAL);
    }

    caps = rig->caps;

    if (caps->get_rptr_offs == NULL)
    {
        ELAPSED2;
        RETURNFUNC(-RIG_ENAVAIL);
    }

    if (vfo == RIG_VFO_CURR
            || vfo == rig->state.current_vfo)
    {
        HAMLIB_TRACE;
        retcode = caps->get_rptr_offs(rig, vfo, rptr_offs);
        ELAPSED2;
        RETURNFUNC(retcode);
    }

    if (!caps->set_vfo)
    {
        ELAPSED2;
        RETURNFUNC(-RIG_ENAVAIL);
    }

    curr_vfo = rig->state.current_vfo;
    HAMLIB_TRACE;
    retcode = caps->set_vfo(rig, vfo);

    if (retcode != RIG_OK)
    {
        ELAPSED2;
        RETURNFUNC(retcode);
    }

    retcode = caps->get_rptr_offs(rig, vfo, rptr_offs);
    /* try and revert even if we had an error above */
    rc2 = caps->set_vfo(rig, curr_vfo);

    if (RIG_OK == retcode)
    {
        /* return the first error code */
        retcode = rc2;
    }

    ELAPSED2;
    RETURNFUNC(retcode);
}


/**
 * \brief set the split frequencies
 * \param rig   The rig handle
 * \param vfo   The target VFO
 * \param tx_freq   The transmit split frequency to set to
 *
 *  Sets the split(TX) frequency.
 *
 * \return RIG_OK if the operation has been successful, otherwise
 * a negative value if an error occurred (in which case, cause is
 * set appropriately).
 *
 * \sa rig_get_split_freq(), rig_set_split_vfo()
 */
int HAMLIB_API rig_set_split_freq(RIG *rig, vfo_t vfo, freq_t tx_freq)
{
    const struct rig_caps *caps;
    const struct rig_state *rs;
    int retcode, rc2;
    vfo_t curr_vfo, tx_vfo = RIG_VFO_CURR;
    freq_t tfreq = 0;

    ENTERFUNC2;

    if (CHECK_RIG_ARG(rig))
    {
        rig_debug(RIG_DEBUG_ERR, "%s: rig or rig->caps is null\n", __func__);
        return -RIG_EINVAL;
    }

    ELAPSED1;

    rig_debug(RIG_DEBUG_VERBOSE, "%s called vfo=%s, curr_vfo=%s, tx_freq=%.0f\n",
              __func__,
              rig_strvfo(vfo), rig_strvfo(rig->state.current_vfo), tx_freq);

    caps = rig->caps;
    rs = &rig->state;

    // Always use the previously selected TX VFO for split. The targeted VFO will have no effect.
    tx_vfo = rs->tx_vfo;

    if (rs->cache.split == RIG_SPLIT_OFF || tx_vfo == RIG_VFO_NONE || tx_vfo == RIG_VFO_CURR)
    {
        // Turn split on if not enabled already
        retcode = rig_set_split_vfo(rig, rs->current_vfo, RIG_SPLIT_ON, vfo_fixup(rig, RIG_VFO_OTHER, RIG_SPLIT_OFF));
        if (retcode != RIG_OK)
        {
            rig_debug(RIG_DEBUG_ERR, "%s: error turning split on: result=%d\n", __func__, retcode);
            ELAPSED2;
            RETURNFUNC2(retcode);
        }
    }

    // TX VFO may change after enabling split
    tx_vfo = rs->tx_vfo;

    rig_get_freq(rig, tx_vfo, &tfreq);

    if (tfreq == tx_freq)
    {
        rig_debug(RIG_DEBUG_TRACE, "%s: freq set not needed\n", __func__);
        ELAPSED2;
        RETURNFUNC2(RIG_OK);
    }

    // Use set_split_freq directly if implemented and frequency is targetable
    if (caps->set_split_freq && (caps->targetable_vfo & RIG_TARGETABLE_FREQ))
    {
        HAMLIB_TRACE;
        retcode = caps->set_split_freq(rig, tx_vfo, tx_freq);
        ELAPSED2;
        if (retcode == RIG_OK)
        {
            rig_set_cache_freq(rig, tx_vfo, tx_freq);
        }
        RETURNFUNC2(retcode);
    }

    // Alternatively, use set_freq if frequency is targetable
    if (caps->set_freq && (caps->targetable_vfo & RIG_TARGETABLE_FREQ))
    {
        int retry = 3;

        do
        {
            HAMLIB_TRACE;
            retcode = rig_set_freq(rig, tx_vfo, tx_freq);

            if (retcode != RIG_OK)
            {
                RETURNFUNC(retcode);
            }

#if 0 // this verification seems to be causing bad behavior on some rigs
            retcode = rig_get_freq(rig, tx_vfo, &tfreq);
#else
            tfreq = tx_freq;
#endif
        }
        while (tfreq != tx_freq && retry-- > 0 && retcode == RIG_OK);

        ELAPSED2;
        RETURNFUNC2(retcode);
    }

    // Assisted mode: Swap VFOs and try either set_split_freq or set_freq
    curr_vfo = rs->current_vfo;
    vfo = vfo_fixup(rig, vfo, rs->cache.split);

    if (caps->set_vfo)
    {
        HAMLIB_TRACE;
        retcode = caps->set_vfo(rig, tx_vfo);
    }
    else if (rig_has_vfo_op(rig, RIG_OP_TOGGLE) && caps->vfo_op)
    {
        retcode = caps->vfo_op(rig, vfo, RIG_OP_TOGGLE);
    }
    else
    {
        ELAPSED2;
        RETURNFUNC2(-RIG_ENAVAIL);
    }

    if (retcode != RIG_OK)
    {
        ELAPSED2;
        RETURNFUNC2(retcode);
    }

    int retry = 3;

    do
    {
        // doing get_freq seems to break on some rigs that can't read freq immediately after set
        if (caps->set_split_freq)
        {
            HAMLIB_TRACE;
            retcode = caps->set_split_freq(rig, vfo, tx_freq);
        }
        else
        {
            HAMLIB_TRACE;
            retcode = rig_set_freq(rig, RIG_VFO_CURR, tx_freq);
        }

        tfreq = tx_freq;
    }
    while (tfreq != tx_freq && retry-- > 0 && retcode == RIG_OK);

    if (retcode == RIG_OK)
    {
        rig_set_cache_freq(rig, tx_vfo, tx_freq);
    }

    /* try and revert even if we had an error above */
    if (caps->set_vfo)
    {
        HAMLIB_TRACE;
        rc2 = RIG_OK;

        if (!(caps->targetable_vfo & RIG_TARGETABLE_FREQ))
        {
            rc2 = caps->set_vfo(rig, curr_vfo);
        }
    }
    else
    {
        rc2 = caps->vfo_op(rig, vfo, RIG_OP_TOGGLE);
    }

    if (RIG_OK == retcode)
    {
        /* return the first error code */
        retcode = rc2;
    }

    ELAPSED2;
    RETURNFUNC2(retcode);
}


/**
 * \brief get the current split frequencies
 * \param rig   The rig handle
 * \param vfo   The target VFO
 * \param tx_freq   The location where to store the current transmit split frequency
 *
 *  Retrieves the current split(TX) frequency.
 *
 * \return RIG_OK if the operation has been successful, otherwise
 * a negative value if an error occurred (in which case, cause is
 * set appropriately).
 *
 * \sa rig_set_split_freq()
 */
int HAMLIB_API rig_get_split_freq(RIG *rig, vfo_t vfo, freq_t *tx_freq)
{
    const struct rig_caps *caps;
    const struct rig_state *rs;
    int retcode = -RIG_EPROTO, rc2;
    vfo_t tx_vfo;

    if (CHECK_RIG_ARG(rig))
    {
        rig_debug(RIG_DEBUG_ERR, "%s: rig or rig->caps is null\n", __func__);
        return -RIG_EINVAL;
    }

    ELAPSED1;
    ENTERFUNC;

    if (!tx_freq)
    {
        ELAPSED2;
        RETURNFUNC(-RIG_EINVAL);
    }

    caps = rig->caps;
    rs = &rig->state;

    // Always use the previously selected TX VFO for split. The targeted VFO will have no effect.
    tx_vfo = rs->tx_vfo;

    if (rs->cache.split == RIG_SPLIT_OFF || tx_vfo == RIG_VFO_NONE || tx_vfo == RIG_VFO_CURR)
    {
        // Split frequency not available if split is off
        *tx_freq = 0;
        ELAPSED2;
        RETURNFUNC(RIG_OK);
    }

    // Use get_split_freq directly if implemented and frequency is targetable
    if (caps->get_split_freq && (caps->targetable_vfo & RIG_TARGETABLE_FREQ))
    {
        HAMLIB_TRACE;
        retcode = caps->get_split_freq(rig, tx_vfo, tx_freq);
        ELAPSED2;
        if (retcode == RIG_OK)
        {
            rig_set_cache_freq(rig, tx_vfo, *tx_freq);
        }
        RETURNFUNC(retcode);
    }

    // Alternatively, use get_freq if frequency is targetable
    if (caps->get_freq && (caps->targetable_vfo & RIG_TARGETABLE_FREQ))
    {
        HAMLIB_TRACE;
        retcode = caps->get_freq(rig, tx_vfo, tx_freq);
        ELAPSED2;
        if (retcode == RIG_OK)
        {
            rig_set_cache_freq(rig, tx_vfo, *tx_freq);
        }
        RETURNFUNC(retcode);
    }

    // Assisted mode: Swap VFOs and try either get_split_freq or get_freq
    vfo = vfo_fixup(rig, vfo, rs->cache.split);

    if (caps->set_vfo)
    {
        // if the underlying rig has OP_XCHG we don't need to set VFO
        if (!rig_has_vfo_op(rig, RIG_OP_XCHG)
                && !(caps->targetable_vfo & RIG_TARGETABLE_FREQ))
        {
            HAMLIB_TRACE;
            retcode = caps->set_vfo(rig, tx_vfo);

            if (retcode != RIG_OK) { RETURNFUNC(retcode); }
        }

        retcode = RIG_OK;
    }
    else if (rig_has_vfo_op(rig, RIG_OP_TOGGLE) && caps->vfo_op)
    {
        retcode = caps->vfo_op(rig, vfo, RIG_OP_TOGGLE);
    }
    else
    {
        ELAPSED2;
        RETURNFUNC(-RIG_ENAVAIL);
    }

    if (retcode != RIG_OK)
    {
        ELAPSED2;
        RETURNFUNC(retcode);
    }

    if (caps->get_split_freq)
    {
        HAMLIB_TRACE;
        retcode = caps->get_split_freq(rig, vfo, tx_freq);
    }
    else
    {
        HAMLIB_TRACE;
        retcode = caps->get_freq ? caps->get_freq(rig, RIG_VFO_CURR,
                  tx_freq) : -RIG_ENIMPL;
    }

    if (retcode == RIG_OK)
    {
        rig_set_cache_freq(rig, tx_vfo, *tx_freq);
    }

    /* try and revert even if we had an error above */
    if (caps->set_vfo)
    {
        vfo_t save_vfo;
        // If we started with RIG_VFO_CURR we need to choose VFO_A/MAIN as appropriate to return to
        //rig_debug(RIG_DEBUG_TRACE, "%s: save_vfo=%s, hasmainsub=%d\n",__func__, rig_strvfo(save_vfo), VFO_HAS_MAIN_SUB);
        save_vfo = VFO_HAS_MAIN_SUB ? RIG_VFO_MAIN : RIG_VFO_A;

        rig_debug(RIG_DEBUG_TRACE, "%s: restoring vfo=%s\n", __func__,
                  rig_strvfo(save_vfo));
        HAMLIB_TRACE;

        if (!rig_has_vfo_op(rig, RIG_OP_XCHG)
                && !(caps->targetable_vfo & RIG_TARGETABLE_FREQ))
        {
            rc2 = caps->set_vfo(rig, save_vfo);
        }
        else
        {
            rc2 = RIG_OK;
        }
    }
    else
    {
        rc2 = caps->vfo_op(rig, vfo, RIG_OP_TOGGLE);
    }

    if (RIG_OK == retcode)
    {
        /* return the first error code */
        retcode = rc2;
    }

    rig_debug(RIG_DEBUG_TRACE, "%s: tx_freq=%.0f\n", __func__, *tx_freq);

    ELAPSED2;
    RETURNFUNC(retcode);
}


/**
 * \brief set the split modes
 * \param rig   The rig handle
 * \param vfo   The target VFO
 * \param tx_mode   The transmit split mode to set to
 * \param tx_width The transmit split width to set to or the special
 * value RIG_PASSBAND_NOCHANGE which leaves the passband unchanged
 * from the current value or default for the mode determined by the
 * rig.
 *
 *  Sets the split(TX) mode.
 *
 * \return RIG_OK if the operation has been successful, otherwise
 * a negative value if an error occurred (in which case, cause is
 * set appropriately).
 *
 * \sa rig_get_split_mode()
 */
int HAMLIB_API rig_set_split_mode(RIG *rig,
                                  vfo_t vfo,
                                  rmode_t tx_mode,
                                  pbwidth_t tx_width)
{
    const struct rig_caps *caps;
    const struct rig_state *rs;
    int retcode, rc2;
    vfo_t curr_vfo, tx_vfo, rx_vfo;
    freq_t cache_freq;
    rmode_t cache_mode;
    pbwidth_t cache_width;
    int cache_ms_freq, cache_ms_mode, cache_ms_width;

    if (CHECK_RIG_ARG(rig))
    {
        rig_debug(RIG_DEBUG_ERR, "%s: rig or rig->caps is null\n", __func__);
        return -RIG_EINVAL;
    }

    ELAPSED1;
    ENTERFUNC;

    caps = rig->caps;
    rs = &rig->state;

    // Always use the previously selected TX VFO for split. The targeted VFO will have no effect.
    tx_vfo = rs->tx_vfo;

    if (rs->cache.split == RIG_SPLIT_OFF || tx_vfo == RIG_VFO_NONE || tx_vfo == RIG_VFO_CURR)
    {
        // Turn split on if not enabled already
        retcode = rig_set_split_vfo(rig, rs->current_vfo, RIG_SPLIT_ON, vfo_fixup(rig, RIG_VFO_OTHER, RIG_SPLIT_OFF));
        if (retcode != RIG_OK)
        {
            rig_debug(RIG_DEBUG_ERR, "%s: error turning split on: result=%d\n", __func__, retcode);
            ELAPSED2;
            RETURNFUNC(retcode);
        }
    }

    // TX VFO may change after enabling split
    tx_vfo = rs->tx_vfo;

    // do not mess with mode while PTT is on
    if (rs->cache.ptt)
    {
        rig_debug(RIG_DEBUG_VERBOSE, "%s PTT on so set_split_mode ignored\n", __func__);
        ELAPSED2;
        RETURNFUNC(RIG_OK);
    }

    if (tx_mode == RIG_MODE_NONE)
    {
        // Get TX VFO mode from cache to avoid extra VFO swapping
        rig_get_cache(rig, tx_vfo, &cache_freq, &cache_ms_freq, &cache_mode, &cache_ms_mode, &cache_width, &cache_ms_width);
        tx_mode = cache_mode;
    }

    // Use set_split_mode directly if implemented and mode is targetable
    if (caps->set_split_mode && (caps->targetable_vfo & RIG_TARGETABLE_MODE))
    {
        HAMLIB_TRACE;
        retcode = caps->set_split_mode(rig, tx_vfo, tx_mode, tx_width);
        ELAPSED2;
        if (retcode == RIG_OK)
        {
            rig_set_cache_mode(rig, tx_vfo, tx_mode, tx_width);
        }
        RETURNFUNC(retcode);
    }

    curr_vfo = rig->state.current_vfo;

    rig_debug(RIG_DEBUG_VERBOSE, "%s: curr_vfo=%s, tx_vfo=%s\n", __func__,
              rig_strvfo(curr_vfo), rig_strvfo(tx_vfo));

    // Alternatively, use set_mode if mode is targetable
    if (caps->set_mode && ((caps->targetable_vfo & RIG_TARGETABLE_MODE)
                           || (rig->caps->rig_model == RIG_MODEL_NETRIGCTL)))
    {
        HAMLIB_TRACE;
        retcode = caps->set_mode(rig, tx_vfo, tx_mode, tx_width);
        ELAPSED2;
        if (retcode == RIG_OK)
        {
            rig_set_cache_mode(rig, tx_vfo, tx_mode, tx_width);
        }
        RETURNFUNC(retcode);
    }

    // some rigs exhibit undesirable flashing when swapping vfos in split
    // so we turn it off, do our thing, and turn split back on
    rx_vfo = vfo;

    if (tx_vfo == RIG_VFO_B || tx_vfo == RIG_VFO_SUB) { rx_vfo = RIG_VFO_A; }

    if (vfo == RIG_VFO_CURR && tx_vfo == RIG_VFO_B)    { rx_vfo = RIG_VFO_A; }
    else if (vfo == RIG_VFO_CURR && tx_vfo == RIG_VFO_A)    { rx_vfo = RIG_VFO_B; }
    else if (vfo == RIG_VFO_CURR && tx_vfo == RIG_VFO_MAIN) { rx_vfo = RIG_VFO_SUB; }
    else if (vfo == RIG_VFO_CURR && tx_vfo == RIG_VFO_SUB)  { rx_vfo = RIG_VFO_MAIN; }

    rig_debug(RIG_DEBUG_VERBOSE, "%s(%d): rx_vfo=%s, tx_vfo=%s\n", __func__,
              __LINE__, rig_strvfo(rx_vfo), rig_strvfo(tx_vfo));

    // If mode is not targetable, we will reuse cached mode/passband instead of trying to set them again
    rig_get_cache(rig, tx_vfo, &cache_freq, &cache_ms_freq, &cache_mode, &cache_ms_mode, &cache_width, &cache_ms_width);

    if ((tx_mode == cache_mode || tx_mode == RIG_MODE_NONE) && (tx_width == cache_width || tx_width == RIG_PASSBAND_NOCHANGE))
    {
        rig_debug(RIG_DEBUG_VERBOSE, "%s(%d): mode=%s and width=%ld already set for vfo=%s, ignoring\n",
                __func__, __LINE__, rig_strrmode(tx_mode), tx_width, rig_strvfo(tx_vfo));
        ELAPSED2;
        RETURNFUNC(RIG_OK);
    }

    if (tx_vfo & (RIG_VFO_CURR | RIG_VFO_TX))
    {
        rig_debug(RIG_DEBUG_WARN, "%s(%d): Unhandled TXVFO=%s, tx_mode=%s\n", __func__,
                  __LINE__, rig_strvfo(tx_vfo), rig_strrmode(tx_mode));
    }

    // code below here should be dead code now -- but maybe we have VFO situation we need to handle
    if (caps->rig_model == RIG_MODEL_NETRIGCTL)
    {
        // special handling for netrigctl to avoid set_vfo
        retcode = caps->set_split_mode(rig, tx_vfo, tx_mode, tx_width);
        ELAPSED2;
        if (retcode == RIG_OK)
        {
            rig_set_cache_mode(rig, tx_vfo, tx_mode, tx_width);
        }
        RETURNFUNC(retcode);
    }

    // Assisted mode: Turn split off, swap VFOs and try either set_split_mode or set_mode
    rig_set_split_vfo(rig, rx_vfo, RIG_SPLIT_OFF, rx_vfo);

    if (caps->set_vfo)
    {
        HAMLIB_TRACE;
        retcode = caps->set_vfo(rig, tx_vfo);
    }
    else if (rig_has_vfo_op(rig, RIG_OP_TOGGLE) && caps->vfo_op)
    {
        retcode = caps->vfo_op(rig, vfo, RIG_OP_TOGGLE);
    }
    else
    {
        rig_debug(RIG_DEBUG_WARN,
                  "%s: rig does not have set_vfo or vfo_op. Assuming mode already set\n",
                  __func__);
        ELAPSED2;
        RETURNFUNC(RIG_OK);
    }

    if (retcode != RIG_OK)
    {
        ELAPSED2;
        RETURNFUNC(retcode);
    }

    if (caps->set_split_mode)
    {
        HAMLIB_TRACE;
        retcode = caps->set_split_mode(rig, vfo, tx_mode, tx_width);
    }
    else
    {
        HAMLIB_TRACE;
        retcode = caps->set_mode ? caps->set_mode(rig, RIG_VFO_CURR, tx_mode,
                  tx_width) : -RIG_ENIMPL;
    }

    if (retcode == RIG_OK)
    {
        rig_set_cache_mode(rig, tx_vfo, tx_mode, tx_width);
    }

    /* try and revert even if we had an error above */
    if (caps->set_vfo)
    {
        HAMLIB_TRACE;
        rc2 = caps->set_vfo(rig, rx_vfo);
    }
    else
    {
        rc2 = caps->vfo_op(rig, vfo, RIG_OP_TOGGLE);
    }

    if (RIG_OK == retcode)
    {
        /* return the first error code */
        retcode = rc2;
    }

    rig_set_split_vfo(rig, rx_vfo, RIG_SPLIT_ON, tx_vfo);

    ELAPSED2;
    RETURNFUNC(retcode);
}


/**
 * \brief get the current split modes
 * \param rig   The rig handle
 * \param vfo   The target VFO
 * \param tx_mode   The location where to store the current transmit split mode
 * \param tx_width  The location where to store the current transmit split width
 *
 *  Retrieves the current split(TX) mode and passband.
 *  If the backend is unable to determine the width, the \a tx_width
 *  will be set to RIG_PASSBAND_NORMAL as a default.
 *  The value stored at \a tx_mode location equals RIG_MODE_NONE
 *  when the current mode of the VFO is not defined (e.g. blank memory).
 *
 * \return RIG_OK if the operation has been successful, otherwise
 * a negative value if an error occurred (in which case, cause is
 * set appropriately).
 *
 * \sa rig_set_split_mode()
 */
int HAMLIB_API rig_get_split_mode(RIG *rig, vfo_t vfo, rmode_t *tx_mode,
                                  pbwidth_t *tx_width)
{
    const struct rig_caps *caps;
    const struct rig_state *rs;
    int retcode, rc2;
    vfo_t curr_vfo, tx_vfo;

    if (CHECK_RIG_ARG(rig))
    {
        rig_debug(RIG_DEBUG_ERR, "%s: rig or rig->caps is null\n", __func__);
        return -RIG_EINVAL;
    }

    ELAPSED1;
    ENTERFUNC;

    if (!tx_mode || !tx_width)
    {
        ELAPSED2;
        RETURNFUNC(-RIG_EINVAL);
    }

    caps = rig->caps;
    rs = &rig->state;

    // Always use the previously selected TX VFO for split. The targeted VFO will have no effect.
    tx_vfo = rs->tx_vfo;

    if (rs->cache.split == RIG_SPLIT_OFF || tx_vfo == RIG_VFO_NONE || tx_vfo == RIG_VFO_CURR)
    {
        // Split mode and filter width are not available if split is off
        *tx_mode = RIG_MODE_NONE;
        *tx_width = 0;
        ELAPSED2;
        RETURNFUNC(RIG_OK);
    }

    // Use get_split_mode directly if implemented and mode is targetable
    if (caps->get_split_mode && (caps->targetable_vfo & RIG_TARGETABLE_MODE))
    {
        HAMLIB_TRACE;
        retcode = caps->get_split_mode(rig, tx_vfo, tx_mode, tx_width);
        ELAPSED2;
        if (retcode == RIG_OK)
        {
            rig_set_cache_mode(rig, tx_vfo, *tx_mode, *tx_width);
        }
        RETURNFUNC(retcode);
    }

    // Alternatively, use get_mode if mode is targetable
    if (caps->get_mode && (caps->targetable_vfo & RIG_TARGETABLE_MODE))
    {
        HAMLIB_TRACE;
        retcode = caps->get_mode(rig, tx_vfo, tx_mode, tx_width);
        ELAPSED2;
        if (retcode == RIG_OK)
        {
            rig_set_cache_mode(rig, tx_vfo, *tx_mode, *tx_width);
        }
        RETURNFUNC(retcode);
    }

    // Assisted mode: Swap VFOs and try either get_split_mode or get_mode
    curr_vfo = rs->current_vfo;

    if (caps->set_vfo)
    {
        HAMLIB_TRACE;
        retcode = caps->set_vfo(rig, tx_vfo);
    }
    else if (rig_has_vfo_op(rig, RIG_OP_TOGGLE) && caps->vfo_op)
    {
        HAMLIB_TRACE;
        retcode = caps->vfo_op(rig, vfo, RIG_OP_TOGGLE);
    }
    else
    {
        ELAPSED2;
        RETURNFUNC(-RIG_ENAVAIL);
    }

    if (retcode != RIG_OK)
    {
        ELAPSED2;
        RETURNFUNC(retcode);
    }

    if (caps->get_split_mode)
    {
        HAMLIB_TRACE;
        retcode = caps->get_split_mode(rig, vfo, tx_mode, tx_width);
    }
    else
    {
        HAMLIB_TRACE;
        retcode = caps->get_mode ? caps->get_mode(rig, RIG_VFO_CURR, tx_mode,
                  tx_width) : -RIG_ENIMPL;
    }

    if (retcode == RIG_OK)
    {
        rig_set_cache_mode(rig, tx_vfo, *tx_mode, *tx_width);
    }

    /* try and revert even if we had an error above */
    if (caps->set_vfo)
    {
        HAMLIB_TRACE;
        rc2 = caps->set_vfo(rig, curr_vfo);
    }
    else
    {
        rc2 = caps->vfo_op(rig, vfo, RIG_OP_TOGGLE);
    }

    if (RIG_OK == retcode)
    {
        /* return the first error code */
        retcode = rc2;
    }

    if (*tx_width == RIG_PASSBAND_NORMAL && *tx_mode != RIG_MODE_NONE)
    {
        *tx_width = rig_passband_normal(rig, *tx_mode);
    }

    ELAPSED2;
    RETURNFUNC(retcode);
}


/**
 * \brief set the split frequency and mode
 * \param rig   The rig handle
 * \param vfo   The target VFO
 * \param tx_freq The transmit frequency to set to
 * \param tx_mode   The transmit split mode to set to
 * \param tx_width The transmit split width to set to or the special
 * value RIG_PASSBAND_NOCHANGE which leaves the passband unchanged
 * from the current value or default for the mode determined by the
 * rig.
 *
 *  Sets the split(TX) frequency and mode.
 *
 *  This function maybe optimized on some rig back ends, where the TX
 *  VFO cannot be directly addressed, to reduce the number of times
 *  the rig VFOs have to be exchanged or swapped to complete this
 *  combined function.
 *
 * \return RIG_OK if the operation has been successful, otherwise
 * a negative value if an error occurred (in which case, cause is
 * set appropriately).
 *
 * \sa rig_set_split_freq(), rig_set_split_mode(), rig_get_split_freq_mode()
 */
int HAMLIB_API rig_set_split_freq_mode(RIG *rig,
                                       vfo_t vfo,
                                       freq_t tx_freq,
                                       rmode_t tx_mode,
                                       pbwidth_t tx_width)
{
    const struct rig_caps *caps;
    const struct rig_state *rs;
    vfo_t tx_vfo;
    int retcode;

    if (CHECK_RIG_ARG(rig))
    {
        rig_debug(RIG_DEBUG_ERR, "%s: rig or rig->caps is null\n", __func__);
        return -RIG_EINVAL;
    }

    ELAPSED1;
    ENTERFUNC;

    caps = rig->caps;
    rs = &rig->state;

<<<<<<< HEAD
    // Always use the previously selected TX VFO for split. The targeted VFO will have no effect.
    tx_vfo = rs->tx_vfo;

    if (rs->cache.split == RIG_SPLIT_OFF || tx_vfo == RIG_VFO_NONE || tx_vfo == RIG_VFO_CURR)
=======
#if 0

    // if split is off we'll turn it on
    if (rig->state.cache.split == 0)
>>>>>>> 7d0c737e
    {
        // Turn split on if not enabled already
        retcode = rig_set_split_vfo(rig, rs->current_vfo, RIG_SPLIT_ON, vfo_fixup(rig, RIG_VFO_OTHER, RIG_SPLIT_OFF));
        if (retcode != RIG_OK)
        {
            rig_debug(RIG_DEBUG_ERR, "%s: error turning split on: result=%d\n", __func__, retcode);
            ELAPSED2;
            RETURNFUNC(retcode);
        }
    }

<<<<<<< HEAD
    // TX VFO may change after enabling split
    tx_vfo = rs->tx_vfo;
=======
#endif
>>>>>>> 7d0c737e

    vfo = vfo_fixup(rig, RIG_VFO_TX, rig->state.cache.split); // get the TX VFO
    rig_debug(RIG_DEBUG_VERBOSE,
              "%s: vfo=%s, tx_freq=%.0f, tx_mode=%s, tx_width=%d\n", __func__,
              rig_strvfo(vfo), tx_freq, rig_strrmode(tx_mode), (int)tx_width);

    if (caps->set_split_freq_mode)
    {
#if 0
        freq_t tfreq;
        int retry = 3;
        int retcode2;
#endif

        HAMLIB_TRACE;
        retcode = caps->set_split_freq_mode(rig, tx_vfo, tx_freq, tx_mode, tx_width);
#if 0 // this verification seems to be causing bad behavior on some rigs

        // we query freq after set to ensure it really gets done
        do
        {
            retcode = caps->set_split_freq_mode(rig, tx_vfo, tx_freq, tx_mode, tx_width);
            retcode2 = rig_get_split_freq(rig, vfo, &tfreq);

            if (tfreq != tx_freq)
            {
                rig_debug(RIG_DEBUG_ERR,
                          "%s: txfreq!=tfreq %.0f!=%.0f, retry=%d, rc1=%d, rc2=%d\n", __func__, tx_freq,
                          tfreq, retry, retcode, retcode2);
                hl_usleep(50 * 1000); // 50ms sleep may help here
            }

            tfreq = tx_freq;
            retcode2 = RIG_OK;
        }
        while (tfreq != tx_freq && retry-- > 0 && retcode == RIG_OK
                && retcode2 == RIG_OK);

        if (tfreq != tx_freq) { retcode = -RIG_EPROTO; }

#endif

        ELAPSED2;
        if (retcode == RIG_OK)
        {
            rig_set_cache_freq(rig, tx_vfo, tx_freq);
            rig_set_cache_mode(rig, tx_vfo, tx_mode, tx_width);
        }
        RETURNFUNC(retcode);
    }
    else
    {
        HAMLIB_TRACE;
        retcode = rig_set_split_freq(rig, vfo, tx_freq);
    }

    if (RIG_OK == retcode)
    {
        rig_set_cache_freq(rig, vfo, tx_freq);

        HAMLIB_TRACE;
        retcode = rig_set_split_mode(rig, vfo, tx_mode, tx_width);
    }

    ELAPSED2;
    RETURNFUNC(retcode);
}


/**
 * \brief get the current split frequency and mode
 * \param rig   The rig handle
 * \param vfo   The target VFO
 * \param tx_freq The location where to store the current transmit frequency
 * \param tx_mode   The location where to store the current transmit split mode
 * \param tx_width  The location where to store the current transmit split width
 *
 *  Retrieves the current split(TX) frequency, mode and passband.
 *  If the backend is unable to determine the width, the \a tx_width
 *  will be set to RIG_PASSBAND_NORMAL as a default.
 *  The value stored at \a tx_mode location equals RIG_MODE_NONE
 *  when the current mode of the VFO is not defined (e.g. blank memory).
 *
 *  This function maybe optimized on some rig back ends, where the TX
 *  VFO cannot be directly addressed, to reduce the number of times
 *  the rig VFOs have to be exchanged or swapped to complete this
 *  combined function.
 *
 * \return RIG_OK if the operation has been successful, otherwise
 * a negative value if an error occurred (in which case, cause is
 * set appropriately).
 *
 * \sa rig_get_split_freq(), rig_get_split_mode(), rig_set_split_freq_mode()
 */
int HAMLIB_API rig_get_split_freq_mode(RIG *rig,
                                       vfo_t vfo,
                                       freq_t *tx_freq,
                                       rmode_t *tx_mode,
                                       pbwidth_t *tx_width)
{
    const struct rig_caps *caps;
    const struct rig_state *rs;
    vfo_t tx_vfo;
    int retcode;

    if (CHECK_RIG_ARG(rig))
    {
        rig_debug(RIG_DEBUG_ERR, "%s: rig or rig->caps is null\n", __func__);
        return -RIG_EINVAL;
    }

    ELAPSED1;
    ENTERFUNC;

    if (!tx_freq || !tx_mode || !tx_width)
    {
        ELAPSED2;
        RETURNFUNC(-RIG_EINVAL);
    }

    caps = rig->caps;
    rs = &rig->state;

    // Always use the previously selected TX VFO for split. The targeted VFO will have no effect.
    tx_vfo = rs->tx_vfo;

    if (rs->cache.split == RIG_SPLIT_OFF || tx_vfo == RIG_VFO_NONE || tx_vfo == RIG_VFO_CURR)
    {
        // Split frequency, mode and filter width are not available if split is off
        *tx_freq = 0;
        *tx_mode = RIG_MODE_NONE;
        *tx_width = 0;
        ELAPSED2;
        RETURNFUNC(RIG_OK);
    }

    if (caps->get_split_freq_mode)
    {
        retcode = caps->get_split_freq_mode(rig, tx_vfo, tx_freq, tx_mode, tx_width);
        ELAPSED2;
        if (retcode == RIG_OK)
        {
            rig_set_cache_freq(rig, tx_vfo, *tx_freq);
            rig_set_cache_mode(rig, tx_vfo, *tx_mode, *tx_width);
        }
        RETURNFUNC(retcode);
    }

    HAMLIB_TRACE;
    retcode = rig_get_split_freq(rig, vfo, tx_freq);

    if (RIG_OK == retcode)
    {
        HAMLIB_TRACE;
        retcode = rig_get_split_mode(rig, vfo, tx_mode, tx_width);
    }

    ELAPSED2;
    RETURNFUNC(retcode);
}


/**
 * \brief set the split mode
 * \param rig   The rig handle
 * \param rx_vfo   The receive VFO
 * \param split The split mode to set to
 * \param tx_vfo    The transmit VFO
 *
 *  Sets the current split mode.
 *
 * \return RIG_OK if the operation has been successful, otherwise
 * a negative value if an error occurred (in which case, cause is
 * set appropriately).
 *
 * \sa rig_get_split_vfo()
 */
int HAMLIB_API rig_set_split_vfo(RIG *rig,
                                 vfo_t rx_vfo,
                                 split_t split,
                                 vfo_t tx_vfo)
{
    const struct rig_caps *caps;
    int retcode;
    struct rig_state *rs;
    vfo_t curr_vfo;

    if (CHECK_RIG_ARG(rig))
    {
        rig_debug(RIG_DEBUG_ERR, "%s: rig or rig->caps is null\n", __func__);
        return -RIG_EINVAL;
    }

    ELAPSED1;
    ENTERFUNC;
    rig_debug(RIG_DEBUG_VERBOSE,
              "%s: rx_vfo=%s, split=%d, tx_vfo=%s, cache.split=%d\n", __func__,
              rig_strvfo(rx_vfo), split, rig_strvfo(tx_vfo), rig->state.cache.split);

    caps = rig->caps;
    rs = &rig->state;

    if (caps->set_split_vfo == NULL)
    {
        ELAPSED2;
        RETURNFUNC(-RIG_ENAVAIL);
    }

    if (rs->cache.ptt)
    {
        rig_debug(RIG_DEBUG_WARN, "%s: cannot execute when PTT is on\n", __func__);
        ELAPSED2;
        return RIG_OK;
    }

    if (rx_vfo == RIG_VFO_NONE || tx_vfo == RIG_VFO_NONE)
    {
        ELAPSED2;
        RETURNFUNC(-RIG_EINVAL);
    }

    // We fix up vfos for non-satmode rigs only
    if (caps->has_get_func & RIG_FUNC_SATMODE)
    {
        if (tx_vfo == RIG_VFO_CURR)
        {
            tx_vfo = rs->current_vfo;
            rx_vfo = vfo_fixup(rig, RIG_VFO_OTHER, split);
        }

        // Fix up only special cases to allow ambiguous parameters
        if (rx_vfo == tx_vfo)
        {
            switch (tx_vfo)
            {
            case RIG_VFO_MAIN:
                rx_vfo = split != RIG_SPLIT_OFF ? RIG_VFO_SUB : RIG_VFO_MAIN;
                break;

            case RIG_VFO_A:
                rx_vfo = split != RIG_SPLIT_OFF ? RIG_VFO_B : RIG_VFO_A;
                break;

            case RIG_VFO_SUB:
                rx_vfo = split != RIG_SPLIT_OFF ? RIG_VFO_MAIN : RIG_VFO_SUB;
                break;

            case RIG_VFO_B:
                rx_vfo = split != RIG_SPLIT_OFF ? RIG_VFO_A : RIG_VFO_B;
                break;

            default:
                tx_vfo = rs->current_vfo;
                rx_vfo = vfo_fixup(rig, RIG_VFO_OTHER, split);
                break;
            }
        }

        rig_debug(RIG_DEBUG_TRACE, "%s: rig supports satmode, not fixing up vfos: rx=%s tx=%s\n",
                __func__, rig_strvfo(rx_vfo), rig_strvfo(tx_vfo));
    }
    else
    {
        switch (tx_vfo)
        {
        case RIG_VFO_MAIN:
            rx_vfo = split != RIG_SPLIT_OFF ? RIG_VFO_SUB : RIG_VFO_MAIN;
            break;

        case RIG_VFO_A:
            rx_vfo = split != RIG_SPLIT_OFF ? RIG_VFO_B : RIG_VFO_A;
            break;

        case RIG_VFO_SUB:
            rx_vfo = split != RIG_SPLIT_OFF ? RIG_VFO_MAIN : RIG_VFO_SUB;
            break;

        case RIG_VFO_B:
            rx_vfo = split != RIG_SPLIT_OFF ? RIG_VFO_A : RIG_VFO_B;
            break;

        default:
            break;
        }

        rx_vfo = vfo_fixup(rig, rx_vfo, split);
        tx_vfo = vfo_fixup(rig, tx_vfo, split);

        rig_debug(RIG_DEBUG_VERBOSE, "%s: final rx_vfo=%s, tx_vfo=%s, split=%d\n",
                  __func__,
                  rig_strvfo(rx_vfo), rig_strvfo(tx_vfo), split);
    }

    // set rig to the the requested RX VFO
    HAMLIB_TRACE;

    if ((!(caps->targetable_vfo & RIG_TARGETABLE_FREQ))
            && (!(caps->rig_model == RIG_MODEL_NETRIGCTL)))
    {
        rig_set_vfo(rig, rx_vfo);
    }

    // Check if RX VFO is the currently active VFO and we don't need to change the VFO
    if (rx_vfo == RIG_VFO_CURR || rx_vfo == rs->current_vfo)
    {
        // for non-targetable VFOs we will not set split again
        if (rs->cache.split == split && rs->cache.split_vfo == tx_vfo)
        {
            rig_debug(RIG_DEBUG_VERBOSE, "%s(%d): split already on, ignoring\n", __func__,
                      __LINE__);
            RETURNFUNC(RIG_OK);
        }

        HAMLIB_TRACE;
        retcode = caps->set_split_vfo(rig, rx_vfo, split, tx_vfo);

        if (retcode == RIG_OK)
        {
            // Only update cache on success
            rs->rx_vfo = rs->current_vfo;
            rs->cache.split = split;
            if (split == RIG_SPLIT_OFF)
            {
                rs->tx_vfo = rs->current_vfo;
                rs->cache.split_vfo = rs->current_vfo;
            }
            else
            {
                rs->tx_vfo = tx_vfo;
                rs->cache.split_vfo = tx_vfo;
            }
        }

        elapsed_ms(&rs->cache.time_split, HAMLIB_ELAPSED_SET);
        ELAPSED2;
        RETURNFUNC(retcode);
    }

    // RX VFO change required

    if (!caps->set_vfo)
    {
        ELAPSED2;
        RETURNFUNC(-RIG_ENAVAIL);
    }

    curr_vfo = rs->current_vfo;
    HAMLIB_TRACE;

    if (!(caps->targetable_vfo & RIG_TARGETABLE_FREQ))
    {
        retcode = caps->set_vfo(rig, rx_vfo);

        if (retcode != RIG_OK)
        {
            ELAPSED2;
            RETURNFUNC(retcode);
        }
    }

    HAMLIB_TRACE;
    retcode = caps->set_split_vfo(rig, rx_vfo, split, tx_vfo);

    /* try and revert VFO change even if we had an error above */
    if (!(caps->targetable_vfo & RIG_TARGETABLE_FREQ))
    {
        int rc2 = caps->set_vfo(rig, curr_vfo);

        if (RIG_OK == retcode)
        {
            /* return the first error code */
            retcode = rc2;
        }
    }

    if (retcode == RIG_OK)
    {
        // Only update cache on success
        rs->cache.split = split;
        if (split == RIG_SPLIT_OFF)
        {
            if (caps->targetable_vfo & RIG_TARGETABLE_FREQ)
            {
                rs->rx_vfo = rx_vfo;
                rs->tx_vfo = rx_vfo;
                rs->cache.split_vfo = rx_vfo;
            }
            else
            {
                rs->rx_vfo = rs->current_vfo;
                rs->tx_vfo = rs->current_vfo;
                rs->cache.split_vfo = rs->current_vfo;
            }
        }
        else
        {
            rs->rx_vfo = rx_vfo;
            rs->tx_vfo = tx_vfo;
            rs->cache.split_vfo = tx_vfo;
        }
    }

    elapsed_ms(&rs->cache.time_split, HAMLIB_ELAPSED_SET);
    ELAPSED2;
    RETURNFUNC(retcode);
}


/**
 * \brief get the current split mode
 * \param rig   The rig handle
 * \param vfo   The target VFO
 * \param split The location where to store the current split mode
 * \param tx_vfo    The transmit VFO
 *
 *  Retrieves the current split mode.
 *
 * \return RIG_OK if the operation has been successful, otherwise
 * a negative value if an error occurred (in which case, cause is
 * set appropriately).
 *
 * \sa rig_set_split_vfo()
 */
int HAMLIB_API rig_get_split_vfo(RIG *rig,
                                 vfo_t vfo,
                                 split_t *split,
                                 vfo_t *tx_vfo)
{
    const struct rig_caps *caps;
    struct rig_state *rs;
    int retcode;
    int cache_ms;

    if (CHECK_RIG_ARG(rig))
    {
        rig_debug(RIG_DEBUG_ERR, "%s: rig or rig->caps is null\n", __func__);
        return -RIG_EINVAL;
    }

    ELAPSED1;
    ENTERFUNC;

    if (!split || !tx_vfo)
    {
        rig_debug(RIG_DEBUG_ERR, "%s: split or tx_vfo is null, split=%p, tx_vfo=%p\n",
                  __func__, split, tx_vfo);
        ELAPSED2;
        RETURNFUNC(-RIG_EINVAL);
    }

    caps = rig->caps;
    rs = &rig->state;

    if (caps->get_split_vfo == NULL)
    {
        // if we can't get the vfo we will return whatever we have cached
        *split = rs->cache.split;
        *tx_vfo = rs->cache.split_vfo;
        rig_debug(RIG_DEBUG_VERBOSE,
                  "%s: no get_split_vfo so returning split=%d, tx_vfo=%s\n", __func__, *split,
                  rig_strvfo(*tx_vfo));
        ELAPSED2;
        RETURNFUNC(RIG_OK);
    }

    cache_ms = elapsed_ms(&rig->state.cache.time_split, HAMLIB_ELAPSED_GET);
    rig_debug(RIG_DEBUG_TRACE, "%s: cache check age=%dms\n", __func__, cache_ms);

    if (cache_ms < rs->cache.timeout_ms)
    {
        *split = rs->cache.split;
        *tx_vfo = rs->cache.split_vfo;
        rig_debug(RIG_DEBUG_TRACE, "%s: cache hit age=%dms, split=%d, tx_vfo=%s\n",
                  __func__, cache_ms, *split, rig_strvfo(*tx_vfo));
        ELAPSED2;
        RETURNFUNC(RIG_OK);
    }
    else
    {
        rig_debug(RIG_DEBUG_TRACE, "%s: cache miss age=%dms\n", __func__, cache_ms);
    }

    HAMLIB_TRACE;
    retcode = caps->get_split_vfo(rig, vfo, split, tx_vfo);

    if (retcode == RIG_OK)
    {
        // Only update cache on success
        rs->tx_vfo = *tx_vfo;
        rs->cache.split = *split;
        rs->cache.split_vfo = *tx_vfo;
        elapsed_ms(&rs->cache.time_split, HAMLIB_ELAPSED_SET);
        rig_debug(RIG_DEBUG_TRACE, "%s(%d): cache.split=%d\n", __func__, __LINE__,
                  rs->cache.split);
    }

    ELAPSED2;
    RETURNFUNC(retcode);
}


/**
 * \brief set the RIT
 * \param rig   The rig handle
 * \param vfo   The target VFO
 * \param rit   The RIT offset to adjust to
 *
 *  Sets the current RIT offset. A value of 0 for \a rit disables RIT.
 *
 * \return RIG_OK if the operation has been successful, otherwise
 * a negative value if an error occurred (in which case, cause is
 * set appropriately).
 *
 * \sa rig_get_rit()
 */
int HAMLIB_API rig_set_rit(RIG *rig, vfo_t vfo, shortfreq_t rit)
{
    const struct rig_caps *caps;
    int retcode, rc2;
    vfo_t curr_vfo;

    if (CHECK_RIG_ARG(rig))
    {
        rig_debug(RIG_DEBUG_ERR, "%s: rig or rig->caps is null\n", __func__);
        return -RIG_EINVAL;
    }

    ENTERFUNC;

    caps = rig->caps;

    if (caps->set_rit == NULL)
    {
        RETURNFUNC(-RIG_ENAVAIL);
    }

    if ((caps->targetable_vfo & RIG_TARGETABLE_RITXIT)
            || vfo == RIG_VFO_CURR
            || vfo == rig->state.current_vfo)
    {
        HAMLIB_TRACE;
        retcode = caps->set_rit(rig, vfo, rit);
        RETURNFUNC(retcode);
    }

    if (!caps->set_vfo)
    {
        RETURNFUNC(-RIG_ENAVAIL);
    }

    curr_vfo = rig->state.current_vfo;
    HAMLIB_TRACE;
    retcode = caps->set_vfo(rig, vfo);

    if (retcode != RIG_OK)
    {
        RETURNFUNC(retcode);
    }

    retcode = caps->set_rit(rig, vfo, rit);
    /* try and revert even if we had an error above */
    rc2 = caps->set_vfo(rig, curr_vfo);

    if (RIG_OK == retcode)
    {
        /* return the first error code */
        retcode = rc2;
    }

    RETURNFUNC(retcode);
}


/**
 * \brief get the current RIT offset
 * \param rig   The rig handle
 * \param vfo   The target VFO
 * \param rit   The location where to store the current RIT offset
 *
 *  Retrieves the current RIT offset.
 *
 * \return RIG_OK if the operation has been successful, otherwise
 * a negative value if an error occurred (in which case, cause is
 * set appropriately).
 *
 * \sa rig_set_rit()
 */
int HAMLIB_API rig_get_rit(RIG *rig, vfo_t vfo, shortfreq_t *rit)
{
    const struct rig_caps *caps;
    int retcode, rc2;
    vfo_t curr_vfo;

    if (CHECK_RIG_ARG(rig))
    {
        rig_debug(RIG_DEBUG_ERR, "%s: rig or rig->caps is null\n", __func__);
        return -RIG_EINVAL;
    }

    ENTERFUNC;

    if (!rit)
    {
        RETURNFUNC(-RIG_EINVAL);
    }

    caps = rig->caps;

    if (caps->get_rit == NULL)
    {
        RETURNFUNC(-RIG_ENAVAIL);
    }

    if ((caps->targetable_vfo & RIG_TARGETABLE_RITXIT)
            || vfo == RIG_VFO_CURR
            || vfo == rig->state.current_vfo)
    {
        HAMLIB_TRACE;
        retcode = caps->get_rit(rig, vfo, rit);
        RETURNFUNC(retcode);
    }

    if (!caps->set_vfo)
    {
        RETURNFUNC(-RIG_ENAVAIL);
    }

    curr_vfo = rig->state.current_vfo;
    HAMLIB_TRACE;
    retcode = caps->set_vfo(rig, vfo);

    if (retcode != RIG_OK)
    {
        RETURNFUNC(retcode);
    }

    HAMLIB_TRACE;
    retcode = caps->get_rit(rig, vfo, rit);
    /* try and revert even if we had an error above */
    rc2 = caps->set_vfo(rig, curr_vfo);

    if (RIG_OK == retcode)
    {
        /* return the first error code */
        retcode = rc2;
    }

    RETURNFUNC(retcode);
}


/**
 * \brief set the XIT
 * \param rig   The rig handle
 * \param vfo   The target VFO
 * \param xit   The XIT offset to adjust to
 *
 *  Sets the current XIT offset. A value of 0 for \a xit disables XIT.
 *
 * \return RIG_OK if the operation has been successful, otherwise
 * a negative value if an error occurred (in which case, cause is
 * set appropriately).
 *
 * \sa rig_get_xit()
 */
int HAMLIB_API rig_set_xit(RIG *rig, vfo_t vfo, shortfreq_t xit)
{
    const struct rig_caps *caps;
    int retcode, rc2;
    vfo_t curr_vfo;

    if (CHECK_RIG_ARG(rig))
    {
        rig_debug(RIG_DEBUG_ERR, "%s: rig or rig->caps is null\n", __func__);
        return -RIG_EINVAL;
    }

    ENTERFUNC;

    caps = rig->caps;

    if (caps->set_xit == NULL)
    {
        RETURNFUNC(-RIG_ENAVAIL);
    }

    if ((caps->targetable_vfo & RIG_TARGETABLE_RITXIT)
            || vfo == RIG_VFO_CURR
            || vfo == rig->state.current_vfo)
    {
        HAMLIB_TRACE;
        retcode = caps->set_xit(rig, vfo, xit);
        RETURNFUNC(retcode);
    }

    if (!caps->set_vfo)
    {
        RETURNFUNC(-RIG_ENAVAIL);
    }

    curr_vfo = rig->state.current_vfo;
    HAMLIB_TRACE;
    retcode = caps->set_vfo(rig, vfo);

    if (retcode != RIG_OK)
    {
        RETURNFUNC(retcode);
    }

    retcode = caps->set_xit(rig, vfo, xit);
    /* try and revert even if we had an error above */
    rc2 = caps->set_vfo(rig, curr_vfo);

    if (RIG_OK == retcode)
    {
        /* return the first error code */
        retcode = rc2;
    }

    RETURNFUNC(retcode);
}


/**
 * \brief get the current XIT offset
 * \param rig   The rig handle
 * \param vfo   The target VFO
 * \param xit   The location where to store the current XIT offset
 *
 *  Retrieves the current XIT offset.
 *
 * \return RIG_OK if the operation has been successful, otherwise
 * a negative value if an error occurred (in which case, cause is
 * set appropriately).
 *
 * \sa rig_set_xit()
 */
int HAMLIB_API rig_get_xit(RIG *rig, vfo_t vfo, shortfreq_t *xit)
{
    const struct rig_caps *caps;
    int retcode, rc2;
    vfo_t curr_vfo;

    if (CHECK_RIG_ARG(rig))
    {
        rig_debug(RIG_DEBUG_ERR, "%s: rig or rig->caps is null\n", __func__);
        return -RIG_EINVAL;
    }

    ENTERFUNC;

    if (!xit)
    {
        RETURNFUNC(-RIG_EINVAL);
    }

    caps = rig->caps;

    if (caps->get_xit == NULL)
    {
        RETURNFUNC(-RIG_ENAVAIL);
    }

    if ((caps->targetable_vfo & RIG_TARGETABLE_RITXIT)
            || vfo == RIG_VFO_CURR
            || vfo == rig->state.current_vfo)
    {
        HAMLIB_TRACE;
        retcode = caps->get_xit(rig, vfo, xit);
        RETURNFUNC(retcode);
    }

    if (!caps->set_vfo)
    {
        RETURNFUNC(-RIG_ENAVAIL);
    }

    curr_vfo = rig->state.current_vfo;
    HAMLIB_TRACE;
    retcode = caps->set_vfo(rig, vfo);

    if (retcode != RIG_OK)
    {
        RETURNFUNC(retcode);
    }

    HAMLIB_TRACE;
    retcode = caps->get_xit(rig, vfo, xit);
    /* try and revert even if we had an error above */
    rc2 = caps->set_vfo(rig, curr_vfo);

    if (RIG_OK == retcode)
    {
        /* return the first error code */
        retcode = rc2;
    }

    RETURNFUNC(retcode);
}


/**
 * \brief set the Tuning Step
 * \param rig   The rig handle
 * \param vfo   The target VFO
 * \param ts    The tuning step to set to
 *
 *  Sets the Tuning Step.
 *
 * \return RIG_OK if the operation has been successful, otherwise
 * a negative value if an error occurred (in which case, cause is
 * set appropriately).
 *
 * \sa rig_get_ts()
 */
int HAMLIB_API rig_set_ts(RIG *rig, vfo_t vfo, shortfreq_t ts)
{
    const struct rig_caps *caps;
    int retcode, rc2;
    vfo_t curr_vfo;

    if (CHECK_RIG_ARG(rig))
    {
        rig_debug(RIG_DEBUG_ERR, "%s: rig or rig->caps is null\n", __func__);
        return -RIG_EINVAL;
    }

    ENTERFUNC;

    caps = rig->caps;

    if (caps->set_ts == NULL)
    {
        RETURNFUNC(-RIG_ENAVAIL);
    }

    if (vfo == RIG_VFO_CURR
            || vfo == rig->state.current_vfo)
    {
        HAMLIB_TRACE;
        retcode = caps->set_ts(rig, vfo, ts);
        RETURNFUNC(retcode);
    }

    if (!caps->set_vfo)
    {
        RETURNFUNC(-RIG_ENAVAIL);
    }

    curr_vfo = rig->state.current_vfo;
    HAMLIB_TRACE;
    retcode = caps->set_vfo(rig, vfo);

    if (retcode != RIG_OK)
    {
        RETURNFUNC(retcode);
    }

    HAMLIB_TRACE;
    retcode = caps->set_ts(rig, vfo, ts);
    /* try and revert even if we had an error above */
    rc2 = caps->set_vfo(rig, curr_vfo);

    if (RIG_OK == retcode)
    {
        /* return the first error code */
        retcode = rc2;
    }

    RETURNFUNC(retcode);
}


/**
 * \brief get the current Tuning Step
 * \param rig   The rig handle
 * \param vfo   The target VFO
 * \param ts    The location where to store the current tuning step
 *
 *  Retrieves the current tuning step.
 *
 * \return RIG_OK if the operation has been successful, otherwise
 * a negative value if an error occurred (in which case, cause is
 * set appropriately).
 *
 * \sa rig_set_ts()
 */
int HAMLIB_API rig_get_ts(RIG *rig, vfo_t vfo, shortfreq_t *ts)
{
    const struct rig_caps *caps;
    int retcode, rc2;
    vfo_t curr_vfo;

    if (CHECK_RIG_ARG(rig))
    {
        rig_debug(RIG_DEBUG_ERR, "%s: rig or rig->caps is null\n", __func__);
        return -RIG_EINVAL;
    }

    ENTERFUNC;

    if (!ts)
    {
        RETURNFUNC(-RIG_EINVAL);
    }

    caps = rig->caps;

    if (caps->get_ts == NULL)
    {
        RETURNFUNC(-RIG_ENAVAIL);
    }

    if (vfo == RIG_VFO_CURR
            || vfo == rig->state.current_vfo)
    {
        HAMLIB_TRACE;
        retcode = caps->get_ts(rig, vfo, ts);
        RETURNFUNC(retcode);
    }

    if (!caps->set_vfo)
    {
        RETURNFUNC(-RIG_ENAVAIL);
    }

    curr_vfo = rig->state.current_vfo;
    HAMLIB_TRACE;
    retcode = caps->set_vfo(rig, vfo);

    if (retcode != RIG_OK)
    {
        RETURNFUNC(retcode);
    }

    HAMLIB_TRACE;
    retcode = caps->get_ts(rig, vfo, ts);
    /* try and revert even if we had an error above */
    rc2 = caps->set_vfo(rig, curr_vfo);

    if (RIG_OK == retcode)
    {
        /* return the first error code */
        retcode = rc2;
    }

    RETURNFUNC(retcode);
}


/**
 * \brief set the antenna
 * \param rig   The rig handle
 * \param vfo   The target VFO
 * \param ant   The antenna to select
 * \param option An option that the ant command for the rig recognizes
 *
 *  Select the antenna connector.
\code
    rig_set_ant(rig, RIG_VFO_CURR, RIG_ANT_1);  // apply to both TX&RX
    rig_set_ant(rig, RIG_VFO_RX, RIG_ANT_2);
\endcode
 *
 * \return RIG_OK if the operation has been successful, otherwise
 * a negative value if an error occurred (in which case, cause is
 * set appropriately).
 *
 * \sa rig_get_ant()
 */
int HAMLIB_API rig_set_ant(RIG *rig, vfo_t vfo, ant_t ant, value_t option)
{
    const struct rig_caps *caps;
    int retcode, rc2;
    vfo_t curr_vfo;

    if (CHECK_RIG_ARG(rig))
    {
        rig_debug(RIG_DEBUG_ERR, "%s: rig or rig->caps is null\n", __func__);
        return -RIG_EINVAL;
    }

    ENTERFUNC;

    caps = rig->caps;

    if (caps->set_ant == NULL)
    {
        RETURNFUNC(-RIG_ENAVAIL);
    }

    if ((caps->targetable_vfo & RIG_TARGETABLE_ANT)
            || vfo == RIG_VFO_CURR
            || vfo == rig->state.current_vfo)
    {
        HAMLIB_TRACE;
        retcode = caps->set_ant(rig, vfo, ant, option);
        RETURNFUNC(retcode);
    }

    if (!caps->set_vfo)
    {
        RETURNFUNC(-RIG_ENAVAIL);
    }

    curr_vfo = rig->state.current_vfo;
    HAMLIB_TRACE;
    retcode = caps->set_vfo(rig, vfo);

    if (retcode != RIG_OK)
    {
        RETURNFUNC(retcode);
    }

    HAMLIB_TRACE;
    retcode = caps->set_ant(rig, vfo, ant, option);
    /* try and revert even if we had an error above */
    rc2 = caps->set_vfo(rig, curr_vfo);

    if (RIG_OK == retcode)
    {
        /* return the first error code */
        retcode = rc2;
    }

    RETURNFUNC(retcode);
}


/**
 * \brief get the current antenna
 * \param rig   The rig handle
 * \param vfo   The target VFO
 * \param ant   The antenna to query option for
 * \param option  The option value for the antenna, rig specific.
 * \param ant_curr  The currently selected antenna
 * \param ant_tx  The currently selected TX antenna
 * \param ant_rx  The currently selected RX antenna
 *
 *  Retrieves the current antenna.
 *
 *  If \a ant_tx and/or \a ant_rx are unused by the rig they will be set to
 *  RIG_ANT_UNKNOWN and only \a ant_curr will be set.
 *
 * \return RIG_OK if the operation has been successful, otherwise
 * a negative value if an error occurred (in which case, cause is
 * set appropriately).
 *
 * \sa rig_set_ant()
 */
int HAMLIB_API rig_get_ant(RIG *rig, vfo_t vfo, ant_t ant, value_t *option,
                           ant_t *ant_curr, ant_t *ant_tx, ant_t *ant_rx)
{
    const struct rig_caps *caps;
    int retcode, rc2;
    vfo_t curr_vfo;

    if (CHECK_RIG_ARG(rig))
    {
        rig_debug(RIG_DEBUG_ERR, "%s: rig or rig->caps is null\n", __func__);
        return -RIG_EINVAL;
    }

    ENTERFUNC;

    if (ant_curr == NULL || ant_tx == NULL || ant_rx == NULL)
    {
        rig_debug(RIG_DEBUG_ERR,
                  "%s: null pointer in ant_curr=%p, ant_tx=%p, ant_rx=%p\n", __func__, ant_curr,
                  ant_tx, ant_rx);
        RETURNFUNC(-RIG_EINVAL);
    }

    caps = rig->caps;

    if (caps->get_ant == NULL)
    {
        RETURNFUNC(-RIG_ENAVAIL);
    }

    /* Set antenna default to unknown and clear option.
     * So we have sane defaults for all backends */
    *ant_tx = *ant_rx = *ant_curr = RIG_ANT_UNKNOWN;
    option->i = 0;

    if ((caps->targetable_vfo & RIG_TARGETABLE_ANT)
            || vfo == RIG_VFO_CURR
            || vfo == rig->state.current_vfo)
    {
        HAMLIB_TRACE;
        retcode = caps->get_ant(rig, vfo, ant, option, ant_curr, ant_tx, ant_rx);
        RETURNFUNC(retcode);
    }

    if (!caps->set_vfo)
    {
        RETURNFUNC(-RIG_ENAVAIL);
    }

    curr_vfo = rig->state.current_vfo;
    HAMLIB_TRACE;
    retcode = caps->set_vfo(rig, vfo);

    if (retcode != RIG_OK)
    {
        RETURNFUNC(retcode);
    }

    HAMLIB_TRACE;
    retcode = caps->get_ant(rig, vfo, ant, option, ant_curr, ant_tx, ant_rx);
    /* try and revert even if we had an error above */
    rc2 = caps->set_vfo(rig, curr_vfo);

    if (RIG_OK == retcode)
    {
        /* return the first error code */
        retcode = rc2;
    }

    RETURNFUNC(retcode);
}


/**
 * \brief conversion utility from relative range to absolute in mW
 * \param rig   The rig handle
 * \param mwpower   The location where to store the converted power in mW
 * \param power The relative power
 * \param freq  The frequency where the conversion should take place
 * \param mode  The mode where the conversion should take place
 *
 *  Converts a power value expressed in a range on a [0.0 .. 1.0] relative
 *  scale to the real transmit power in milli Watts the radio would emit.
 *  The \a freq and \a mode where the conversion should take place must be
 *  also provided since the relative power is peculiar to a specific
 *  freq and mode range of the radio.
 *
 * \return RIG_OK if the operation has been successful, otherwise
 * a negative value if an error occurred (in which case, cause is
 * set appropriately).
 *
 * \sa rig_mW2power()
 */
int HAMLIB_API rig_power2mW(RIG *rig,
                            unsigned int *mwpower,
                            float power,
                            freq_t freq,
                            rmode_t mode)
{
    const freq_range_t *txrange;
    char buf[32];

    if (!rig || !rig->caps || !mwpower || power < 0.0 || power > 1.0)
    {
        rig_debug(RIG_DEBUG_ERR, "%s: rig or rig->caps or mwpower or power is funky\n",
                  __func__);
        return -RIG_EINVAL;
    }

    ENTERFUNC;

    if (rig->caps->power2mW != NULL)
    {
        RETURNFUNC(rig->caps->power2mW(rig, mwpower, power, freq, mode));
    }

    txrange = rig_get_range(rig->state.tx_range_list, freq, mode);

    // check all the range lists
    if (txrange == NULL) { txrange = rig_get_range(rig->caps->tx_range_list1, freq, mode); }

    if (txrange == NULL) { txrange = rig_get_range(rig->caps->tx_range_list2, freq, mode); }

    if (txrange == NULL) { txrange = rig_get_range(rig->caps->tx_range_list3, freq, mode); }

    if (txrange == NULL) { txrange = rig_get_range(rig->caps->tx_range_list4, freq, mode); }

    if (txrange == NULL) { txrange = rig_get_range(rig->caps->tx_range_list5, freq, mode); }

    if (txrange == NULL)
    {
        /*
         * freq is not on the tx range!
         */
        rig_debug(RIG_DEBUG_ERR, "%s: freq not in tx range\n", __func__);
        RETURNFUNC(-RIG_EINVAL);
    }


    snprintf(buf, sizeof(buf), "%.0f", power * txrange->high_power);
    *mwpower = atoi(buf);
    //*mwpower = (unsigned int)(power * txrange->high_power);

    RETURNFUNC(RIG_OK);
}


/**
 * \brief conversion utility from absolute in mW to relative range
 * \param rig   The rig handle
 * \param power The location where to store the converted relative power
 * \param mwpower   The power in mW
 * \param freq  The frequency where the conversion should take place
 * \param mode  The mode where the conversion should take place
 *
 * Converts a power value expressed in the real transmit power in milli Watts
 * the radio would emit to a range on a [0.0 .. 1.0] relative scale.
 * The \a freq and \a mode where the conversion should take place must be
 * also provided since the relative power is peculiar to a specific
 * freq and mode range of the radio.
 *
 * \return RIG_OK if the operation has been successful, otherwise
 * a negative value if an error occurred (in which case, cause is
 * set appropriately).
 *
 * \sa rig_power2mW()
 */
int HAMLIB_API rig_mW2power(RIG *rig,
                            float *power,
                            unsigned int mwpower,
                            freq_t freq,
                            rmode_t mode)
{
    const freq_range_t *txrange;
    int limited = 0;

    if (!rig || !rig->caps || !power || mwpower == 0)
    {
        RETURNFUNC2(-RIG_EINVAL);
    }

    if (rig->caps->mW2power != NULL)
    {
        RETURNFUNC2(rig->caps->mW2power(rig, power, mwpower, freq, mode));
    }

    txrange = rig_get_range(rig->state.tx_range_list, freq, mode);

    if (!txrange)
    {
        /*
         * freq is not on the tx range!
         */
        RETURNFUNC2(-RIG_EINVAL);  /* could be RIG_EINVAL ? */
    }

    if (txrange->high_power == 0)
    {
        *power = 0.0;
        RETURNFUNC2(RIG_OK);
    }

    *power = (float)mwpower / (float) txrange->high_power;

    if (*power > 1.0)
    {
        *power = 1.0;
        limited = 1;
    }
    else if (*power < 0.0)
    {
        *power = 0;
        limited = 1;
    }

    RETURNFUNC2(limited ? RIG_ETRUNC : RIG_OK);
}


/**
 * \brief get the best frequency resolution of the rig
 * \param rig   The rig handle
 * \param mode  The mode where the conversion should take place
 *
 *  Returns the best frequency resolution of the rig, for a given \a mode.
 *
 * \return the frequency resolution in Hertz if the operation
 * has been successful, otherwise a negative value if an error occurred.
 *
 */
shortfreq_t HAMLIB_API rig_get_resolution(RIG *rig, rmode_t mode)
{
    const struct rig_state *rs;
    int i;

    if (!rig || !rig->caps || !mode)
    {
        rig_debug(RIG_DEBUG_ERR, "%s: rig or rig->caps or mode is null\n", __func__);
        return -RIG_EINVAL;
    }

    ENTERFUNC;

    rs = &rig->state;

    for (i = 0; i < HAMLIB_TSLSTSIZ && rs->tuning_steps[i].ts; i++)
    {
        if (rs->tuning_steps[i].modes & mode)
        {
            RETURNFUNC(rs->tuning_steps[i].ts);
        }
    }

    RETURNFUNC(-RIG_EINVAL);
}


/**
 * \brief turn on/off the radio
 * \param rig   The rig handle
 * \param status    The status to set to
 *
 * turns on/off the radio.
 * See #RIG_POWER_ON, #RIG_POWER_OFF and #RIG_POWER_STANDBY defines
 * for the \a status.
 *
 * \return RIG_OK if the operation has been successful, otherwise
 * a negative value if an error occurred (in which case, cause is
 * set appropriately).
 *
 * \sa rig_get_powerstat()
 */
int HAMLIB_API rig_set_powerstat(RIG *rig, powerstat_t status)
{
    int retcode;

    rig_debug(RIG_DEBUG_VERBOSE, "%s called status=%d\n", __func__, status);

    if (CHECK_RIG_ARG(rig))
    {
        rig_debug(RIG_DEBUG_ERR, "%s: rig or rig->caps is null\n", __func__);
        return -RIG_EINVAL;
    }

    ENTERFUNC;
    ELAPSED1;

    if (rig->caps->set_powerstat == NULL)
    {
        rig_debug(RIG_DEBUG_WARN, "%s set_powerstat not implemented\n", __func__);
        rig->state.powerstat =
            RIG_POWER_ON;  // assume we are on if we can't set_powerstat
        RETURNFUNC(-RIG_ENAVAIL);
    }

    HAMLIB_TRACE;
    retcode = rig->caps->set_powerstat(rig, status);

    if (retcode == RIG_OK)
    {
        rig->state.powerstat = status;
    }

    // if anything is queued up flush it
    rig_flush_force(RIGPORT(rig), 1);
    ELAPSED2;
    RETURNFUNC(retcode);
}


/**
 * \brief get the on/off status of the radio
 * \param rig   The rig handle
 * \param status    The location where to store the current status
 *
 *  Retrieve the status of the radio. See RIG_POWER_ON, RIG_POWER_OFF and
 *  RIG_POWER_STANDBY defines for the \a status.
 *
 * \return RIG_OK if the operation has been successful, otherwise
 * a negative value if an error occurred (in which case, cause is
 * set appropriately).
 *
 * \sa rig_set_powerstat()
 */
int HAMLIB_API rig_get_powerstat(RIG *rig, powerstat_t *status)
{
    int retcode;

    if (CHECK_RIG_ARG(rig))
    {
        *status = RIG_POWER_ON; // default to power on if not available
        return -RIG_EINVAL;
    }

    ENTERFUNC;

    if (!status)
    {
        RETURNFUNC(-RIG_EINVAL);
    }

    if (rig->caps->get_powerstat == NULL)
    {
        *status = RIG_POWER_ON; // default to power if not available
        RETURNFUNC(RIG_OK);
    }

    *status = RIG_POWER_OFF; // default now to power off until proven otherwise in get_powerstat
    HAMLIB_TRACE;
    retcode = rig->caps->get_powerstat(rig, status);

    if (retcode == RIG_OK)
    {
        rig->state.powerstat = *status;
    }
    else
    {
        // if failed, assume power is on
        *status = RIG_POWER_ON;
    }

    RETURNFUNC(retcode);
}


/**
 * \brief reset the radio
 * \param rig   The rig handle
 * \param reset The reset operation to perform
 *
 *  Resets the radio.
 *  See #RIG_RESET_NONE, #RIG_RESET_SOFT and #RIG_RESET_MCALL defines
 *  for the \a reset.
 *
 * \return RIG_OK if the operation has been successful, otherwise
 * a negative value if an error occurred (in which case, cause is
 * set appropriately).
 *
 */
int HAMLIB_API rig_reset(RIG *rig, reset_t reset)
{
    int retcode;

    if (CHECK_RIG_ARG(rig))
    {
        rig_debug(RIG_DEBUG_ERR, "%s: rig or rig->caps is null\n", __func__);
        return -RIG_EINVAL;
    }

    ENTERFUNC;

    if (rig->caps->reset == NULL)
    {
        RETURNFUNC(-RIG_ENAVAIL);
    }

    retcode = rig->caps->reset(rig, reset);
    RETURNFUNC(retcode);
}


//! @cond Doxygen_Suppress
extern int rig_probe_first(hamlib_port_t *p);

extern int rig_probe_all_backends(hamlib_port_t *p,
                                  rig_probe_func_t cfunc,
                                  rig_ptr_t data);
//! @endcond


/**
 * \brief try to guess a rig
 * \param port      A pointer describing a port linking the host to the rig
 *
 *  Try to guess what is the model of the first rig attached to the port.
 *  It can be very buggy, and mess up the radio at the other end.
 *  (but fun if it works!)
 *
 * \warning this is really Experimental, It has been tested only
 * with IC-706MkIIG. any feedback welcome! --SF
 *
 * \return the rig model id according to the rig_model_t type if found,
 * otherwise RIG_MODEL_NONE if unable to determine rig model.
 */
rig_model_t HAMLIB_API rig_probe(hamlib_port_t *port)
{
    if (!port)
    {
        return (RIG_MODEL_NONE);
    }

    return rig_probe_first(port);
}


/**
 * \brief try to guess rigs
 * \param port  A pointer describing a port linking the host to the rigs
 * \param cfunc Function to be called each time a rig is found
 * \param data  Arbitrary data passed to cfunc
 *
 *  Try to guess what are the model of all rigs attached to the port.
 *  It can be very buggy, and mess up the radio at the other end.
 *  (but fun if it works!)
 *
 * \warning this is really Experimental, It has been tested only
 * with IC-706MkIIG. any feedback welcome! --SF
 *
 * \return RIG_OK if the operation has been successful, otherwise
 * a negative value if an error occurred (in which case, cause is
 * set appropriately).
 */
int HAMLIB_API rig_probe_all(hamlib_port_t *port,
                             rig_probe_func_t cfunc,
                             rig_ptr_t data)
{
    if (!port)
    {
        return (-RIG_EINVAL);
    }

    return rig_probe_all_backends(port, cfunc, data);
}


/**
 * \brief check retrieval ability of VFO operations
 * \param rig   The rig handle
 * \param op    The VFO op
 *
 *  Checks if a rig is capable of executing a VFO operation.
 *  Since the \a op is an OR'ed bitmap argument, more than
 *  one op can be checked at the same time.
 *
 *  EXAMPLE: if (rig_has_vfo_op(my_rig, RIG_OP_CPY)) disp_VFOcpy_btn();
 *
 * \return a bit map mask of supported op settings that can be retrieved,
 * otherwise 0 if none supported.
 *
 * \sa rig_vfo_op()
 */
vfo_op_t HAMLIB_API rig_has_vfo_op(RIG *rig, vfo_op_t op)
{
    int retcode;

    if (!rig || !rig->caps)
    {
        return (0);
    }

    ENTERFUNC;

    retcode = rig->caps->vfo_ops & op;
    RETURNFUNC(retcode);
}


/**
 * \brief perform Memory/VFO operations
 * \param rig   The rig handle
 * \param vfo   The target VFO
 * \param op    The Memory/VFO operation to perform
 *
 *  Performs Memory/VFO operation.
 *  See #vfo_op_t for more information.
 *
 * \return RIG_OK if the operation has been successful, otherwise
 * a negative value if an error occurred (in which case, cause is
 * set appropriately).
 *
 * \sa rig_has_vfo_op()
 */
int HAMLIB_API rig_vfo_op(RIG *rig, vfo_t vfo, vfo_op_t op)
{
    const struct rig_caps *caps;
    int retcode, rc2;
    vfo_t curr_vfo;

    if (CHECK_RIG_ARG(rig))
    {
        rig_debug(RIG_DEBUG_ERR, "%s: rig or rig->caps is null\n", __func__);
        return -RIG_EINVAL;
    }

    ENTERFUNC;
    ELAPSED1;


    caps = rig->caps;

    if (caps->vfo_op == NULL || rig_has_vfo_op(rig, op) == 0)
    {
        rig_debug(RIG_DEBUG_WARN, "%s: vfo_op=%p, has_vfo_op=%d\n", __func__,
                  caps->vfo_op, rig_has_vfo_op(rig, op));
        ELAPSED2;
        RETURNFUNC(-RIG_ENAVAIL);
    }

    if (vfo == RIG_VFO_CURR
            || vfo == rig->state.current_vfo)
    {
        retcode = caps->vfo_op(rig, vfo, op);
        ELAPSED2;
        RETURNFUNC(retcode);
    }

    if (!caps->set_vfo)
    {
        rig_debug(RIG_DEBUG_WARN, "%s: no set_vfo\n", __func__);
        ELAPSED2;
        RETURNFUNC(-RIG_ENAVAIL);
    }

    curr_vfo = rig->state.current_vfo;
    HAMLIB_TRACE;
    retcode = caps->set_vfo(rig, vfo);

    if (retcode != RIG_OK)
    {
        ELAPSED2;
        RETURNFUNC(retcode);
    }

    retcode = caps->vfo_op(rig, vfo, op);
    /* try and revert even if we had an error above */
    HAMLIB_TRACE;
    rc2 = caps->set_vfo(rig, curr_vfo);

    if (RIG_OK == retcode)
    {
        /* return the first error code */
        retcode = rc2;
    }

    ELAPSED2;
    RETURNFUNC(retcode);
}


/**
 * \brief check availability of scanning functions
 * \param rig   The rig handle
 * \param scan  The scan op
 *
 *  Checks if a rig is capable of performing a scan operation.
 *  Since the \a scan parameter is an OR'ed bitmap argument, more than
 *  one op can be checked at the same time.
 *
 *  EXAMPLE: if (rig_has_scan(my_rig, RIG_SCAN_PRIO)) disp_SCANprio_btn();
 *
 * \return a bit map of supported scan settings that can be retrieved,
 * otherwise 0 if none supported.
 *
 * \sa rig_scan()
 */
scan_t HAMLIB_API rig_has_scan(RIG *rig, scan_t scan)
{
    int retcode;

    if (!rig || !rig->caps)
    {
        rig_debug(RIG_DEBUG_ERR, "%s: rig or rig->caps is NULL\n", __func__);
        return (0);
    }

    ENTERFUNC;

    retcode = rig->caps->scan_ops & scan;
    RETURNFUNC(retcode);
}


/**
 * \brief perform Memory/VFO operations
 * \param rig   The rig handle
 * \param vfo   The target VFO
 * \param scan  The scanning operation to perform
 * \param ch    Optional channel argument used for the scan.
 *
 *  Performs scanning operation.
 *  See #scan_t for more information.
 *
 * \return RIG_OK if the operation has been successful, otherwise
 * a negative value if an error occurred (in which case, cause is
 * set appropriately).
 *
 * \sa rig_has_scan()
 */
int HAMLIB_API rig_scan(RIG *rig, vfo_t vfo, scan_t scan, int ch)
{
    const struct rig_caps *caps;
    int retcode, rc2;
    vfo_t curr_vfo;

    if (CHECK_RIG_ARG(rig))
    {
        rig_debug(RIG_DEBUG_ERR, "%s: rig or rig->caps is null\n", __func__);
        return -RIG_EINVAL;
    }

    ENTERFUNC;

    caps = rig->caps;

    if (caps->scan == NULL
            || (scan != RIG_SCAN_STOP && !rig_has_scan(rig, scan)))
    {
        RETURNFUNC(-RIG_ENAVAIL);
    }

    if (vfo == RIG_VFO_CURR
            || vfo == rig->state.current_vfo)
    {
        retcode = caps->scan(rig, vfo, scan, ch);
        RETURNFUNC(retcode);
    }

    if (!caps->set_vfo)
    {
        RETURNFUNC(-RIG_ENAVAIL);
    }

    curr_vfo = rig->state.current_vfo;
    HAMLIB_TRACE;
    retcode = caps->set_vfo(rig, vfo);

    if (retcode != RIG_OK)
    {
        RETURNFUNC(retcode);
    }

    retcode = caps->scan(rig, vfo, scan, ch);
    /* try and revert even if we had an error above */
    HAMLIB_TRACE;
    rc2 = caps->set_vfo(rig, curr_vfo);

    if (RIG_OK == retcode)
    {
        /* return the first error code */
        retcode = rc2;
    }

    RETURNFUNC(retcode);
}


/**
 * \brief send DTMF digits
 * \param rig   The rig handle
 * \param vfo   The target VFO
 * \param digits    Digits to be send
 *
 *  Sends DTMF digits.
 *  See DTMF change speed, etc. (TODO).
 *
 * \return RIG_OK if the operation has been successful, otherwise
 * a negative value if an error occurred (in which case, cause is
 * set appropriately).
 *
 */
int HAMLIB_API rig_send_dtmf(RIG *rig, vfo_t vfo, const char *digits)
{
    const struct rig_caps *caps;
    int retcode, rc2;
    vfo_t curr_vfo;

    if (CHECK_RIG_ARG(rig))
    {
        rig_debug(RIG_DEBUG_ERR, "%s: rig or rig->caps is null\n", __func__);
        return -RIG_EINVAL;
    }

    ENTERFUNC;

    if (!digits)
    {
        RETURNFUNC(-RIG_EINVAL);
    }

    caps = rig->caps;

    if (caps->send_dtmf == NULL)
    {
        RETURNFUNC(-RIG_ENAVAIL);
    }

    if (vfo == RIG_VFO_CURR
            || vfo == rig->state.current_vfo)
    {
        retcode = caps->send_dtmf(rig, vfo, digits);
        RETURNFUNC(retcode);
    }

    if (!caps->set_vfo)
    {
        RETURNFUNC(-RIG_ENAVAIL);
    }

    curr_vfo = rig->state.current_vfo;
    HAMLIB_TRACE;
    retcode = caps->set_vfo(rig, vfo);

    if (retcode != RIG_OK)
    {
        RETURNFUNC(retcode);
    }

    retcode = caps->send_dtmf(rig, vfo, digits);
    /* try and revert even if we had an error above */
    HAMLIB_TRACE;
    rc2 = caps->set_vfo(rig, curr_vfo);

    if (RIG_OK == retcode)
    {
        /* return the first error code */
        retcode = rc2;
    }

    RETURNFUNC(retcode);
}


/**
 * \brief receive DTMF digits
 * \param rig   The rig handle
 * \param vfo   The target VFO
 * \param digits    Location where the digits are to be stored
 * \param length    in: max length of buffer, out: number really read.
 *
 *  Receives DTMF digits (not blocking).
 *  See DTMF change speed, etc. (TODO).
 *
 * \return RIG_OK if the operation has been successful, otherwise
 * a negative value if an error occurred (in which case, cause is
 * set appropriately).
 *
 */
int HAMLIB_API rig_recv_dtmf(RIG *rig, vfo_t vfo, char *digits, int *length)
{
    const struct rig_caps *caps;
    int retcode, rc2;
    vfo_t curr_vfo;

    if (CHECK_RIG_ARG(rig))
    {
        rig_debug(RIG_DEBUG_ERR, "%s: rig or rig->caps is null\n", __func__);
        return -RIG_EINVAL;
    }

    ENTERFUNC;

    if (!digits || !length)
    {
        RETURNFUNC(-RIG_EINVAL);
    }

    caps = rig->caps;

    if (caps->recv_dtmf == NULL)
    {
        RETURNFUNC(-RIG_ENAVAIL);
    }

    if (vfo == RIG_VFO_CURR
            || vfo == rig->state.current_vfo)
    {
        retcode = caps->recv_dtmf(rig, vfo, digits, length);
        RETURNFUNC(retcode);
    }

    if (!caps->set_vfo)
    {
        RETURNFUNC(-RIG_ENAVAIL);
    }

    curr_vfo = rig->state.current_vfo;
    HAMLIB_TRACE;
    retcode = caps->set_vfo(rig, vfo);

    if (retcode != RIG_OK)
    {
        RETURNFUNC(retcode);
    }

    retcode = caps->recv_dtmf(rig, vfo, digits, length);
    /* try and revert even if we had an error above */
    HAMLIB_TRACE;
    rc2 = caps->set_vfo(rig, curr_vfo);

    if (RIG_OK == retcode)
    {
        /* return the first error code */
        retcode = rc2;
    }

    RETURNFUNC(retcode);
}


/**
 * \brief send morse code
 * \param rig   The rig handle
 * \param vfo   The target VFO
 * \param msg   Message to be sent
 *
 *  Sends morse message.
 *  See keyer change speed, etc. (TODO).
 *
 * \return RIG_OK if the operation has been successful, otherwise
 * a negative value if an error occurred (in which case, cause is
 * set appropriately).
 *
 */
int HAMLIB_API rig_send_morse(RIG *rig, vfo_t vfo, const char *msg)
{
    const struct rig_caps *caps;
    int retcode = RIG_EINTERNAL, rc2;
    vfo_t curr_vfo;

    if (CHECK_RIG_ARG(rig))
    {
        rig_debug(RIG_DEBUG_ERR, "%s: rig or rig->caps is null\n", __func__);
        return -RIG_EINVAL;
    }

    ENTERFUNC;

    if (!msg)
    {
        RETURNFUNC(-RIG_EINVAL);
    }

    caps = rig->caps;

    if (caps->send_morse == NULL)
    {
        RETURNFUNC(-RIG_ENAVAIL);
    }

    if (caps->get_mode == NULL)
    {
        rig_debug(RIG_DEBUG_ERR, "%s: rig does not have get_mode\n", __func__);
        RETURNFUNC(-RIG_EINVAL);
    }

    rmode_t mode;
    pbwidth_t width;
    rig_get_mode(rig, RIG_VFO_CURR, &mode, &width);

    if ((mode & (RIG_MODE_CW | RIG_MODE_CWR)) == 0)
    {
        rig_debug(RIG_DEBUG_ERR, "%s: rig is in mode %s, not in CW/CWR mode\n",
                  __func__, rig_strrmode(mode));
        RETURNFUNC(-RIG_EINVAL);
    }

    if (vfo == RIG_VFO_CURR
            || vfo == rig->state.current_vfo)
    {
#if 0
        LOCK(1);
        retcode = caps->send_morse(rig, vfo, msg);
        LOCK(0);
#endif
        push(rig->state.fifo_morse, msg);
        RETURNFUNC(RIG_OK);
    }

    if (!caps->set_vfo)
    {
        RETURNFUNC(-RIG_ENAVAIL);
    }

    curr_vfo = rig->state.current_vfo;
    retcode = caps->set_vfo(rig, vfo);

    if (retcode != RIG_OK)
    {
        RETURNFUNC(retcode);
    }

    HAMLIB_TRACE;
    retcode = caps->send_morse(rig, vfo, msg);
    /* try and revert even if we had an error above */
    rc2 = caps->set_vfo(rig, curr_vfo);

    if (RIG_OK == retcode)
    {
        /* return the first error code */
        retcode = rc2;
    }

    RETURNFUNC(retcode);
}

/**
 * \brief stop morse code
 * \param rig   The rig handle
 * \param vfo   The target VFO
 *
 *  Stops the send morse message.
 *
 * \return RIG_OK if the operation has been successful, otherwise
 * a negative value if an error occurred (in which case, cause is
 * set appropriately).
 *
 */
int HAMLIB_API rig_stop_morse(RIG *rig, vfo_t vfo)
{
    const struct rig_caps *caps;
    int retcode, rc2;
    vfo_t curr_vfo;

    if (CHECK_RIG_ARG(rig))
    {
        rig_debug(RIG_DEBUG_ERR, "%s: rig or rig->caps is null\n", __func__);
        return -RIG_EINVAL;
    }

    ENTERFUNC;

    caps = rig->caps;

    if (caps->stop_morse == NULL)
    {
        RETURNFUNC(-RIG_ENAVAIL);
    }

    resetFIFO(rig->state.fifo_morse); // clear out the CW queue

    if (vfo == RIG_VFO_CURR
            || vfo == rig->state.current_vfo)
    {
        RETURNFUNC(caps->stop_morse(rig, vfo));
    }

    if (!caps->set_vfo)
    {
        RETURNFUNC(-RIG_ENAVAIL);
    }

    curr_vfo = rig->state.current_vfo;
    HAMLIB_TRACE;
    retcode = caps->set_vfo(rig, vfo);

    if (retcode != RIG_OK)
    {
        RETURNFUNC(retcode);
    }

    retcode = caps->stop_morse(rig, vfo);
    /* try and revert even if we had an error above */
    HAMLIB_TRACE;
    rc2 = caps->set_vfo(rig, curr_vfo);

    if (RIG_OK == retcode)
    {
        /* return the first error code */
        retcode = rc2;
    }

    RETURNFUNC(retcode);
}

/*
 * wait_morse_ptt
 * generic routine to wait for ptt=0
 * should work on any full breakin CW morse send
 * Assumes rig!=NULL, msg!=NULL
 */
static int wait_morse_ptt(RIG *rig, vfo_t vfo)
{
    ptt_t pttStatus = RIG_PTT_OFF;
    int loops = 0;

    ENTERFUNC;

    hl_usleep(200 * 1000); // give little time for CW to start PTT

    do
    {
        int retval;
        rig_debug(RIG_DEBUG_TRACE, "%s: loop#%d until ptt=0, ptt=%d\n", __func__, loops,
                  pttStatus);
        elapsed_ms(&rig->state.cache.time_ptt, HAMLIB_ELAPSED_INVALIDATE);
        HAMLIB_TRACE;
        retval = rig_get_ptt(rig, vfo, &pttStatus);

        if (retval != RIG_OK)
        {
            RETURNFUNC(retval);
        }

        // every 25ms should be short enough
        hl_usleep(50 * 1000);
        ++loops;
    }
    while (pttStatus == RIG_PTT_ON && loops <= 600);

    RETURNFUNC(RIG_OK);
}

/**
 * \brief wait morse code
 * \param rig   The rig handle
 * \param vfo   The target VFO
 *
 *  waits for the end of the morse message to be sent.
 *
 * \return RIG_OK if the operation has been successful, otherwise
 * a negative value if an error occurred (in which case, cause is
 * set appropriately).
 *
 */
int HAMLIB_API rig_wait_morse(RIG *rig, vfo_t vfo)
{
    const struct rig_caps *caps;
    int retcode, rc2;
    vfo_t curr_vfo;

    if (CHECK_RIG_ARG(rig))
    {
        rig_debug(RIG_DEBUG_ERR, "%s: rig or rig->caps is null\n", __func__);
        return -RIG_EINVAL;
    }

    ENTERFUNC;

    caps = rig->caps;

    if (vfo == RIG_VFO_CURR
            || vfo == rig->state.current_vfo)
    {
        RETURNFUNC(wait_morse_ptt(rig, vfo));
    }

    if (!caps->set_vfo)
    {
        RETURNFUNC(-RIG_ENAVAIL);
    }

    curr_vfo = rig->state.current_vfo;
    HAMLIB_TRACE;
    retcode = caps->set_vfo(rig, vfo);

    if (retcode != RIG_OK)
    {
        RETURNFUNC(retcode);
    }

    retcode = wait_morse_ptt(rig, vfo);
    /* try and revert even if we had an error above */
    HAMLIB_TRACE;
    rc2 = caps->set_vfo(rig, curr_vfo);

    if (RIG_OK == retcode)
    {
        /* return the first error code */
        retcode = rc2;
    }

    RETURNFUNC(retcode);
}


/**
 * \brief send voice memory content
 * \param rig   The rig handle
 * \param vfo   The target VFO
 * \param ch    Voice memory number to be sent
 *
 *  Sends voice memory content.
 *
 * \return RIG_OK if the operation has been successful, otherwise
 * a negative value if an error occurred (in which case, cause is
 * set appropriately).
 *
 */

int HAMLIB_API rig_send_voice_mem(RIG *rig, vfo_t vfo, int ch)
{
    const struct rig_caps *caps;
    int retcode, rc2;
    vfo_t curr_vfo;

    if CHECK_RIG_ARG(rig)
    {
        rig_debug(RIG_DEBUG_ERR, "%s: rig or rig->caps is null\n", __func__);
        return -RIG_EINVAL;
    }

    ENTERFUNC;

    caps = rig->caps;

    if (caps->send_voice_mem == NULL)
    {
        RETURNFUNC(-RIG_ENAVAIL);
    }

    if (vfo == RIG_VFO_CURR
            || vfo == rig->state.current_vfo)
    {
        retcode = caps->send_voice_mem(rig, vfo, ch);
        RETURNFUNC(retcode);
    }

    if (!caps->set_vfo)
    {
        RETURNFUNC(-RIG_ENAVAIL);
    }

    curr_vfo = rig->state.current_vfo;
    HAMLIB_TRACE;
    retcode = caps->set_vfo(rig, vfo);

    if (retcode != RIG_OK)
    {
        RETURNFUNC(retcode);
    }

    retcode = caps->send_voice_mem(rig, vfo, ch);
    /* try and revert even if we had an error above */
    HAMLIB_TRACE;
    rc2 = caps->set_vfo(rig, curr_vfo);

    if (RIG_OK == retcode)
    {
        /* return the first error code */
        retcode = rc2;
    }

    RETURNFUNC(retcode);
}

/**
 * \brief stop sending voice memory
 * \param rig   The rig handle
 * \param vfo   The target VFO
 *
 *  Stops sending voice memory content.
 *
 * \return RIG_OK if the operation has been successful, otherwise
 * a negative value if an error occurred (in which case, cause is
 * set appropriately).
 *
 */

int HAMLIB_API rig_stop_voice_mem(RIG *rig, vfo_t vfo)
{
    const struct rig_caps *caps;
    int retcode;

    if CHECK_RIG_ARG(rig)
    {
        rig_debug(RIG_DEBUG_ERR, "%s: rig or rig->caps is null\n", __func__);
        return -RIG_EINVAL;
    }

    ENTERFUNC;

    caps = rig->caps;

    if (caps->stop_voice_mem == NULL)
    {
        RETURNFUNC(-RIG_ENAVAIL);
    }

    retcode = caps->stop_voice_mem(rig, vfo);
    RETURNFUNC(retcode);
}


/**
 * \brief find the freq_range of freq/mode
 * \param range_list    The range list to search from
 * \param freq  The frequency that will be part of this range
 * \param mode  The mode that will be part of this range
 *
 *  Returns a pointer to the #freq_range_t including \a freq and \a mode.
 *  Works for rx and tx range list as well.
 *
 * \return the location of the #freq_range_t if found,
 * otherwise NULL if not found or if \a range_list is invalid.
 *
 */
const freq_range_t *HAMLIB_API rig_get_range(const freq_range_t *range_list,
        freq_t freq,
        rmode_t mode)
{
    int i;

    if (range_list == NULL)
    {
        return (NULL);
    }

    for (i = 0; i < HAMLIB_FRQRANGESIZ; i++)
    {
        if (range_list[i].startf == 0 && range_list[i].endf == 0)
        {
            return (NULL);
        }

        if (freq >= range_list[i].startf && freq <= range_list[i].endf &&
                (range_list[i].modes & mode))
        {
            const freq_range_t *f = &range_list[i];
            return (f);
        }
    }

    return (NULL);
}

/**
 * \brief set the vfo option for rigctld
 * \param status 1=On, 0=Off
 *
 *  Returns RIG_OK or -RIG_EPROTO;
 *
 */
int HAMLIB_API rig_set_vfo_opt(RIG *rig, int status)
{
    int retcode;

    if CHECK_RIG_ARG(rig)
    {
        rig_debug(RIG_DEBUG_ERR, "%s: rig or rig->caps is null\n", __func__);
        return -RIG_EINVAL;
    }

    ENTERFUNC;
    ELAPSED1;

    // Only netrigctl has this function
    // We allow the status to be set for rigctl use
    if (rig->caps->set_vfo_opt == NULL)
    {
        ELAPSED2;
        rig->state.vfo_opt = status;
        //RETURNFUNC(-RIG_ENAVAIL);
        RETURNFUNC(RIG_OK);
    }

    retcode = rig->caps->set_vfo_opt(rig, status);
    ELAPSED2;
    RETURNFUNC(retcode);
}

/**
 * \brief get general information from the radio
 * \param rig   The rig handle
 *
 * Retrieves some general information from the radio.
 * This can include firmware revision, exact model name, or just nothing.
 *
 * \return a pointer to memory containing the ASCIIZ string
 * if the operation has been successful, otherwise NULL if an error occurred
 * or if get_info is not part of the capabilities.
 */
const char *HAMLIB_API rig_get_info(RIG *rig)
{
    if (CHECK_RIG_ARG(rig))
    {
        return (NULL);
    }

    if (rig->caps->get_info == NULL)
    {
        return (NULL);
    }

    HAMLIB_TRACE;
    return (rig->caps->get_info(rig));
}


static void make_crc_table(unsigned long crcTable[])
{
    unsigned long POLYNOMIAL = 0xEDB88320;
    unsigned char b = 0;

    // Start with the data byte
    unsigned long remainder = b;

    unsigned long bit;

    for (bit = 8; bit > 0; --bit)
    {
        if (remainder & 1)
        {
            remainder = (remainder >> 1) ^ POLYNOMIAL;
        }
        else
        {
            remainder = (remainder >> 1);
        }
    }

    crcTable[(size_t)b] = remainder;
}

static unsigned long crcTable[256];

static unsigned long gen_crc(unsigned char *p, size_t n)
{
    unsigned long crc = 0xfffffffful;
    size_t i;

    if (crcTable[0] == 0) { make_crc_table(crcTable); }

    for (i = 0; i < n; i++)
    {
        crc = crcTable[*p++ ^ (crc & 0xff)] ^ (crc >> 8);
    }

    return ((~crc) & 0xffffffff);
}

/**
 * \brief get freq/mode/width for requested VFO
 * \param rig   The rig handle
 *
 * \returns a string for all known VFOs plus rig split status and satellite mode status
 */
int HAMLIB_API rig_get_rig_info(RIG *rig, char *response, int max_response_len)
{
    vfo_t vfoA, vfoB;
    freq_t freqA, freqB;
    rmode_t modeA, modeB;
    char *modeAstr, *modeBstr;
    pbwidth_t widthA, widthB;
    split_t split;
    int satmode;
    int ret;
    int rxa, txa, rxb, txb;

    if (CHECK_RIG_ARG(rig) || !response)
    {
        rig_debug(RIG_DEBUG_ERR, "%s: rig or rig->caps is null\n", __func__);
        return -RIG_EINVAL;
    }

    response[0] = 0;
    ELAPSED1;

    vfoA = vfo_fixup(rig, RIG_VFO_A, rig->state.cache.split);
    vfoB = vfo_fixup(rig, RIG_VFO_B, rig->state.cache.split);
    ret = rig_get_vfo_info(rig, vfoA, &freqA, &modeA, &widthA, &split, &satmode);

    if (ret != RIG_OK)
    {
        ELAPSED2;
        RETURNFUNC2(ret);
    }

    // we need both vfo and mode targetable to avoid vfo swapping
    if ((rig->caps->targetable_vfo & RIG_TARGETABLE_FREQ)
            && (rig->caps->targetable_vfo & RIG_TARGETABLE_MODE))
    {
        ret = rig_get_vfo_info(rig, vfoB, &freqB, &modeB, &widthB, &split, &satmode);

        if (ret != RIG_OK)
        {
            ELAPSED2;
            RETURNFUNC2(ret);
        }
    }
    else
    {
        // we'll use cached info instead of doing the vfo swapping
        int cache_ms_freq, cache_ms_mode, cache_ms_width;
        rig_get_cache(rig, vfoB, &freqB, &cache_ms_freq, &modeB, &cache_ms_mode,
                      &widthB,
                      &cache_ms_width);
    }

    modeAstr = (char *)rig_strrmode(modeA);
    modeBstr = (char *)rig_strrmode(modeB);

    if (modeAstr[0] == 0) { modeAstr = "None"; }

    if (modeBstr[0] == 0) { modeBstr = "None"; }

    rxa = 1;
    txa = split == 0;
    rxb = !rxa;
    txb = split == 1;
    SNPRINTF(response, max_response_len - strlen("CRC=0x00000000\n"),
             "VFO=%s Freq=%.0f Mode=%s Width=%d RX=%d TX=%d\nVFO=%s Freq=%.0f Mode=%s Width=%d RX=%d TX=%d\nSplit=%d SatMode=%d\nRig=%s\nApp=Hamlib\nVersion=20210506 1.0.0\n",
             rig_strvfo(vfoA), freqA, modeAstr, (int)widthA, rxa, txa, rig_strvfo(vfoB),
             freqB, modeBstr, (int)widthB, rxb, txb, split, satmode, rig->caps->model_name);
    unsigned long crc = gen_crc((unsigned char *)response, strlen(response));
    char tmpstr[32];
    SNPRINTF(tmpstr, sizeof(tmpstr), "CRC=0x%08lx\n", crc);
    strcat(response, tmpstr);


    if (strlen(response) >= max_response_len - 1)
    {
        rig_debug(RIG_DEBUG_ERR, "%s(%d): response len exceeded max %d chars\n",
                  __FILE__, __LINE__, max_response_len);
        ELAPSED2;
        RETURNFUNC2(RIG_EINTERNAL);
    }

    ELAPSED2;
    RETURNFUNC2(RIG_OK);
}

/**
 * \brief get freq/mode/width for requested VFO
 * \param rig   The rig handle
 * \param vfo   The VFO to get
 * \param *freq frequency answer
 * \param *mode mode answer
 * \param *width bandwidth answer
 *
 *  Gets the current VFO information. The VFO can be RIG_VFO_A, RIG_VFO_B, RIG_VFO_C
 *  for VFOA, VFOB, VFOC respectively or RIG_VFO_MEM for Memory mode.
 *  Supported VFOs depends on rig capabilities.
 *
 * \return RIG_OK if the operation has been successful, otherwise
 * a negative value if an error occurred (in which case use rigerror(return)
 * for error message).
 *
 */
int HAMLIB_API rig_get_vfo_info(RIG *rig, vfo_t vfo, freq_t *freq,
                                rmode_t *mode, pbwidth_t *width, split_t *split, int *satmode)
{
    int retval;

    rig_debug(RIG_DEBUG_VERBOSE, "%s called vfo=%s\n", __func__, rig_strvfo(vfo));

    if (CHECK_RIG_ARG(rig))
    {
        rig_debug(RIG_DEBUG_ERR, "%s: rig or rig->caps is null\n", __func__);
        return -RIG_EINVAL;
    }

    ELAPSED1;
    ENTERFUNC;

    //if (vfo == RIG_VFO_CURR) { vfo = rig->state.current_vfo; }

    vfo = vfo_fixup(rig, vfo, rig->state.cache.split);
    // we can't use the cached values as some clients may only call this function
    // like Log4OM which mostly does polling
    HAMLIB_TRACE;
    retval = rig_get_freq(rig, vfo, freq);

    if (retval != RIG_OK) { RETURNFUNC(retval); }

    // we will ask for other vfo mode just once if not targetable
    int allTheTimeA = vfo & (RIG_VFO_A | RIG_VFO_CURR | RIG_VFO_MAIN_A |
                             RIG_VFO_SUB_A);
    int allTheTimeB = (vfo & (RIG_VFO_B | RIG_VFO_SUB))
                      && (rig->caps->targetable_vfo & RIG_TARGETABLE_MODE);
    int justOnceB = (vfo & (RIG_VFO_B | RIG_VFO_SUB))
                    && (rig->state.cache.modeMainB == RIG_MODE_NONE);

    if (allTheTimeA || allTheTimeB || justOnceB)
    {
        HAMLIB_TRACE;
        retval = rig_get_mode(rig, vfo, mode, width);

        if (retval != RIG_OK)
        {
            ELAPSED2;
            RETURNFUNC(retval);
        }
    }
    else // we'll just us VFOA so we don't swap vfos -- freq is what's important
    {
        *mode = rig->state.cache.modeMainA;
        *width = rig->state.cache.widthMainA;
    }

    *satmode = rig->state.cache.satmode;
    // we should only need to ask for VFO_CURR to minimize display swapping
    HAMLIB_TRACE;
    vfo_t tx_vfo;
    retval = rig_get_split_vfo(rig, RIG_VFO_CURR, split, &tx_vfo);

    if (retval != RIG_OK)
    {
        ELAPSED2;
        RETURNFUNC(retval);
    }

    ELAPSED2;
    RETURNFUNC(RIG_OK);
}

/**
 * \brief get list of available vfos
 * \param rig   The rig handle
 * \param buf   char buffer to hold result
 * \param buflen   max length of char buffer
 *
 * Retrieves all usable vfo entries for the rig
 *
 * \return a pointer to a string, e.g. "VFOA VFOB Mem"
 * if the operation has been successful, otherwise NULL if an error occurred
 */
int HAMLIB_API rig_get_vfo_list(RIG *rig, char *buf, int buflen)
{
    if (CHECK_RIG_CAPS(rig))
    {
        rig_debug(RIG_DEBUG_ERR, "%s: rig or rig->caps is null\n", __func__);
        return -RIG_EINVAL;
    }

    ENTERFUNC;

    rig_sprintf_vfo(buf, buflen - 1, rig->state.vfo_list);

    RETURNFUNC(RIG_OK);
}

/**
 * \brief set the rig's clock
 *
 */
int HAMLIB_API rig_set_clock(RIG *rig, int year, int month, int day, int hour,
                             int min, int sec, double msec, int utc_offset)
{
    if (rig->caps->set_clock == NULL)
    {
        return -RIG_ENIMPL;
    }

    RETURNFUNC2(rig->caps->set_clock(rig, year, month, day, hour, min, sec,
                                     msec, utc_offset));
}

/**
 * \brief get the rig's clock
 *
 */
int HAMLIB_API rig_get_clock(RIG *rig, int *year, int *month, int *day,
                             int *hour,
                             int *min, int *sec, double *msec, int *utc_offset)
{
    int retval;

    if (rig->caps->get_clock == NULL)
    {
        return -RIG_ENIMPL;
    }

    retval = rig->caps->get_clock(rig, year, month, day, hour, min, sec,
                                  msec, utc_offset);
    RETURNFUNC2(retval);
}

/**
 * \brief get the Hamlib license
 *
 */
const char *HAMLIB_API rig_license()
{
    return hamlib_license;
}


/**
 * \brief get the Hamlib version
 *
 */
const char *HAMLIB_API rig_version()
{
    return hamlib_version2;
}


/**
 * \brief get the Hamlib copyright
 *
 */
const char *HAMLIB_API rig_copyright()
{
    return hamlib_copyright2;
}

/**
 * \brief get a cookie to grab rig control
 * \param rig   Not used
 * \param cookie_cmd The command to execute on \a cookie.
 * \param cookie     The cookie to operate on, cannot be NULL or RIG_EINVAL will be returned.
 * \param cookie_len The length of the cookie, must be #HAMLIB_COOKIE_SIZE or larger.
 *
 * #RIG_COOKIE_GET will set \a cookie with a cookie.
 * #RIG_COOKIE_RENEW will update the timeout with 1 second.
 * #RIG_COOKIE_RELEASE will release the cookie and allow a new one to be grabbed.
 *
 * Cookies should only be used when needed to keep commands sequenced correctly
 * For example, when setting both VFOA and VFOB frequency and mode
 * Example to wait for cookie, do rig commands, and release
 * \code
 *  while((rig_cookie(NULL, RIG_COOKIE_GET, cookie, sizeof(cookie))) != RIG_OK)
 *      hl_usleep(10*1000);
 *
 *  //Pseudo code
 *  set_freq A;set mode A;set freq B;set modeB;
 *
 *  rig_cookie(NULL, RIG_COOKIE_RELEASE, cookie, sizeof(cookie)));
 * \endcode
 */
int HAMLIB_API rig_cookie(RIG *rig, enum cookie_e cookie_cmd, char *cookie,
                          int cookie_len)
{
    // only 1 client can have the cookie so these can be static
    // this should also prevent problems with DLLs & shared libraries
    // the debug_msg is another non-thread-safe which this will help fix
    static char
    cookie_save[HAMLIB_COOKIE_SIZE];  // only one client can have the cookie
    static double time_last_used;
    struct timespec tp;
    int ret;
    MUTEX(mutex_rig_cookie);

    /* This is not needed for RIG_COOKIE_RELEASE but keep it simple. */
    if (cookie_len < HAMLIB_COOKIE_SIZE)
    {
        rig_debug(RIG_DEBUG_ERR, "%s(%d): cookie_len < %d\n",
                  __FILE__, __LINE__, HAMLIB_COOKIE_SIZE);
        return -RIG_EINVAL;
    }

    if (!cookie)
    {
        rig_debug(RIG_DEBUG_ERR, "%s(%d): cookie == NULL\n",
                  __FILE__, __LINE__);
        return -RIG_EINVAL; // nothing to do
    }

    /* Accessing cookie_save and time_last_used must be done with lock held.
     * So keep code simple and lock it during the whole operation. */
    MUTEX_LOCK(mutex_rig_cookie);

    switch (cookie_cmd)
    {
    case RIG_COOKIE_RELEASE:
        if (cookie_save[0] != 0
                && strcmp(cookie, cookie_save) == 0) // matching cookie so we'll clear it
        {
            rig_debug(RIG_DEBUG_VERBOSE, "%s(%d): %s cookie released\n",
                      __FILE__, __LINE__, cookie_save);
            memset(cookie_save, 0, sizeof(cookie_save));
            ret = RIG_OK;
        }
        else // not the right cookie!!
        {
            rig_debug(RIG_DEBUG_ERR,
                      "%s(%d): %s can't release cookie as cookie %s is active\n", __FILE__, __LINE__,
                      cookie, cookie_save);
            ret = -RIG_BUSBUSY;
        }

        break;

    case RIG_COOKIE_RENEW:
        rig_debug(RIG_DEBUG_VERBOSE, "%s(%d): %s comparing renew request to %s==%d\n",
                  __FILE__, __LINE__, cookie, cookie_save, strcmp(cookie, cookie_save));

        if (cookie_save[0] != 0
                && strcmp(cookie, cookie_save) == 0) // matching cookie so we'll renew it
        {
            rig_debug(RIG_DEBUG_VERBOSE, "%s(%d) %s renew request granted\n", __FILE__,
                      __LINE__, cookie);
            clock_gettime(CLOCK_REALTIME, &tp);
            time_last_used = tp.tv_sec + tp.tv_nsec / 1e9;
            ret = RIG_OK;
        }
        else
        {
            rig_debug(RIG_DEBUG_ERR,
                      "%s(%d): %s renew request refused %s is active\n",
                      __FILE__, __LINE__, cookie, cookie_save);
            ret = -RIG_EINVAL; // wrong cookie
        }

        break;

    case RIG_COOKIE_GET:

        // the way we expire cookies is if somebody else asks for one and the last renewal is > 1 second ago
        // a polite client will have released the cookie
        // we are just allow for a crashed client that fails to release:q

        clock_gettime(CLOCK_REALTIME, &tp);
        double time_curr = tp.tv_sec + tp.tv_nsec / 1e9;

        if (cookie_save[0] != 0 && (strcmp(cookie_save, cookie) == 0)
                && (time_curr - time_last_used < 1))  // then we will deny the request
        {
            rig_debug(RIG_DEBUG_ERR, "%s(%d): %s cookie is in use\n", __FILE__, __LINE__,
                      cookie_save);
            ret = -RIG_BUSBUSY;
        }
        else
        {
            if (cookie_save[0] != 0)
            {
                rig_debug(RIG_DEBUG_ERR,
                          "%s(%d): %s cookie has expired after %.3f seconds....overriding with new cookie\n",
                          __FILE__, __LINE__, cookie_save, time_curr - time_last_used);
            }

            date_strget(cookie, cookie_len, 0);
            size_t len = strlen(cookie);
            // add on our random number to ensure uniqueness
            // The cookie should never be longer than HAMLIB_COOKIE_SIZE
            SNPRINTF(cookie + len, HAMLIB_COOKIE_SIZE - len, " %d\n", rand());
            strcpy(cookie_save, cookie);
            time_last_used = time_curr;
            rig_debug(RIG_DEBUG_VERBOSE, "%s(%d): %s new cookie request granted\n",
                      __FILE__, __LINE__, cookie_save);
            ret = RIG_OK;
        }

        break;

    default:
        rig_debug(RIG_DEBUG_ERR, "%s(%d): unknown cmd!!\n'", __FILE__, __LINE__);
        ret = -RIG_EPROTO;
        break;
    }

    MUTEX_UNLOCK(mutex_rig_cookie);
    return ret;
}

#if defined(HAVE_PTHREAD)
static pthread_mutex_t initializer = PTHREAD_MUTEX_INITIALIZER;
#endif

HAMLIB_EXPORT(void) sync_callback(int lock)
{
#if defined(HAVE_PTHREAD)
    pthread_mutex_t client_lock = initializer;

    if (lock)
    {
        pthread_mutex_lock(&client_lock);
        rig_debug(RIG_DEBUG_VERBOSE, "%s: client lock engaged\n", __func__);
    }
    else
    {
        rig_debug(RIG_DEBUG_VERBOSE, "%s: client lock disengaged\n", __func__);
        pthread_mutex_unlock(&client_lock);
    }

#endif
}

void rig_lock(RIG *rig, int lock)
{
#if defined(HAVE_PTHREAD)

    if (rig->state.multicast == NULL) { return; } // not initialized yet

    if (!rig->state.multicast->mutex_initialized)
    {
        rig->state.multicast->mutex = initializer;
        rig->state.multicast->mutex_initialized = 1;
    }

    if (lock)
    {
        pthread_mutex_lock(&rig->state.multicast->mutex);
        rig_debug(RIG_DEBUG_VERBOSE, "%s: client lock engaged\n", __func__);
    }
    else
    {
        rig_debug(RIG_DEBUG_VERBOSE, "%s: client lock disengaged\n", __func__);
        pthread_mutex_unlock(&rig->state.multicast->mutex);
    }

#endif

}


/*! @} */


#define MAX_FRAME_LENGTH 1024

#if defined(HAVE_PTHREAD)
static int async_data_handler_start(RIG *rig)
{
    struct rig_state *rs = &rig->state;
    async_data_handler_priv_data *async_data_handler_priv;

    ENTERFUNC;

    if (!rs->async_data_enabled)
    {
        rig_debug(RIG_DEBUG_TRACE,
                  "%s: async data support disabled since async_data_enabled=%d\n", __func__,
                  rs->async_data_enabled);
        RETURNFUNC(RIG_OK);
    }

    sleep(2);  // give other things a chance to finish opening up the rig

    rs->async_data_handler_thread_run = 1;
    rs->async_data_handler_priv_data = calloc(1,
                                       sizeof(async_data_handler_priv_data));

    if (rs->async_data_handler_priv_data == NULL)
    {
        RETURNFUNC(-RIG_ENOMEM);
    }

    async_data_handler_priv = (async_data_handler_priv_data *)
                              rs->async_data_handler_priv_data;
    async_data_handler_priv->args.rig = rig;
    int err = pthread_create(&async_data_handler_priv->thread_id, NULL,
                             async_data_handler, &async_data_handler_priv->args);

    if (err)
    {
        rig_debug(RIG_DEBUG_ERR, "%s: pthread_create error: %s\n", __func__,
                  strerror(errno));
        RETURNFUNC(-RIG_EINTERNAL);
    }

    RETURNFUNC(RIG_OK);
}
#endif

#if defined(HAVE_PTHREAD)
static int morse_data_handler_start(RIG *rig)
{
    struct rig_state *rs = &rig->state;
    morse_data_handler_priv_data *morse_data_handler_priv;

    ENTERFUNC;

    rs->morse_data_handler_thread_run = 1;
    rs->morse_data_handler_priv_data = calloc(1,
                                       sizeof(morse_data_handler_priv_data));

    if (rs->morse_data_handler_priv_data == NULL)
    {
        RETURNFUNC(-RIG_ENOMEM);
    }

    morse_data_handler_priv = (morse_data_handler_priv_data *)
                              rs->morse_data_handler_priv_data;
    morse_data_handler_priv->args.rig = rig;
    value_t keyspd;
    keyspd.i = 25; // default value if KEYSPD doesn't work
    rig_get_level(rig, RIG_VFO_CURR, RIG_LEVEL_KEYSPD, &keyspd);
    morse_data_handler_priv->keyspd = keyspd.i;
    rig_debug(RIG_DEBUG_VERBOSE, "%s(%d): keyspd=%d\n", __func__, __LINE__,
              keyspd.i);
    int err = pthread_create(&morse_data_handler_priv->thread_id, NULL,
                             morse_data_handler, &morse_data_handler_priv->args);

    if (err)
    {
        rig_debug(RIG_DEBUG_ERR, "%s: pthread_create error: %s\n", __func__,
                  strerror(errno));
        RETURNFUNC(-RIG_EINTERNAL);
    }

    RETURNFUNC(RIG_OK);
}
#endif


#if defined(HAVE_PTHREAD)
static int async_data_handler_stop(RIG *rig)
{
    struct rig_state *rs = &rig->state;
    async_data_handler_priv_data *async_data_handler_priv;

    ENTERFUNC;

    rs->async_data_handler_thread_run = 0;

    async_data_handler_priv = (async_data_handler_priv_data *)
                              rs->async_data_handler_priv_data;

    if (async_data_handler_priv != NULL)
    {
        if (async_data_handler_priv->thread_id != 0)
        {
            // all cleanup is done in this function so we can kill thread
            // Windows was taking 30 seconds to stop without this
            pthread_cancel(async_data_handler_priv->thread_id);
            int err = pthread_join(async_data_handler_priv->thread_id, NULL);

            if (err)
            {
                rig_debug(RIG_DEBUG_ERR, "%s: pthread_join error: %s\n", __func__,
                          strerror(errno));
                // just ignore the error
            }

            async_data_handler_priv->thread_id = 0;
        }

        free(rs->async_data_handler_priv_data);
        rs->async_data_handler_priv_data = NULL;
    }


    RETURNFUNC(RIG_OK);
}
#endif

#if defined(HAVE_PTHREAD)
static int morse_data_handler_stop(RIG *rig)
{
    struct rig_state *rs = &rig->state;
    morse_data_handler_priv_data *morse_data_handler_priv;

    ENTERFUNC;

    rs->morse_data_handler_thread_run = 0;

    morse_data_handler_priv = (morse_data_handler_priv_data *)
                              rs->morse_data_handler_priv_data;

    // wait until fifo queue is flushed
    //HAMLIB_TRACE;
    hl_usleep(100 * 1000);

    //HAMLIB_TRACE;
    while (peek(rig->state.fifo_morse) >= 0)
    {
        HAMLIB_TRACE;
        rig_debug(RIG_DEBUG_TRACE, "%s: waiting for fifo queue to flush\n", __func__);
        hl_usleep(100 * 1000);
    }

    //HAMLIB_TRACE;
    hl_usleep(100 * 1000);

    //HAMLIB_TRACE;
    if (morse_data_handler_priv != NULL)
    {
        if (morse_data_handler_priv->thread_id != 0)
        {
            // all cleanup is done in this function so we can kill thread
            // Windows was taking 30 seconds to stop without this
            pthread_cancel(morse_data_handler_priv->thread_id);
            int err = pthread_join(morse_data_handler_priv->thread_id, NULL);

            if (err)
            {
                rig_debug(RIG_DEBUG_ERR, "%s: pthread_join error: %s\n", __func__,
                          strerror(errno));
                // just ignore the error
            }

            morse_data_handler_priv->thread_id = 0;
        }

        free(rs->morse_data_handler_priv_data);
        rs->morse_data_handler_priv_data = NULL;
    }

    RETURNFUNC(RIG_OK);
}
#endif

#if defined(HAVE_PTHREAD)
void *async_data_handler(void *arg)
{
    struct async_data_handler_args_s *args = (struct async_data_handler_args_s *)
            arg;
    RIG *rig = args->rig;
    unsigned char frame[MAX_FRAME_LENGTH];
    struct rig_state *rs = &rig->state;

    rig_debug(RIG_DEBUG_VERBOSE, "%s: Starting async data handler thread\n",
              __func__);

    // TODO: check how to enable "transceive" on recent Kenwood/Yaesu rigs
    // TODO: add initial support for async in Kenwood kenwood_transaction (+one) functions -> add transaction_active flag usage
    // TODO: add initial support for async in Yaesu newcat_get_cmd/set_cmd (+validate) functions -> add transaction_active flag usage

    while (rs->async_data_handler_thread_run)
    {
        int frame_length;
        int async_frame;
        int result;

        result = rig->caps->read_frame_direct(rig, sizeof(frame), frame);

        if (result < 0)
        {
            // Timeouts occur always if there is nothing to receive, so they are not really errors in this case
            if (result != -RIG_ETIMEOUT)
            {
                // TODO: it may be necessary to have mutex locking on transaction_active flag
                if (rs->transaction_active)
                {
                    unsigned char data = (unsigned char) result;
                    write_block_sync_error(RIGPORT(rig), &data, 1);
                }

                // TODO: error handling -> store errors in rig state -> to be exposed in async snapshot packets
                rig_debug(RIG_DEBUG_ERR, "%s: read_frame_direct() failed, result=%d\n",
                          __func__, result);
                hl_usleep(500 * 1000);
            }

            hl_usleep(20 * 1000);
            continue;
        }

        frame_length = result;

        async_frame = rig->caps->is_async_frame(rig, frame_length, frame);

        rig_debug(RIG_DEBUG_VERBOSE, "%s: received frame: len=%d async=%d\n", __func__,
                  frame_length, async_frame);

        if (async_frame)
        {
            result = rig->caps->process_async_frame(rig, frame_length, frame);

            if (result < 0)
            {
                // TODO: error handling -> store errors in rig state -> to be exposed in async snapshot packets
                rig_debug(RIG_DEBUG_ERR, "%s: process_async_frame() failed, result=%d\n",
                          __func__, result);
                continue;
            }
        }
        else
        {
            result = write_block_sync(RIGPORT(rig), frame, frame_length);

            if (result < 0)
            {
                // TODO: error handling? can writing to a pipe really fail in ways we can recover from?
                rig_debug(RIG_DEBUG_ERR, "%s: write_block_sync() failed, result=%d\n", __func__,
                          result);
                continue;
            }
        }
    }

    rig_debug(RIG_DEBUG_VERBOSE, "%s: Stopping async data handler thread\n",
              __func__);

    pthread_exit(NULL);
    return NULL;
}
#endif

#if defined(HAVE_PTHREAD)
void *morse_data_handler(void *arg)
{
    struct morse_data_handler_args_s *args =
        (struct morse_data_handler_args_s *) arg;
    RIG *rig = args->rig;
    const struct rig_state *rs = &rig->state;
    int result;

    rig_debug(RIG_DEBUG_VERBOSE, "%s: Starting morse data handler thread\n",
              __func__);

    if (rig->state.fifo_morse == NULL)
    {
        rig->state.fifo_morse = calloc(1, sizeof(FIFO_RIG));
    }

    initFIFO(rig->state.fifo_morse);

    char *c;
    int qsize = rig->caps->morse_qsize; // if backend overrides qsize

    if (qsize == 0) { qsize = 20; } // shortest length of any rig's CW morse capability

    c = calloc(1, qsize + 1);

    while (rs->morse_data_handler_thread_run || (peek(rig->state.fifo_morse) >= 0))
    {
        int n = 0;
        memset(c, 0, qsize);

        for (n = 0; n < qsize; n++)
        {
            int d = peek(rig->state.fifo_morse);

            if (d < 0)
            {
                break;
            }

            d = pop(rig->state.fifo_morse);
            c[n] = (char) d;
        }

        if (n > 0)
        {
#if 0
// this does not work well at all -- rigs do not queue keyspd so any change is immediate
// don't know if we can ever implement this
            char *p;
            // if we have + or - we will adjust speed and send before/speed/after which hopefully works
            // I suspect some rigs will change speed immediately and not wait for queued character to flush
            morse_data_handler_priv_data *morse_data_handler_priv =
                (morse_data_handler_priv_data *) rs->morse_data_handler_priv_data;
            value_t keyspd;
            keyspd.i = morse_data_handler_priv->keyspd;
            rig_debug(RIG_DEBUG_VERBOSE, "%s(%d): keyspd=%d\n", __func__, __LINE__,
                      keyspd.i);

            if ((p = strchr(c, '+')) || (p = strchr(c, '-')))
            {
                HAMLIB_TRACE;
                char spdchg = *p;
                *p = 0;

                if (strlen(c) > 0) { rig->caps->send_morse(rig, RIG_VFO_CURR, c); }

                rig_debug(RIG_DEBUG_VERBOSE, "%s(%d): keyspd=%d\n", __func__, __LINE__,
                          keyspd.i);
                keyspd.i += spdchg == '+' ? 5 : -5;
                rig_debug(RIG_DEBUG_VERBOSE, "%s(%d): keyspd=%d\n", __func__, __LINE__,
                          keyspd.i);

                while (p[1] == '+' || p[1] == '-')
                {
                    HAMLIB_TRACE;
                    keyspd.i += p[1] == '+' ? 5 : -5;
                    rig_debug(RIG_DEBUG_VERBOSE, "%s(%d): keyspd=%d\n", __func__, __LINE__,
                              keyspd.i);
                    p++;
                }

                p++;
                rig_debug(RIG_DEBUG_VERBOSE, "%s(%d): keyspd=%d\n", __func__, __LINE__,
                          keyspd.i);
                rig_set_level(rig, RIG_VFO_CURR, RIG_LEVEL_KEYSPD,  keyspd);
                morse_data_handler_priv->keyspd = keyspd.i;
                memmove(c, p, p - c + 1);
            }

#endif

            if (strlen(c) > 0)
            {
                int nloops = 10;

                do
                {
                    result = rig->caps->send_morse(rig, RIG_VFO_CURR, c);

                    if (result != RIG_OK)
                    {
                        rig_debug(RIG_DEBUG_ERR, "%s: error: %s\n", __func__, rigerror(result));

                        if (result == -RIG_EINVAL)
                        {
                            // severe error -- so flush it and stop
                            resetFIFO(rig->state.fifo_morse);
                            nloops = 0;
                        }

                        hl_usleep(100 * 1000);
                    }

                    //wait_morse_ptt(rig, RIG_VFO_CURR);
                    nloops--;

                }
                while (result != RIG_OK && rig->state.fifo_morse->flush == 0 && --nloops > 0);

                if (nloops == 0)
                {
                    rig_debug(RIG_DEBUG_ERR, "%s: send_morse failed\n", __func__);
                }
            }
        }

        rig->state.fifo_morse->flush = 0; // reset flush flag
        hl_usleep(100 * 1000);
    }

    free(rig->state.fifo_morse);
    free(c);
    rig->state.fifo_morse = NULL;
    pthread_exit(NULL);
    return NULL;
}
#endif


HAMLIB_EXPORT(int) rig_password(RIG *rig, const char *key1)
{
    int retval = -RIG_EPROTO;
    ENTERFUNC;

    if (rig->caps->password != NULL)
    {
        retval = rig->caps->password(rig, key1);
        //retval = RIG_OK;
    }

    RETURNFUNC(retval);
}

extern int read_icom_frame(hamlib_port_t *p, const unsigned char rxbuffer[],
                           size_t rxbuffer_len);


// Returns # of bytes read
// reply_len should be max bytes expected + 1
// if term is null then will read reply_len bytes exactly and reply will not be null terminated
HAMLIB_EXPORT(int) rig_send_raw(RIG *rig, const unsigned char *send,
                                int send_len, unsigned char *reply, int reply_len, unsigned char *term)
{
    int nbytes;
    int retval;
    hamlib_port_t *rp = RIGPORT(rig);
    int simulate = rig->caps->rig_model == RIG_MODEL_DUMMY ||
                   rig->caps->rig_model == RIG_MODEL_NONE ||
                   rp->rig == RIG_PORT_NONE;
    ENTERFUNC;

    ELAPSED1;

    rig_debug(RIG_DEBUG_VERBOSE, "%s: writing %d bytes\n", __func__, send_len);

    set_transaction_active(rig);

    if (simulate)
    {
        rig_debug(RIG_DEBUG_VERBOSE, "%s: simulating response for model %s\n",
                  __func__, rig->caps->model_name);
        retval = send_len;
    }
    else
    {
        retval = write_block(rp, send, send_len);

        if (retval < 0)
        {
            // TODO: error handling? can writing to a pipe really fail in ways we can recover from?
            rig_debug(RIG_DEBUG_ERR, "%s: write_block_sync() failed, result=%d\n", __func__,
                      retval);
        }
    }

    if (reply)
    {
        unsigned char buf[200];

        if (simulate)
        {
            // Simulate a response by copying the command
            memcpy(buf, send, send_len);
            nbytes = send_len + 1;
        }
        else
        {
            if (term == NULL)
            {
                rig_debug(RIG_DEBUG_VERBOSE, "%s: reading binary frame\n", __func__);
                retval = read_string(rp, buf, reply_len, NULL, 0, 0, 1);
            }
            else if (*term == 0xfd) // then we want an Icom frame
            {
                rig_debug(RIG_DEBUG_VERBOSE, "%s: reading icom frame\n", __func__);
                retval = read_icom_frame(rp, buf, sizeof(buf));
            }
            else // we'll assume the provided terminator works
            {
                rig_debug(RIG_DEBUG_VERBOSE, "%s: reading frame terminated by 0x%x\n", __func__,
                          *term);
                retval = read_string(rp, buf, sizeof(buf), (const char *)term,
                                     1, 0, 1);
            }

            if (retval < RIG_OK)
            {
                rig_debug(RIG_DEBUG_ERR, "%s: read_string, result=%d\n", __func__, retval);
                rig_flush_force(rp, 1);
                set_transaction_inactive(rig);
                RETURNFUNC(retval);
            }

            nbytes = retval;

            if (nbytes >= reply_len)
            {
                rig_debug(RIG_DEBUG_ERR, "%s: reply_len(%d) less than reply from rig(%d)\n",
                          __func__, reply_len, nbytes);
                rig_flush_force(rp, 1);
                set_transaction_inactive(rig);
                return -RIG_EINVAL;
            }
        }

        memcpy(reply, buf, reply_len - 1);
    }
    else
    {
        rig_flush_force(rp, 1);
        set_transaction_inactive(rig);
        RETURNFUNC(retval);
    }

    rig_flush_force(rp, 1);
    set_transaction_inactive(rig);

    ELAPSED2;

    RETURNFUNC(nbytes >= 0 ? nbytes : -RIG_EPROTO);
}

HAMLIB_EXPORT(int) rig_set_lock_mode(RIG *rig, int mode)
{
    int retcode;

    if (rig->caps->set_lock_mode)
    {
        retcode = rig->caps->set_lock_mode(rig, mode);
    }
    else
    {
        rig->state.lock_mode = mode;
        retcode = RIG_OK;
    }

    return (retcode);
}

HAMLIB_EXPORT(int) rig_get_lock_mode(RIG *rig, int *mode)
{
    int retcode;

    if (rig->caps->get_lock_mode)
    {
        retcode = rig->caps->get_lock_mode(rig, mode);
    }
    else
    {
        *mode = rig->state.lock_mode;
        retcode = RIG_OK;
    }

    return (retcode);
}

HAMLIB_EXPORT(int) rig_is_model(RIG *rig, rig_model_t model)
{
    int is_rig;

    //a bit too verbose so disable this unless needed
    //rig_debug(RIG_DEBUG_TRACE, "%s(%d):%s called\n", __FILE__, __LINE__, __func__);
    is_rig = (model == rig->caps->rig_model) ? 1 : 0;

    return (is_rig); // RETURN is too verbose here
}


#if defined(HAVE_PTHREAD)
int morse_data_handler_set_keyspd(RIG *rig, int keyspd)
{
    struct rig_state *rs = &rig->state;
    morse_data_handler_priv_data *morse_data_handler_priv =
        (morse_data_handler_priv_data *) rs->morse_data_handler_priv_data;
    morse_data_handler_priv->keyspd = keyspd;
    rig_debug(RIG_DEBUG_VERBOSE, "%s: keyspd=%d\n", __func__, keyspd);
    return RIG_OK;
}
#endif

/*
 * \brief Get the address of a Hamlib data structure
 * \param rig Pointer to main data anchor
 * \param idx enum for which pointer requested
 *
 * Get the address of a structure without relying on changeable
 *   internal data organization.
 *
 * \retval The address of the enumed structure
 *
 * Note: This is meant for use by the HAMLIB_???PORT macros mostly. Only
 *  compatiblity with them is supported.
 *
 * \sa amp_data_pointer, rot_data_pointer
 */
HAMLIB_EXPORT(void *) rig_data_pointer(RIG *rig, rig_ptrx_t idx)
{
    switch (idx)
    {
    case RIG_PTRX_RIGPORT:
        return RIGPORT(rig);

    case RIG_PTRX_PTTPORT:
        return PTTPORT(rig);

    case RIG_PTRX_DCDPORT:
        return DCDPORT(rig);

    case RIG_PTRX_CACHE:
        return CACHE(rig);

    default:
        rig_debug(RIG_DEBUG_ERR, "%s: Invalid data index=%d\n", __func__, idx);
        return NULL;
    }
}<|MERGE_RESOLUTION|>--- conflicted
+++ resolved
@@ -1538,10 +1538,8 @@
 #if defined(HAVE_PTHREAD)
     enum multicast_item_e items = RIG_MULTICAST_POLL | RIG_MULTICAST_TRANSCEIVE
                                   | RIG_MULTICAST_SPECTRUM;
-#if 1
     retval = network_multicast_publisher_start(rig, rs->multicast_data_addr,
              rs->multicast_data_port, items);
-#endif
 
     if (retval != RIG_OK)
     {
@@ -5231,17 +5229,10 @@
     caps = rig->caps;
     rs = &rig->state;
 
-<<<<<<< HEAD
     // Always use the previously selected TX VFO for split. The targeted VFO will have no effect.
     tx_vfo = rs->tx_vfo;
 
     if (rs->cache.split == RIG_SPLIT_OFF || tx_vfo == RIG_VFO_NONE || tx_vfo == RIG_VFO_CURR)
-=======
-#if 0
-
-    // if split is off we'll turn it on
-    if (rig->state.cache.split == 0)
->>>>>>> 7d0c737e
     {
         // Turn split on if not enabled already
         retcode = rig_set_split_vfo(rig, rs->current_vfo, RIG_SPLIT_ON, vfo_fixup(rig, RIG_VFO_OTHER, RIG_SPLIT_OFF));
@@ -5253,12 +5244,8 @@
         }
     }
 
-<<<<<<< HEAD
     // TX VFO may change after enabling split
     tx_vfo = rs->tx_vfo;
-=======
-#endif
->>>>>>> 7d0c737e
 
     vfo = vfo_fixup(rig, RIG_VFO_TX, rig->state.cache.split); // get the TX VFO
     rig_debug(RIG_DEBUG_VERBOSE,
