/*
 *  Hamlib Interface - network communication low-level support
 *  Copyright (c) 2021-2023 by Mikael Nousiainen
 *  Copyright (c) 2000-2012 by Stephane Fillod
 *
 *   This library is free software; you can redistribute it and/or
 *   modify it under the terms of the GNU Lesser General Public
 *   License as published by the Free Software Foundation; either
 *   version 2.1 of the License, or (at your option) any later version.
 *
 *   This library is distributed in the hope that it will be useful,
 *   but WITHOUT ANY WARRANTY; without even the implied warranty of
 *   MERCHANTABILITY or FITNESS FOR A PARTICULAR PURPOSE.  See the GNU
 *   Lesser General Public License for more details.
 *
 *   You should have received a copy of the GNU Lesser General Public
 *   License along with this library; if not, write to the Free Software
 *   Foundation, Inc., 51 Franklin Street, Fifth Floor, Boston, MA  02110-1301  USA
 *
 */

/**
 * \addtogroup rig_internal
 * @{
 */

/**
 * \brief Network port IO
 * \file network.c
 */

/* Forcing WINVER in MinGW yanks in getaddrinfo(), but locks out Win95/Win98 */
/* #define WINVER 0x0501 */

#include <hamlib/config.h>

#include <stdlib.h>
#include <stdio.h>   /* Standard input/output definitions */
#include <string.h>  /* String function definitions */
#include <unistd.h>  /* UNIX standard function definitions */
#include <fcntl.h>   /* File control definitions */
#include <errno.h>   /* Error number definitions */
#include <sys/types.h>
#include <signal.h>
#include <pthread.h>

#ifdef HAVE_NETINET_IN_H
#  include <netinet/in.h>
#endif

#if HAVE_NETDB_H
#  include <netdb.h>
#endif

#ifdef HAVE_ARPA_INET_H
#  include <arpa/inet.h>
#endif

#if defined (HAVE_SYS_SOCKET_H) && defined (HAVE_SYS_IOCTL_H)
#  include <sys/socket.h>
#  include <sys/ioctl.h>
#elif HAVE_WS2TCPIP_H
#undef _WIN32_WINNT
// We need inet_pton to get defined  and 0x0600 does it
// Eventually we should be able to get rid of this hack
#define _WIN32_WINNT 0x0600
#  include <ws2tcpip.h>
#undef _WIN32_WINNT
// Then we'll go back to Server 2003
#define _WIN32_WINNT 0x0502
#  if defined(HAVE_WSPIAPI_H)
#    include <wspiapi.h>
#  endif
#endif

#include <hamlib/rig.h>
#include "network.h"
#include "misc.h"
#include "asyncpipe.h"
#include "snapshot_data.h"

#ifdef HAVE_WINDOWS_H
// cppcheck-suppress missingInclude
#include "io.h"
#endif

#ifdef __MINGW32__
static int wsstarted;
#endif

//! @cond Doxygen_Suppress
#define NET_BUFFER_SIZE 8192
//! @endcond

#define MULTICAST_PUBLISHER_DATA_PACKET_TYPE_POLL       0x01
#define MULTICAST_PUBLISHER_DATA_PACKET_TYPE_TRANSCEIVE 0x02
#define MULTICAST_PUBLISHER_DATA_PACKET_TYPE_SPECTRUM   0x03

#pragma pack(push,1)
typedef struct multicast_publisher_data_packet_s
{
    uint8_t type;
    uint8_t padding;
    uint16_t data_length;
} __attribute__((packed)) multicast_publisher_data_packet;
#pragma pack(pop)

typedef struct multicast_publisher_args_s
{
    RIG *rig;
    int socket_fd;
    const char *multicast_addr;
    int multicast_port;

#if defined(WIN32) && defined(HAVE_WINDOWS_H)
    hamlib_async_pipe_t *data_pipe;
#else
    int data_write_fd;
    int data_read_fd;
#endif
} multicast_publisher_args;

typedef struct multicast_publisher_priv_data_s
{
    pthread_t thread_id;
    multicast_publisher_args args;
} multicast_publisher_priv_data;

typedef struct multicast_receiver_args_s
{
    RIG *rig;
    int socket_fd;
    const char *multicast_addr;
    int multicast_port;
} multicast_receiver_args;

typedef struct multicast_receiver_priv_data_s
{
    pthread_t thread_id;
    multicast_receiver_args args;
} multicast_receiver_priv_data;

static void handle_error(enum rig_debug_level_e lvl, const char *msg)
{
    int e;
#ifdef __MINGW32__
    LPVOID lpMsgBuf;

    lpMsgBuf = (LPVOID)"Unknown error";
    e = WSAGetLastError();

    if (FormatMessage(FORMAT_MESSAGE_ALLOCATE_BUFFER
                      | FORMAT_MESSAGE_FROM_SYSTEM
                      | FORMAT_MESSAGE_IGNORE_INSERTS,
                      NULL,
                      e,
                      MAKELANGID(LANG_NEUTRAL, SUBLANG_DEFAULT),
                      // Default language
                      (LPTSTR)&lpMsgBuf,
                      0,
                      NULL))
    {
        rig_debug(lvl, "%s: Network error %d: %s\n", msg, e, (char *)lpMsgBuf);
        LocalFree(lpMsgBuf);
    }
    else
    {
        rig_debug(lvl, "%s: Network error %d\n", msg, e);
    }

#else
    e = errno;
    rig_debug(lvl, "%s: Network error %d: %s\n", msg, e, strerror(e));
#endif
}

#define TRACE rig_debug(RIG_DEBUG_ERR, "TRACE %s(%d)\n", __func__,__LINE__);

int network_init()
{
    int retval = -RIG_EINTERNAL;
#ifdef __MINGW32__
    WSADATA wsadata;

    if (wsstarted == 0)
    {
        retval = WSAStartup(MAKEWORD(1, 1), &wsadata);

        if (retval == 0)
        {
            wsstarted = 1;
            rig_debug(RIG_DEBUG_VERBOSE, "%s: WSAStartup OK\n", __func__);
        }
        else
        {
            rig_debug(RIG_DEBUG_ERR, "%s: error creating socket, WSAStartup ret=%d\n",
                      __func__, retval);
            return (-RIG_EIO);
        }
    }
    else // already started
    {
        retval = RIG_OK;
    }
#else
    retval = RIG_OK;

#endif
    return retval;
}

/**
 * \brief Open network port using rig.state data
 *
 * Open Open network port using rig.state data.
 * NB: The signal PIPE will be ignored for the whole application.
 *
 * \param rp Port data structure (must spec port id eg hostname:port)
 * \param default_port Default network socket port
 * \return RIG_OK or < 0 if error
 */
int network_open(hamlib_port_t *rp, int default_port)
{
    int fd;             /* File descriptor for the port */
    int status;
    struct addrinfo hints, *res, *saved_res;
    struct in6_addr serveraddr;
    struct sockaddr_in client;
    char hoststr[256], portstr[6] = "";

#ifdef __MINGW32__
    status = network_init();

    if (status != RIG_OK) { return (status); }

#endif

    if (!rp)
    {
        return (-RIG_EINVAL);
    }

    memset(&hints, 0, sizeof(hints));
    hints.ai_flags = NI_NUMERICSERV;
    hints.ai_family = AF_UNSPEC;

    if (rp->type.rig == RIG_PORT_UDP_NETWORK)
    {
        hints.ai_socktype = SOCK_DGRAM;
    }
    else
    {
        hints.ai_socktype = SOCK_STREAM;
    }

    if (rp->pathname[0] == ':' && rp->pathname[1] != ':')
    {
        SNPRINTF(portstr, sizeof(portstr) - 1, "%s", rp->pathname + 1);
    }
    else
    {
        if (strlen(rp->pathname))
        {
            status = parse_hoststr(rp->pathname, sizeof(rp->pathname), hoststr, portstr);

            if (status != RIG_OK) { return (status); }

            rig_debug(RIG_DEBUG_TRACE, "%s: hoststr=%s, portstr=%s\n", __func__, hoststr,
                      portstr);

        }

        if (strlen(portstr) == 0)
        {
            SNPRINTF(portstr, sizeof(portstr), "%d", default_port);
        }
    }

    status = inet_pton(AF_INET, hoststr, &serveraddr);

    if (status == 1) /* valid IPv4 address */
    {
        hints.ai_family = AF_INET;
        hints.ai_flags |= AI_NUMERICHOST;
    }
    else
    {
        status = inet_pton(AF_INET6, hoststr, &serveraddr);

        if (status == 1) /* valid IPv6 address */
        {
            hints.ai_family = AF_INET6;
            hints.ai_flags |= AI_NUMERICHOST;
        }
    }

    status = getaddrinfo(hoststr, portstr, &hints, &res);

    if (status == 0 && res->ai_family == AF_INET6)
    {
        rig_debug(RIG_DEBUG_TRACE, "%s: Using IPV6\n", __func__);
        //inet_pton(AF_INET6, hoststr, &h_addr.sin6_addr);
    }

    if (status != 0)
    {
        rig_debug(RIG_DEBUG_ERR,
                  "%s: cannot get host \"%s\": %s\n",
                  __func__,
                  rp->pathname,
                  gai_strerror(status));
        return (-RIG_ECONF);
    }

    saved_res = res;

    /* we don't want a signal when connection get broken */
#ifdef SIGPIPE
    signal(SIGPIPE, SIG_IGN);
#endif

    do
    {
        char msg[1024];
        fd = socket(res->ai_family, res->ai_socktype, res->ai_protocol);

        if (fd < 0)
        {
            handle_error(RIG_DEBUG_ERR, "socket");
            freeaddrinfo(saved_res);
            return (-RIG_EIO);
        }

        if (connect(fd, res->ai_addr, res->ai_addrlen) == 0)
        {
            break;
        }

        SNPRINTF(msg, sizeof(msg), "connect to %s failed, (trying next interface)",
                 rp->pathname);
        handle_error(RIG_DEBUG_WARN, msg);

#ifdef __MINGW32__
        closesocket(fd);
#else
        close(fd);
#endif
    }
    while ((res = res->ai_next) != NULL);

    freeaddrinfo(saved_res);

    if (NULL == res)
    {
        rig_debug(RIG_DEBUG_ERR,
                  "%s: failed to connect to %s\n",
                  __func__,
                  rp->pathname);
        return (-RIG_EIO);
    }

    rp->fd = fd;

    socklen_t clientLen = sizeof(client);
    getsockname(rp->fd, (struct sockaddr *)&client, &clientLen);
    rig_debug(RIG_DEBUG_TRACE, "%s: client port=%d\n", __func__, client.sin_port);
    rp->client_port = client.sin_port;

    return (RIG_OK);
}


/**
 * \brief Clears any data in the read buffer of the socket
 *
 * \param rp Port data structure
 */
void network_flush(hamlib_port_t *rp)
{
#ifdef __MINGW32__
    ULONG len;
#else
    uint len;
#endif

    char buffer[NET_BUFFER_SIZE] = { 0 };

    rig_debug(RIG_DEBUG_VERBOSE, "%s called\n", __func__);

    for (;;)
    {
        int ret;
        len = 0;
#ifdef __MINGW32__
        ret = ioctlsocket(rp->fd, FIONREAD, &len);
#else
        ret = ioctl(rp->fd, FIONREAD, &len);
#endif

        if (ret != 0)
        {
            rig_debug(RIG_DEBUG_ERR, "%s: ioctl err '%s'\n", __func__, strerror(errno));
            break;
        }

        if (len > 0)
        {
            int len_read = 0;
            rig_debug(RIG_DEBUG_WARN,
                      "%s: network data clear d: ret=%d, len=%d, '%s'\n",
                      __func__,
                      ret, (int)len, buffer);
            len_read = recv(rp->fd, buffer, len < NET_BUFFER_SIZE ? len : NET_BUFFER_SIZE,
                            0);

            if (len_read < 0)   // -1 indicates error occurred
            {
                rig_debug(RIG_DEBUG_ERR, "%s: read error '%s'\n", __func__, strerror(errno));
                break;
            }

            rig_debug(RIG_DEBUG_WARN,
                      "%s: network data cleared: ret=%d, len_read=%d/0x%x\n",
                      __func__,
                      ret, len_read, len_read);
            dump_hex((unsigned char *)buffer, len_read);
        }
        else
        {
            break;
        }
    }
}


//! @cond Doxygen_Suppress
int network_close(hamlib_port_t *rp)
{
    int ret = 0;

    if (rp->fd > 0)
    {
#ifdef __MINGW32__
        ret = closesocket(rp->fd);
#else
        ret = close(rp->fd);
#endif
        rig_debug(RIG_DEBUG_VERBOSE, "%s: close socket ret=%d\n", __func__, ret);
        rp->fd = 0;
    }

#ifdef __MINGW32__

    if (wsstarted)
    {
        ret = WSACleanup();
        rig_debug(RIG_DEBUG_VERBOSE, "%s: WSACleanup ret=%d\n", __func__, ret);
        wsstarted = 0;
    }

#endif
    return (ret);
}
//! @endcond

extern void sync_callback(int lock);

#ifdef HAVE_PTHREAD
//! @cond Doxygen_Suppress

#define MULTICAST_DATA_PIPE_TIMEOUT_MILLIS 1000

#if defined(WIN32) && defined(HAVE_WINDOWS_H)

static int multicast_publisher_create_data_pipe(multicast_publisher_priv_data
        *mcast_publisher_priv)
{
    int status;

    status = async_pipe_create(&mcast_publisher_priv->args.data_pipe,
                               PIPE_BUFFER_SIZE_DEFAULT, MULTICAST_DATA_PIPE_TIMEOUT_MILLIS);

    if (status != 0)
    {
        rig_debug(RIG_DEBUG_ERR,
                  "%s: multicast publisher data pipe creation failed with status=%d, err=%s\n",
                  __func__,
                  status, strerror(errno));
        return (-RIG_EINTERNAL);
    }

    return (RIG_OK);
}

static void multicast_publisher_close_data_pipe(multicast_publisher_priv_data
        *mcast_publisher_priv)
{
    if (mcast_publisher_priv->args.data_pipe != NULL)
    {
        async_pipe_close(mcast_publisher_priv->args.data_pipe);
        mcast_publisher_priv->args.data_pipe = NULL;
    }
}

static int multicast_publisher_write_data(multicast_publisher_args
        *mcast_publisher_args, size_t length, const unsigned char *data)
{
    ssize_t result;

    result = async_pipe_write(mcast_publisher_args->data_pipe, data, length,
                              MULTICAST_DATA_PIPE_TIMEOUT_MILLIS);

    if (result < 0)
    {
        rig_debug(RIG_DEBUG_ERR,
                  "%s: error writing to multicast publisher data pipe, result=%d\n", __func__,
                  (int)result);
        return (-RIG_EIO);
    }

    if (result != length)
    {
        rig_debug(RIG_DEBUG_ERR,
                  "%s: could not write to multicast publisher data pipe, expected %d bytes, wrote %d bytes\n",
                  __func__, (int)length, (int)result);
        return (-RIG_EIO);
    }

    return (RIG_OK);
}

static int multicast_publisher_read_data(multicast_publisher_args
        const *mcast_publisher_args, size_t length, unsigned char *data)
{
    ssize_t result;

    result = async_pipe_wait_for_data(mcast_publisher_args->data_pipe,
                                      MULTICAST_DATA_PIPE_TIMEOUT_MILLIS);

    if (result < 0)
    {
        // Timeout is expected when there is no data
        if (result != -RIG_ETIMEOUT)
        {
            rig_debug(RIG_DEBUG_ERR,
                      "%s: error waiting for multicast publisher data, result=%ld\n", __func__,
                      (long) result);
        }

        return (result);
    }

    result = async_pipe_read(mcast_publisher_args->data_pipe, data, length,
                             MULTICAST_DATA_PIPE_TIMEOUT_MILLIS);

    if (result < 0)
    {
        rig_debug(RIG_DEBUG_ERR,
                  "%s: error reading multicast publisher data, result=%ld\n", __func__,
                  (long) result);
        return (-RIG_EIO);
    }

    if (result != length)
    {
        rig_debug(RIG_DEBUG_ERR,
                  "%s: could not read from multicast publisher data pipe, expected %ld bytes, read %ld bytes\n",
                  __func__, (long) length, (long) result);
        return (-RIG_EIO);
    }

    return (RIG_OK);
}

#else

static int multicast_publisher_create_data_pipe(multicast_publisher_priv_data
        *mcast_publisher_priv)
{
    int data_pipe_fds[2];
    int status;

    status = pipe(data_pipe_fds);

    if (status != 0)
    {
        rig_debug(RIG_DEBUG_ERR,
                  "%s: multicast publisher data pipe creation failed with status=%d, err=%s\n",
                  __func__,
                  status, strerror(errno));
        return (-RIG_EINTERNAL);
    }

    int flags = fcntl(data_pipe_fds[0], F_GETFD);
    flags |= O_NONBLOCK;

    if (fcntl(data_pipe_fds[0], F_SETFD, flags))
    {
        rig_debug(RIG_DEBUG_ERR, "%s: error setting O_NONBLOCK on pipe=%s\n", __func__,
                  strerror(errno));
    }

    mcast_publisher_priv->args.data_read_fd = data_pipe_fds[0];
    mcast_publisher_priv->args.data_write_fd = data_pipe_fds[1];

    return (RIG_OK);
}

static void multicast_publisher_close_data_pipe(multicast_publisher_priv_data
        *mcast_publisher_priv)
{
    if (mcast_publisher_priv->args.data_read_fd != -1)
    {
        close(mcast_publisher_priv->args.data_read_fd);
        mcast_publisher_priv->args.data_read_fd = -1;
    }

    if (mcast_publisher_priv->args.data_write_fd != -1)
    {
        close(mcast_publisher_priv->args.data_write_fd);
        mcast_publisher_priv->args.data_write_fd = -1;
    }
}

static int multicast_publisher_write_data(const multicast_publisher_args
        *mcast_publisher_args, size_t length, const unsigned char *data)
{
    int fd = mcast_publisher_args->data_write_fd;
    ssize_t result;

    result = write(fd, data, length);

    if (result < 0)
    {
        rig_debug(RIG_DEBUG_ERR,
                  "%s: error writing to multicast publisher data pipe, result=%d, err=%s\n",
                  __func__,
                  (int)result, strerror(errno));
        return (-RIG_EIO);
    }

    if (result != length)
    {
        rig_debug(RIG_DEBUG_ERR,
                  "%s: could not write to multicast publisher data pipe, expected %ld bytes, wrote %ld bytes\n",
                  __func__, (long) length, (long) result);
        return (-RIG_EIO);
    }

    return (RIG_OK);
}

static int multicast_publisher_read_data(const multicast_publisher_args
        *mcast_publisher_args, size_t length, unsigned char *data)
{
    int fd = mcast_publisher_args->data_read_fd;
    fd_set rfds, efds;
    struct timeval timeout;
    ssize_t result;
    int retval;

    timeout.tv_sec = MULTICAST_DATA_PIPE_TIMEOUT_MILLIS / 1000;
    timeout.tv_usec = 0;

    FD_ZERO(&rfds);
    FD_SET(fd, &rfds);
    efds = rfds;

    retval = select(fd + 1, &rfds, NULL, &efds, &timeout);

    if (retval == 0)
    {
        return (-RIG_ETIMEOUT);
    }

    if (retval < 0)
    {
        rig_debug(RIG_DEBUG_ERR,
                  "%s(): select() failed when reading multicast publisher data: %s\n",
                  __func__,
                  strerror(errno));

        return -RIG_EIO;
    }

    if (FD_ISSET(fd, &efds))
    {
        rig_debug(RIG_DEBUG_ERR,
                  "%s(): fd error when reading multicast publisher data\n", __func__);
        return -RIG_EIO;
    }

    result = read(fd, data, length);

    if (result < 0)
    {
        if (errno == EAGAIN)
        {
            return (-RIG_ETIMEOUT);
        }

        rig_debug(RIG_DEBUG_ERR, "%s: error reading multicast publisher data: %s\n",
                  __func__, strerror(errno));
        return (-RIG_EIO);
    }

    if (result != length)
    {
        rig_debug(RIG_DEBUG_ERR,
                  "%s: could not read from multicast publisher data pipe, expected %ld bytes, read %ld bytes\n",
                  __func__, (long) length, (long) result);
        return (-RIG_EIO);
    }

    return (RIG_OK);
}

#endif

static int multicast_publisher_write_packet_header(RIG *rig,
        multicast_publisher_data_packet *packet)
{
    struct rig_state *rs = &rig->state;
    multicast_publisher_priv_data *mcast_publisher_priv;
    multicast_publisher_args *mcast_publisher_args;
    ssize_t result;

    if (rs->multicast_publisher_priv_data == NULL)
    {
        // Silently ignore if multicast publisher is not enabled
        return RIG_OK;
    }

    mcast_publisher_priv = (multicast_publisher_priv_data *)
                           rs->multicast_publisher_priv_data;
    mcast_publisher_args = &mcast_publisher_priv->args;

    result = multicast_publisher_write_data(
                 mcast_publisher_args, sizeof(multicast_publisher_data_packet),
                 (unsigned char *) packet);

    if (result != RIG_OK)
    {
        return result;
    }

    return RIG_OK;
}

// cppcheck-suppress unusedFunction
int network_publish_rig_poll_data(RIG *rig)
{
    const struct rig_state *rs = &rig->state;
    multicast_publisher_data_packet packet =
    {
        .type = MULTICAST_PUBLISHER_DATA_PACKET_TYPE_POLL,
        .padding = 0,
        .data_length = 0,
    };

    if (rs->multicast_publisher_priv_data == NULL)
    {
        // Silently ignore call if multicast publisher is not enabled
        return RIG_OK;
    }

    return multicast_publisher_write_packet_header(rig, &packet);
}

// cppcheck-suppress unusedFunction
int network_publish_rig_transceive_data(RIG *rig)
{
    const struct rig_state *rs = &rig->state;
    multicast_publisher_data_packet packet =
    {
        .type = MULTICAST_PUBLISHER_DATA_PACKET_TYPE_TRANSCEIVE,
        .padding = 0,
        .data_length = 0,
    };

    if (rs->multicast_publisher_priv_data == NULL)
    {
        // Silently ignore call if multicast publisher is not enabled
        return RIG_OK;
    }

    return multicast_publisher_write_packet_header(rig, &packet);
}

int network_publish_rig_spectrum_data(RIG *rig, struct rig_spectrum_line *line)
{
    int result;
    struct rig_state *rs = &rig->state;
    multicast_publisher_priv_data *mcast_publisher_priv;
    multicast_publisher_args *mcast_publisher_args;
    multicast_publisher_data_packet packet =
    {
        .type = MULTICAST_PUBLISHER_DATA_PACKET_TYPE_SPECTRUM,
        .padding = 0,
        .data_length = sizeof(struct rig_spectrum_line) + line->spectrum_data_length,
    };

    if (rs->multicast_publisher_priv_data == NULL)
    {
        // Silently ignore call if multicast publisher is not enabled
        return RIG_OK;
    }

    result = multicast_publisher_write_packet_header(rig, &packet);

    if (result != RIG_OK)
    {
        RETURNFUNC2(result);
    }

    mcast_publisher_priv = (multicast_publisher_priv_data *)
                           rs->multicast_publisher_priv_data;
    mcast_publisher_args = &mcast_publisher_priv->args;

    result = multicast_publisher_write_data(
                 mcast_publisher_args, sizeof(struct rig_spectrum_line), (unsigned char *) line);

    if (result != RIG_OK)
    {
        RETURNFUNC2(result);
    }

    result = multicast_publisher_write_data(
                 mcast_publisher_args, line->spectrum_data_length, line->spectrum_data);

    if (result != RIG_OK)
    {
        RETURNFUNC2(result);
    }

    RETURNFUNC2(RIG_OK);
}

static int multicast_publisher_read_packet(multicast_publisher_args
        const *mcast_publisher_args,
        uint8_t *type, struct rig_spectrum_line *spectrum_line,
        unsigned char *spectrum_data)
{
    int result;
    multicast_publisher_data_packet packet;

    result = multicast_publisher_read_data(mcast_publisher_args, sizeof(packet),
                                           (unsigned char *) &packet);

    if (result < 0)
    {
        return (result);
    }

    switch (packet.type)
    {
    case MULTICAST_PUBLISHER_DATA_PACKET_TYPE_POLL:
    case MULTICAST_PUBLISHER_DATA_PACKET_TYPE_TRANSCEIVE:
        break;

    case MULTICAST_PUBLISHER_DATA_PACKET_TYPE_SPECTRUM:
        result = multicast_publisher_read_data(
                     mcast_publisher_args, sizeof(struct rig_spectrum_line),
                     (unsigned char *) spectrum_line);

        if (result < 0)
        {
            return (result);
        }

        if (packet.data_length - sizeof(struct rig_spectrum_line) !=
                spectrum_line->spectrum_data_length)
        {
            rig_debug(RIG_DEBUG_ERR,
                      "%s: multicast publisher data error, expected %d bytes of spectrum data, got %d bytes\n",
                      __func__, (int)spectrum_line->spectrum_data_length,
                      (int)(packet.data_length - sizeof(struct rig_spectrum_line)));
            return (-RIG_EPROTO);
        }

        spectrum_line->spectrum_data = spectrum_data;

        result = multicast_publisher_read_data(mcast_publisher_args,
                                               spectrum_line->spectrum_data_length, spectrum_data);

        if (result < 0)
        {
            return (result);
        }

        break;

    default:
        rig_debug(RIG_DEBUG_ERR,
                  "%s: unexpected multicast publisher data packet type: %d\n", __func__,
                  packet.type);
        return (-RIG_EPROTO);
    }

    *type = packet.type;

    return (RIG_OK);
}

void *multicast_publisher(void *arg)
{
    unsigned char spectrum_data[HAMLIB_MAX_SPECTRUM_DATA];
    char snapshot_buffer[HAMLIB_MAX_SNAPSHOT_PACKET_SIZE];

    struct multicast_publisher_args_s *args = (struct multicast_publisher_args_s *)
            arg;
    RIG *rig = args->rig;
    struct rig_state *rs = &rig->state;
    struct rig_spectrum_line spectrum_line;
    uint8_t packet_type = MULTICAST_PUBLISHER_DATA_PACKET_TYPE_SPECTRUM;

    struct sockaddr_in dest_addr;
    int socket_fd = args->socket_fd;
    ssize_t send_result;

    rig_debug(RIG_DEBUG_VERBOSE, "%s(%d): Starting multicast publisher\n", __FILE__,
              __LINE__);

    snapshot_init();

    memset(&dest_addr, 0, sizeof(dest_addr));
    dest_addr.sin_family = AF_INET;
    dest_addr.sin_addr.s_addr = inet_addr(args->multicast_addr);
    dest_addr.sin_port = htons(args->multicast_port);

    rs->multicast_publisher_run = 1;

    while (rs->multicast_publisher_run == 1)
    {
        int result;

        result = multicast_publisher_read_packet(args, &packet_type, &spectrum_line,
                 spectrum_data);
        if (result != RIG_OK)
        {
            if (result == -RIG_ETIMEOUT)
            {
                continue;
            }

            // TODO: how to detect closing of pipe, indicate with error code
            // TODO: error handling, flush pipe in case of error?
<<<<<<< HEAD
            hl_usleep(500 * 1000);
=======
>>>>>>> 45dca3be
            continue;
        }

        result = snapshot_serialize(sizeof(snapshot_buffer), snapshot_buffer, rig,
                                    packet_type == MULTICAST_PUBLISHER_DATA_PACKET_TYPE_SPECTRUM ? &spectrum_line :
                                    NULL);

        if (result != RIG_OK)
        {
            rig_debug(RIG_DEBUG_ERR, "%s: error serializing rig snapshot data, result=%d\n",
                      __func__, result);
            continue;
        }

        rig_debug(RIG_DEBUG_CACHE, "%s: sending rig snapshot data: %s\n", __func__,
                  snapshot_buffer);

        send_result = sendto(
                          socket_fd,
                          snapshot_buffer,
                          strlen(snapshot_buffer),
                          0,
                          (struct sockaddr *) &dest_addr,
                          sizeof(dest_addr)
                      );

        if (send_result < 0)
        {
            rig_debug(RIG_DEBUG_ERR, "%s: error sending UDP packet: %s\n", __func__,
                      strerror(errno));
        }
<<<<<<< HEAD
=======
    }

    rig_debug(RIG_DEBUG_VERBOSE, "%s(%d): Stopping multicast publisher\n", __FILE__,
              __LINE__);
    return NULL;
}

void *multicast_receiver(void *arg)
{
    char data[4096];

    struct multicast_receiver_args_s *args = (struct multicast_receiver_args_s *)
            arg;
    RIG *rig = args->rig;
    struct rig_state *rs = &rig->state;

    struct sockaddr_in dest_addr;
    int socket_fd = args->socket_fd;

    rig_debug(RIG_DEBUG_VERBOSE, "%s(%d): Starting multicast receiver\n", __FILE__,
            __LINE__);

    int optval = 1;
#ifdef __MINGW32__
    if (setsockopt(socket_fd, SOL_SOCKET, SO_REUSEADDR, (PCHAR)&optval, sizeof(optval)) < 0)
#else
    if (setsockopt(socket_fd, SOL_SOCKET, SO_REUSEADDR, &optval, sizeof(optval)) < 0)
#endif
    {
        rig_debug(RIG_DEBUG_ERR, "%s: error enabling UDP address reuse: %s\n", __func__,
                strerror(errno));
        return NULL;
    }

    // Windows does not have SO_REUSEPORT. However, SO_REUSEADDR works in a similar way.
#if defined(SO_REUSEPORT)
    if (setsockopt(socket_fd, SOL_SOCKET, SO_REUSEPORT, &optval, sizeof(optval)) < 0)
    {
        rig_debug(RIG_DEBUG_ERR, "%s: error enabling UDP port reuse: %s\n", __func__,
                strerror(errno));
        return NULL;
    }
#endif

    memset(&dest_addr, 0, sizeof(dest_addr));
    dest_addr.sin_family = AF_INET;
#ifdef __MINGW32__
    // Windows cannot bind to multicast group addresses for some unknown reason
    dest_addr.sin_addr.s_addr = htonl(INADDR_ANY);
#else
    dest_addr.sin_addr.s_addr = inet_addr(args->multicast_addr);
#endif
    dest_addr.sin_port = htons(args->multicast_port);

    if (bind(socket_fd, (struct sockaddr *) &dest_addr, sizeof(dest_addr)) < 0)
    {
        rig_debug(RIG_DEBUG_ERR, "%s: error binding UDP socket to %s:%d: %s\n", __func__,
                args->multicast_addr, args->multicast_port, strerror(errno));
        return NULL;
    }

    struct ip_mreq mreq;
    memset(&mreq, 0, sizeof(mreq));
    mreq.imr_multiaddr.s_addr = inet_addr(args->multicast_addr);
    mreq.imr_interface.s_addr = htonl(INADDR_ANY);

#ifdef __MINGW32__
    if (setsockopt(socket_fd, IPPROTO_IP, IP_ADD_MEMBERSHIP, (PCHAR)&mreq, sizeof(mreq)) < 0)
#else
    if (setsockopt(socket_fd, IPPROTO_IP, IP_ADD_MEMBERSHIP, &mreq, sizeof(mreq)) < 0)
#endif
    {
        rig_debug(RIG_DEBUG_ERR, "%s: error joining multicast group %s:%d: %s\n", __func__,
                args->multicast_addr, args->multicast_port, strerror(errno));
        return NULL;
    }

    rs->multicast_receiver_run = 1;

    while (rs->multicast_receiver_run == 1)
    {
        struct sockaddr_in client_addr;
        socklen_t client_len = sizeof(client_addr);
        fd_set rfds, efds;
        struct timeval timeout;
        int select_result;
        ssize_t result;

        timeout.tv_sec = 1;
        timeout.tv_usec = 0;

        FD_ZERO(&rfds);
        FD_SET(socket_fd, &rfds);
        efds = rfds;

        select_result = select(socket_fd + 1, &rfds, NULL, &efds, &timeout);
        if (select_result == 0)
        {
            // Select timed out
            continue;
        }

        if (select_result < 0)
        {
            rig_debug(RIG_DEBUG_ERR,
                    "%s(): select() failed when reading UDP multicast socket data: %s\n",
                    __func__,
                    strerror(errno));

            break;
        }

        if (FD_ISSET(socket_fd, &efds))
        {
            rig_debug(RIG_DEBUG_ERR,
                    "%s(): fd error when reading UDP multicast socket data\n", __func__);
            break;
        }

        result = recvfrom(socket_fd, data, sizeof(data), 0, (struct sockaddr *) &client_addr, &client_len);

        if (result <= 0)
        {
            if (result < 0)
            {
                if (errno == 0 || errno == EAGAIN || errno == EWOULDBLOCK)
                {
                    continue;
                }
                rig_debug(RIG_DEBUG_ERR, "%s: error receiving from UDP socket %s:%d: %s\n", __func__,
                        args->multicast_addr, args->multicast_port, strerror(errno));
            }
            break;
        }

        // TODO: handle commands from multicast clients
        rig_debug(RIG_DEBUG_VERBOSE, "%s: received %ld bytes of data: %.*s\n", __func__, (long) result, (int) result, data);

        // TODO: if a new snapshot needs to be sent, call network_publish_rig_poll_data() and the publisher routine will send out a snapshot
        // TODO: new logic in publisher needs to be written for other types of responses
>>>>>>> 45dca3be
    }

    rig_debug(RIG_DEBUG_VERBOSE, "%s(%d): Stopping multicast receiver\n", __FILE__,
            __LINE__);
    return NULL;
}

//! @endcond

/**
 * \brief Start multicast publisher
 *
 * Start multicast publisher.
 *
 * \param multicast_addr UDP address
 * \param multicast_port UDP socket port
 * \return RIG_OK or < 0 if error
 */
int network_multicast_publisher_start(RIG *rig, const char *multicast_addr,
                                      int multicast_port, enum multicast_item_e items)
{
    struct rig_state *rs = &rig->state;
    multicast_publisher_priv_data *mcast_publisher_priv;
    int socket_fd;
    int status;

    ENTERFUNC;

    rig_debug(RIG_DEBUG_VERBOSE, "%s(%d): multicast publisher address=%s, port=%d\n", __FILE__,
              __LINE__,
              multicast_addr, multicast_port);

    if (multicast_addr == NULL || strcmp(multicast_addr, "0.0.0.0") == 0)
    {
        rig_debug(RIG_DEBUG_TRACE, "%s(%d): not starting multicast publisher\n",
                  __FILE__, __LINE__);
        return RIG_OK;
    }

    if (rs->multicast_publisher_priv_data != NULL)
    {
        rig_debug(RIG_DEBUG_ERR, "%s(%d): multicast publisher already running\n",
                  __FILE__,
                  __LINE__);
        RETURNFUNC(-RIG_EINVAL);
    }

    status = network_init();

    if (status != RIG_OK)
    {
        RETURNFUNC(status);
    }

    socket_fd = socket(AF_INET, SOCK_DGRAM, 0);

    if (socket_fd < 0)
    {
        rig_debug(RIG_DEBUG_ERR, "%s: error opening new UDP socket: %s", __func__,
                  strerror(errno));
        RETURNFUNC(-RIG_EIO);
    }

    // Enable non-blocking mode
    u_long mode = 1;
#ifdef __MINGW32__
    if (ioctlsocket(socket_fd, FIONBIO, &mode) == SOCKET_ERROR)
    {
        rig_debug(RIG_DEBUG_ERR, "%s: error enabling non-blocking mode for socket: %s", __func__,
                strerror(errno));
        RETURNFUNC(-RIG_EIO);
    }
#else
    if (ioctl(socket_fd, FIONBIO, &mode) < 0)
    {
        rig_debug(RIG_DEBUG_ERR, "%s: error enabling non-blocking mode for socket: %s", __func__,
                strerror(errno));
        RETURNFUNC(-RIG_EIO);
    }
#endif

    if (items & RIG_MULTICAST_TRANSCEIVE)
    {
        rig_debug(RIG_DEBUG_VERBOSE, "%s(%d) MULTICAST_TRANSCEIVE enabled\n", __FILE__,
                  __LINE__);
    }

    if (items & RIG_MULTICAST_SPECTRUM)
    {
        rig_debug(RIG_DEBUG_VERBOSE, "%s(%d) MULTICAST_SPECTRUM enabled\n", __FILE__,
                  __LINE__);
    }

    rs->snapshot_packet_sequence_number = 0;
    rs->multicast_publisher_run = 1;
    rs->multicast_publisher_priv_data = calloc(1,
                                        sizeof(multicast_publisher_priv_data));

    if (rs->multicast_publisher_priv_data == NULL)
    {
        close(socket_fd);
        RETURNFUNC(-RIG_ENOMEM);
    }

    mcast_publisher_priv = (multicast_publisher_priv_data *)
                           rs->multicast_publisher_priv_data;
    mcast_publisher_priv->args.socket_fd = socket_fd;
    mcast_publisher_priv->args.multicast_addr = multicast_addr;
    mcast_publisher_priv->args.multicast_port = multicast_port;
    mcast_publisher_priv->args.rig = rig;

    status = multicast_publisher_create_data_pipe(mcast_publisher_priv);

    if (status < 0)
    {
        free(rs->multicast_publisher_priv_data);
        rs->multicast_publisher_priv_data = NULL;
        close(socket_fd);
        rig_debug(RIG_DEBUG_ERR,
                  "%s: multicast publisher data pipe creation failed, result=%d\n", __func__,
                  status);
        RETURNFUNC(-RIG_EINTERNAL);
    }

    int err = pthread_create(&mcast_publisher_priv->thread_id, NULL,
                             multicast_publisher,
                             &mcast_publisher_priv->args);

    if (err)
    {
        rig_debug(RIG_DEBUG_ERR, "%s(%d) pthread_create error %s\n", __FILE__, __LINE__,
                  strerror(errno));
        multicast_publisher_close_data_pipe(mcast_publisher_priv);
        free(mcast_publisher_priv);
        rs->multicast_publisher_priv_data = NULL;
        close(socket_fd);
        RETURNFUNC(-RIG_EINTERNAL);
    }

    RETURNFUNC(RIG_OK);
}

/**
 * \brief Stop multicast publisher
 *
 * Stop multicast publisher
 *
 * \return RIG_OK or < 0 if error
 */
int network_multicast_publisher_stop(RIG *rig)
{
    struct rig_state *rs = &rig->state;
    multicast_publisher_priv_data *mcast_publisher_priv;

    ENTERFUNC;

    rs->multicast_publisher_run = 0;

    mcast_publisher_priv = (multicast_publisher_priv_data *)
                           rs->multicast_publisher_priv_data;

    if (mcast_publisher_priv == NULL)
    {
        RETURNFUNC(RIG_OK);
    }

    if (mcast_publisher_priv->thread_id != 0)
    {
        int err = pthread_join(mcast_publisher_priv->thread_id, NULL);

        if (err)
        {
            rig_debug(RIG_DEBUG_ERR, "%s(%d): pthread_join error %s\n", __FILE__, __LINE__,
                      strerror(errno));
            // just ignore it
        }

        mcast_publisher_priv->thread_id = 0;
    }

    multicast_publisher_close_data_pipe(mcast_publisher_priv);

    if (mcast_publisher_priv->args.socket_fd >= 0)
    {
        close(mcast_publisher_priv->args.socket_fd);
        mcast_publisher_priv->args.socket_fd = -1;
    }

    free(rs->multicast_publisher_priv_data);
    rs->multicast_publisher_priv_data = NULL;

    RETURNFUNC(RIG_OK);
}


/**
 * \brief Start multicast receiver
 *
 * Start multicast receiver.
 *
 * \param multicast_addr UDP address
 * \param multicast_port UDP socket port
 * \return RIG_OK or < 0 if error
 */
int network_multicast_receiver_start(RIG *rig, const char *multicast_addr, int multicast_port)
{
    struct rig_state *rs = &rig->state;
    multicast_receiver_priv_data *mcast_receiver_priv;
    int socket_fd;
    int status;

    ENTERFUNC;

    rig_debug(RIG_DEBUG_VERBOSE, "%s(%d): multicast receiver address=%s, port=%d\n", __FILE__,
              __LINE__,
              multicast_addr, multicast_port);

    if (multicast_addr == NULL || strcmp(multicast_addr, "0.0.0.0") == 0)
    {
        rig_debug(RIG_DEBUG_TRACE, "%s(%d): not starting multicast receiver\n",
                  __FILE__, __LINE__);
        return RIG_OK;
    }

    if (rs->multicast_receiver_priv_data != NULL)
    {
        rig_debug(RIG_DEBUG_ERR, "%s(%d): multicast receiver already running\n",
                  __FILE__,
                  __LINE__);
        RETURNFUNC(-RIG_EINVAL);
    }

    status = network_init();

    if (status != RIG_OK)
    {
        RETURNFUNC(status);
    }

    socket_fd = socket(AF_INET, SOCK_DGRAM, 0);

    if (socket_fd < 0)
    {
        rig_debug(RIG_DEBUG_ERR, "%s: error opening new UDP socket: %s", __func__,
                  strerror(errno));
        RETURNFUNC(-RIG_EIO);
    }

    // Enable non-blocking mode
    u_long mode = 1;
#ifdef __MINGW32__
    if (ioctlsocket(socket_fd, FIONBIO, &mode) == SOCKET_ERROR)
    {
        rig_debug(RIG_DEBUG_ERR, "%s: error enabling non-blocking mode for socket: %s", __func__,
                strerror(errno));
        RETURNFUNC(-RIG_EIO);
    }
#else
    if (ioctl(socket_fd, FIONBIO, &mode) < 0)
    {
        rig_debug(RIG_DEBUG_ERR, "%s: error enabling non-blocking mode for socket: %s", __func__,
                strerror(errno));
        RETURNFUNC(-RIG_EIO);
    }
#endif

    rs->multicast_receiver_run = 1;
    rs->multicast_receiver_priv_data = calloc(1,
                                       sizeof(multicast_receiver_priv_data));

    if (rs->multicast_receiver_priv_data == NULL)
    {
        close(socket_fd);
        RETURNFUNC(-RIG_ENOMEM);
    }

    mcast_receiver_priv = (multicast_receiver_priv_data *)
                           rs->multicast_receiver_priv_data;
    mcast_receiver_priv->args.socket_fd = socket_fd;
    mcast_receiver_priv->args.multicast_addr = multicast_addr;
    mcast_receiver_priv->args.multicast_port = multicast_port;
    mcast_receiver_priv->args.rig = rig;

    int err = pthread_create(&mcast_receiver_priv->thread_id, NULL,
                             multicast_receiver,
                             &mcast_receiver_priv->args);

    if (err)
    {
        rig_debug(RIG_DEBUG_ERR, "%s(%d) pthread_create error %s\n", __FILE__, __LINE__,
                  strerror(errno));
        free(mcast_receiver_priv);
        rs->multicast_receiver_priv_data = NULL;
        close(socket_fd);
        RETURNFUNC(-RIG_EINTERNAL);
    }

    RETURNFUNC(RIG_OK);
}

/**
 * \brief Stop multicast receiver
 *
 * Stop multicast receiver
 *
 * \return RIG_OK or < 0 if error
 */
int network_multicast_receiver_stop(RIG *rig)
{
    struct rig_state *rs = &rig->state;
    multicast_receiver_priv_data *mcast_receiver_priv;

    ENTERFUNC;

    rs->multicast_receiver_run = 0;

    mcast_receiver_priv = (multicast_receiver_priv_data *)
                           rs->multicast_receiver_priv_data;

    if (mcast_receiver_priv == NULL)
    {
        RETURNFUNC(RIG_OK);
    }

    // Close the socket first to stop the routine
    if (mcast_receiver_priv->args.socket_fd >= 0)
    {
#ifdef __MINGW32__
        shutdown(mcast_receiver_priv->args.socket_fd, SD_BOTH);
#else
        shutdown(mcast_receiver_priv->args.socket_fd, SHUT_RDWR);
#endif
        close(mcast_receiver_priv->args.socket_fd);
    }

    if (mcast_receiver_priv->thread_id != 0)
    {
        int err = pthread_join(mcast_receiver_priv->thread_id, NULL);

        if (err)
        {
            rig_debug(RIG_DEBUG_ERR, "%s(%d): pthread_join error %s\n", __FILE__, __LINE__,
                      strerror(errno));
            // just ignore it
        }

        mcast_receiver_priv->thread_id = 0;
    }

    if (mcast_receiver_priv->args.socket_fd >= 0)
    {
        mcast_receiver_priv->args.socket_fd = -1;
    }

    free(rs->multicast_receiver_priv_data);
    rs->multicast_receiver_priv_data = NULL;

    RETURNFUNC(RIG_OK);
}

#endif
/** @} */<|MERGE_RESOLUTION|>--- conflicted
+++ resolved
@@ -945,10 +945,7 @@
 
             // TODO: how to detect closing of pipe, indicate with error code
             // TODO: error handling, flush pipe in case of error?
-<<<<<<< HEAD
-            hl_usleep(500 * 1000);
-=======
->>>>>>> 45dca3be
+            hl_usleep(100 * 1000);
             continue;
         }
 
@@ -980,8 +977,6 @@
             rig_debug(RIG_DEBUG_ERR, "%s: error sending UDP packet: %s\n", __func__,
                       strerror(errno));
         }
-<<<<<<< HEAD
-=======
     }
 
     rig_debug(RIG_DEBUG_VERBOSE, "%s(%d): Stopping multicast publisher\n", __FILE__,
@@ -1122,7 +1117,6 @@
 
         // TODO: if a new snapshot needs to be sent, call network_publish_rig_poll_data() and the publisher routine will send out a snapshot
         // TODO: new logic in publisher needs to be written for other types of responses
->>>>>>> 45dca3be
     }
 
     rig_debug(RIG_DEBUG_VERBOSE, "%s(%d): Stopping multicast receiver\n", __FILE__,
