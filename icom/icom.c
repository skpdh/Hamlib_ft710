/*
 *  Hamlib CI-V backend - main file
 *  Copyright (c) 2000-2016 by Stephane Fillod
 *
 *
 *   This library is free software; you can redistribute it and/or
 *   modify it under the terms of the GNU Lesser General Public
 *   License as published by the Free Software Foundation; either
 *   version 2.1 of the License, or (at your option) any later version.
 *
 *   This library is distributed in the hope that it will be useful,
 *   but WITHOUT ANY WARRANTY; without even the implied warranty of
 *   MERCHANTABILITY or FITNESS FOR A PARTICULAR PURPOSE.  See the GNU
 *   Lesser General Public License for more details.
 *
 *   You should have received a copy of the GNU Lesser General Public
 *   License along with this library; if not, write to the Free Software
 *   Foundation, Inc., 51 Franklin Street, Fifth Floor, Boston, MA  02110-1301  USA
 *
 */
#ifdef HAVE_CONFIG_H
#include "config.h"
#endif

#include <stdio.h>
#include <stdlib.h>
#include <string.h>  /* String function definitions */
#include <unistd.h>  /* UNIX standard function definitions */
#include <math.h>

#include <hamlib/rig.h>
#include <serial.h>
#include <misc.h>
#include <cal.h>
#include <token.h>
#include <register.h>

#include "icom.h"
#include "icom_defs.h"
#include "frame.h"

const struct ts_sc_list r8500_ts_sc_list[] = {
	{ 10, 0x00 },
	{ 50, 0x01 },
	{ 100, 0x02 },
	{ kHz(1), 0x03 },
	{ 12500, 0x04 },
	{ kHz(5), 0x05 },
	{ kHz(9), 0x06 },
	{ kHz(10), 0x07 },
	{ 12500, 0x08 },
	{ kHz(20), 0x09 },
	{ kHz(25), 0x10 },
	{ kHz(100), 0x11 },
	{ MHz(1), 0x12 },
	{ 0, 0x13 },	/* programmable tuning step not supported */
	{ 0, 0 },
};

const struct ts_sc_list ic737_ts_sc_list[] = {
	{ 10, 0x00 },
	{ kHz(1), 0x01 },
	{ kHz(2), 0x02 },
	{ kHz(3), 0x03 },
	{ kHz(4), 0x04 },
	{ kHz(5), 0x05 },
	{ kHz(6), 0x06 },
	{ kHz(7), 0x07 },
	{ kHz(8), 0x08 },
	{ kHz(9), 0x09 },
	{ kHz(10), 0x10 },
	{ 0, 0 },
};

const struct ts_sc_list r75_ts_sc_list[] = {
	{ 10, 0x00 },
	{ 100, 0x01 },
	{ kHz(1), 0x02 },
	{ kHz(5), 0x03 },
	{ 6250, 0x04 },
	{ kHz(9), 0x05 },
	{ kHz(10), 0x06 },
	{ 12500, 0x07 },
	{ kHz(20), 0x08 },
	{ kHz(25), 0x09 },
	{ kHz(100), 0x10 },
	{ MHz(1), 0x11 },
	{ 0, 0 },
};

const struct ts_sc_list r7100_ts_sc_list[] = {
	{ 100, 0x00 },
	{ kHz(1), 0x01 },
	{ kHz(5), 0x02 },
	{ kHz(10), 0x03 },
	{ 12500, 0x04 },
	{ kHz(20), 0x05 },
	{ kHz(25), 0x06 },
	{ kHz(100), 0x07 },
	{ 0, 0 },
};

const struct ts_sc_list r9000_ts_sc_list[] = {
	{ 10, 0x00 },
	{ 100, 0x01 },
	{ kHz(1), 0x02 },
	{ kHz(5), 0x03 },
	{ kHz(9), 0x04 },
	{ kHz(10), 0x05 },
	{ 12500, 0x06 },
	{ kHz(20), 0x07 },
	{ kHz(25), 0x08 },
	{ kHz(100), 0x09 },
	{ 0, 0 },
};

const struct ts_sc_list r9500_ts_sc_list[] = {
	{ 1, 0x00 },
	{ 10, 0x01 },
	{ 100, 0x02 },
	{ kHz(1), 0x03 },
	{ kHz(2.5), 0x04 },
	{ kHz(5), 0x05 },
	{ 6250, 0x06 },
	{ kHz(9), 0x07 },
	{ kHz(10), 0x08 },
	{ 12500, 0x09 },
	{ kHz(20), 0x10 },
	{ kHz(25), 0x11 },
	{ kHz(100), 0x12 },
	{ MHz(1), 0x13 },
	{ 0, 0 },
};

const struct ts_sc_list ic718_ts_sc_list[] = {
	{ 10, 0x00 },
	{ kHz(1), 0x01 },
	{ kHz(5), 0x01 },
	{ kHz(9), 0x01 },
	{ kHz(10), 0x04 },
	{ kHz(100), 0x05 },
	{ 0, 0 },
};

const struct ts_sc_list ic756_ts_sc_list[] = {
	{ 10, 0x00 },
	{ kHz(1), 0x01 },
	{ kHz(5), 0x02 },
	{ kHz(9), 0x03 },
	{ kHz(10), 0x04 },
	{ 0, 0 },
};

const struct ts_sc_list ic756pro_ts_sc_list[] = {
	{ 10, 0x00 },	/* 1 if step turned off */
	{ 100, 0x01 },
	{ kHz(1), 0x02 },
	{ kHz(5), 0x03 },
	{ kHz(9), 0x04 },
	{ kHz(10), 0x05 },
	{ kHz(12.5), 0x06 },
	{ kHz(20), 0x07 },
	{ kHz(25), 0x08 },
	{ 0, 0 },
};

const struct ts_sc_list ic706_ts_sc_list[] = {
	{ 10, 0x00 },
	{ 100, 0x01 },
	{ kHz(1), 0x02 },
	{ kHz(5), 0x03 },
	{ kHz(9), 0x04 },
	{ kHz(10), 0x05 },
	{ 12500, 0x06 },
	{ kHz(20), 0x07 },
	{ kHz(25), 0x08 },
	{ kHz(100), 0x09 },
	{ 0, 0 },
};

const struct ts_sc_list ic7000_ts_sc_list[] = {
	{ 10, 0x00 },
	{ 100, 0x01 },
	{ kHz(1), 0x02 },
	{ kHz(5), 0x03 },
	{ kHz(9), 0x04 },
	{ kHz(10), 0x05 },
	{ 12500, 0x06 },
	{ kHz(20), 0x07 },
	{ kHz(25), 0x08 },
	{ kHz(100), 0x09 },
	{ MHz (1), 0x10 },
	{ 0, 0 },
};

const struct ts_sc_list ic7100_ts_sc_list[] = {
	{ 10,			0x00 },
	{ 100,			0x01 },
	{ kHz(1),		0x02 },
	{ kHz(5),		0x03 },
	{ kHz(6.25),		0x04 },
	{ kHz(9),		0x05 },
	{ kHz(10),		0x06 },
	{ kHz(12.5),		0x07 },
	{ kHz(20),		0x08 },
	{ kHz(25),		0x09 },
	{ kHz(50),		0x0A },
	{ kHz(100),		0x0B },
	{ MHz(1),		0x0C },
	{ 0,			0x00 },
};

const struct ts_sc_list ic7200_ts_sc_list[] = {
	{ 10, 0x00 },
	{ 100, 0x01 },
	{ kHz(1), 0x02 },
	{ kHz(5), 0x03 },
	{ kHz(9), 0x04 },
	{ kHz(10), 0x05 },
	{ 0, 0 },
};

const struct ts_sc_list ic7300_ts_sc_list[] = {
	{ 1, 0x00 }, /* Manual says "Send/read the tuning step OFF" */
	{ 100, 0x01 },
	{ kHz(1), 0x02 },
	{ kHz(5), 0x03 },
	{ kHz(9), 0x04 },
	{ kHz(10), 0x05 },
	{ kHz(12.5), 0x06 },
	{ kHz(20), 0x07 },
	{ kHz(25), 0x08 },
	{ 0, 0 },
};

const struct ts_sc_list ic910_ts_sc_list[] = {
        { Hz(1), 0x00 },
        { Hz(10), 0x01 },
        { Hz(50), 0x02 },
        { Hz(100), 0x03 },
        { kHz(1), 0x04 },
        { kHz(5), 0x05 },
        { kHz(6.25), 0x06 },
        { kHz(10), 0x07 },
        { kHz(12.5), 0x08 },
        { kHz(20), 0x09 },
        { kHz(25), 0x10 },
        { kHz(100), 0x11 },
        { 0, 0 },
};

const struct ts_sc_list r8600_ts_sc_list[] = {
	{ 10, 0x00 },
	{ 100, 0x01 },
	{ kHz(1), 0x02 },
	{ kHz(2.5), 0x03 },
	{ 3125, 0x04 },
	{ kHz(5), 0x05 },
	{ 6250, 0x06 },
	{ 8330, 0x07 },
	{ kHz(9), 0x08 },
	{ kHz(10), 0x09 },
	{ kHz(12.5), 0x10 },
	{ kHz(20), 0x11 },
	{ kHz(25), 0x12 },
	{ kHz(100), 0x13 },
	{ 0, 0x14 },	/* programmable tuning step not supported */
	{ 0, 0 },
};



/* rtty filter list for some DSP rigs ie PRO */
#define RTTY_FIL_NB 5
const pbwidth_t rtty_fil[] = {
	Hz(250),
	Hz(300),
	Hz(350),
	Hz(500),
	kHz(1),
	0,
};

struct icom_addr {
	rig_model_t model;
	unsigned char re_civ_addr;
};


#define TOK_CIVADDR TOKEN_BACKEND(1)
#define TOK_MODE731 TOKEN_BACKEND(2)
#define TOK_NOXCHG TOKEN_BACKEND(3)

const struct confparams icom_cfg_params[] = {
	{ TOK_CIVADDR, "civaddr", "CI-V address", "Transceiver's CI-V address",
			"0", RIG_CONF_NUMERIC, { .n = { 0, 0xff, 1 } }
	},
	{ TOK_MODE731, "mode731", "CI-V 731 mode", "CI-V operating frequency "
			"data length, needed for IC731 and IC735",
			"0", RIG_CONF_CHECKBUTTON
	},
	{ TOK_NOXCHG, "no_xchg", "No VFO XCHG", "Don't Use VFO XCHG to set other VFO mode and Frequency",
			"0", RIG_CONF_CHECKBUTTON
	},
	{ RIG_CONF_END, NULL, }
};

/*
 * Please, if the default CI-V address of your rig is listed as UNKNOWN_ADDR,
 * send the value to <fillods@users.sourceforge.net> for inclusion. Thanks --SF
 */
static const struct icom_addr icom_addr_list[] = {
	{ RIG_MODEL_IC703, 0x68 },
	{ RIG_MODEL_IC706, 0x48 },
	{ RIG_MODEL_IC706MKII, 0x4e },
	{ RIG_MODEL_IC706MKIIG, 0x58 },
	{ RIG_MODEL_IC271, 0x20 },
	{ RIG_MODEL_IC275, 0x10 },
	{ RIG_MODEL_IC375, 0x12 },
	{ RIG_MODEL_IC471, 0x22 },
	{ RIG_MODEL_IC475, 0x14 },
	{ RIG_MODEL_IC575, 0x16 },
	{ RIG_MODEL_IC707, 0x3e },
	{ RIG_MODEL_IC725, 0x28 },
	{ RIG_MODEL_IC726, 0x30 },
	{ RIG_MODEL_IC728, 0x38 },
	{ RIG_MODEL_IC729, 0x3a },
	{ RIG_MODEL_IC731, 0x02 },	/* need confirmation */
	{ RIG_MODEL_IC735, 0x04 },
	{ RIG_MODEL_IC736, 0x40 },
	{ RIG_MODEL_IC7410, 0x80 },
	{ RIG_MODEL_IC746, 0x56 },
	{ RIG_MODEL_IC746PRO, 0x66 },
	{ RIG_MODEL_IC737, 0x3c },
	{ RIG_MODEL_IC738, 0x44 },
	{ RIG_MODEL_IC751, 0x1c },
	{ RIG_MODEL_IC751A, 0x1c },
	{ RIG_MODEL_IC756, 0x50 },
	{ RIG_MODEL_IC756PRO, 0x5c },
	{ RIG_MODEL_IC756PROII, 0x64 },
	{ RIG_MODEL_IC756PROIII, 0x6e },
	{ RIG_MODEL_IC7600, 0x7a },
	{ RIG_MODEL_IC761, 0x1e },
	{ RIG_MODEL_IC765, 0x2c },
	{ RIG_MODEL_IC775, 0x46 },
	{ RIG_MODEL_IC7800, 0x6a },
	{ RIG_MODEL_IC785x, 0x8e },
	{ RIG_MODEL_IC781, 0x26 },
	{ RIG_MODEL_IC820, 0x42 },
	{ RIG_MODEL_IC821, 0x4c },
	{ RIG_MODEL_IC821H, 0x4c },
	{ RIG_MODEL_IC910, 0x60 },
	{ RIG_MODEL_IC9100, 0x7c },
	{ RIG_MODEL_IC9700, 0xa2 },
	{ RIG_MODEL_IC970, 0x2e },
	{ RIG_MODEL_IC1271, 0x24 },
	{ RIG_MODEL_IC1275, 0x18 },
	{ RIG_MODEL_ICR10, 0x52 },
	{ RIG_MODEL_ICR20, 0x6c },
	{ RIG_MODEL_ICR6, 0x7e },
	{ RIG_MODEL_ICR71, 0x1a },
	{ RIG_MODEL_ICR72, 0x32 },
	{ RIG_MODEL_ICR75, 0x5a },
	{ RIG_MODEL_ICRX7, 0x78 },
	{ RIG_MODEL_IC78, 0x62 },
	{ RIG_MODEL_ICR7000, 0x08 },
	{ RIG_MODEL_ICR7100, 0x34 },
	{ RIG_MODEL_ICR8500, 0x4a },
	{ RIG_MODEL_ICR9000, 0x2a },
	{ RIG_MODEL_ICR9500, 0x72 },
	{ RIG_MODEL_MINISCOUT, 0x94 },
	{ RIG_MODEL_IC718, 0x5e },
	{ RIG_MODEL_OS535, 0x80 }, /* same address as IC-7410 */
	{ RIG_MODEL_ICID1, 0x01 },
	{ RIG_MODEL_IC7000, 0x70 },
	{ RIG_MODEL_IC7100, 0x88 },
	{ RIG_MODEL_IC7200, 0x76 },
	{ RIG_MODEL_IC7610, 0x98 },
	{ RIG_MODEL_IC7700, 0x74 },
	{ RIG_MODEL_PERSEUS, 0xE1 },
	{ RIG_MODEL_X108G, 0x70 }, 
	{ RIG_MODEL_ICR8600, 0x96 },
	{ RIG_MODEL_ICR30, 0x9c },
	{ RIG_MODEL_NONE, 0 },
};

/*
 * This is a generic icom_init function.
 * You might want to define yours, so you can customize it for your rig
 * 
 * Basically, it sets up *priv
 * REM: serial port is already open (rig->state.rigport.fd)
 */
int icom_init(RIG *rig)
{
	struct icom_priv_data *priv;
	const struct icom_priv_caps *priv_caps;
	const struct rig_caps *caps;

	rig_debug(RIG_DEBUG_VERBOSE, "%s called\n", __func__);
	if (!rig || !rig->caps)
		return -RIG_EINVAL;

	caps = rig->caps;

	if (!caps->priv)
		return -RIG_ECONF;

	priv_caps = (const struct icom_priv_caps *) caps->priv;


	priv = (struct icom_priv_data*)calloc(1, sizeof(struct icom_priv_data));
	if (!priv) {
		/* whoops! memory shortage! */
		return -RIG_ENOMEM;
	}

	rig->state.priv = (void*)priv;

	/* TODO: CI-V address should be customizable */

	/*
	 * init the priv_data from static struct
	 *          + override with preferences
	 */

	priv->re_civ_addr = priv_caps->re_civ_addr;
	priv->civ_731_mode = priv_caps->civ_731_mode;
	priv->no_xchg = priv_caps->no_xchg;
	priv->civ_version = priv_caps->civ_version;
	rig_debug(RIG_DEBUG_TRACE,"icom_init: civ_version=%d\n", priv->civ_version);

	return RIG_OK;
}

/*
 * ICOM Generic icom_cleanup routine
 * the serial port is closed by the frontend
 */
int icom_cleanup(RIG *rig)
{
	rig_debug(RIG_DEBUG_VERBOSE, "%s called\n", __func__);
	if (!rig)
		return -RIG_EINVAL;

	if (rig->state.priv)
		free(rig->state.priv);
	rig->state.priv = NULL;

	return RIG_OK;
}


/*
 * ICOM rig open routine
 * Detect echo state of USB serial port
 */
int icom_rig_open(RIG *rig)
{
    unsigned char ackbuf[MAXFRAMELEN];
    int ack_len=sizeof(ackbuf);
    int retval = RIG_OK;

    rig_debug(RIG_DEBUG_VERBOSE, "%s called\n", __func__);

    struct rig_state *rs = &rig->state;
    struct icom_priv_data *priv = (struct icom_priv_data*)rs->priv;
  	struct icom_priv_caps *priv_caps = (struct icom_priv_caps *) rig->caps->priv;

    if (priv_caps->serial_USB_echo_check) {

        priv->serial_USB_echo_off = 0;
        retval = icom_transaction (rig, C_RD_TRXID, 0x00, NULL, 0, ackbuf, &ack_len);
        if (retval == RIG_OK) {
            rig_debug(RIG_DEBUG_VERBOSE, "USB echo on detected\n");
        return RIG_OK;
        }
        priv->serial_USB_echo_off = 1;
        retval = icom_transaction (rig, C_RD_TRXID, 0x00, NULL, 0, ackbuf, &ack_len);
        if (retval == RIG_OK) {
            rig_debug(RIG_DEBUG_VERBOSE, "USB echo off detected\n");
            return RIG_OK;
        }
    }
    priv->serial_USB_echo_off = 0;
<<<<<<< HEAD
    return retval;
=======

  if (priv->civ_version >= 2) {
    // IC9700 introduced the ability to determine Main/Sub selection
    // It has two independed TX/RX each with VFOA/B
    // That means we can now do get/set VFOA/VFOB
    // But we have to force Main=VFOA and Sub=VFOB
    // We only force this on opening
    // Maybe there should be an option to bypass this?
    rig_debug(RIG_DEBUG_TRACE,"%s: set_vfo=MAIN\n",__func__);
    retval = icom_set_vfo(rig, RIG_VFO_MAIN);
  	if (retval != RIG_OK)
  			return retval;
  
    rig_debug(RIG_DEBUG_TRACE,"%s: set_vfo=MAIN=VFOA\n",__func__);
    retval = icom_set_vfo(rig, RIG_VFO_A);
  	if (retval != RIG_OK)
  			return retval;
  
    rig_debug(RIG_DEBUG_TRACE,"%s: set_vfo=SUB\n",__func__);
    retval = icom_set_vfo(rig, RIG_VFO_SUB);
  	if (retval != RIG_OK)
  			return retval;
  
    rig_debug(RIG_DEBUG_TRACE,"%s: set_vfo=SUB=VFOB\n",__func__);
    retval = icom_set_vfo(rig, RIG_VFO_B);
  	if (retval != RIG_OK)
  			return retval;
  }

	return retval;
>>>>>>> 72f062f6
}


/*
 * icom_set_freq
 * Assumes rig!=NULL, rig->state.priv!=NULL
 */
int icom_set_freq(RIG *rig, vfo_t vfo, freq_t freq)
{
	struct icom_priv_data *priv;
	struct rig_state *rs;
	unsigned char freqbuf[MAXFRAMELEN], ackbuf[MAXFRAMELEN];
	int freq_len, ack_len=sizeof(ackbuf), retval;

	rig_debug(RIG_DEBUG_VERBOSE, "%s called %s=%"PRIll"\n", __func__, rig_strvfo(vfo),(int64_t)freq);
	rs = &rig->state;
	priv = (struct icom_priv_data*)rs->priv;

  // IC-9700 cannot set freq MAIN to same band as SUB
  // So we query both and ensure they won't match
  // If a potential collision we just swap VFOs
  // This covers setting VFOA, VFOB, Main or Sub
#if 0
  if (rig->caps->rig_model == RIG_MODEL_IC9700) {
    // the 0x07 0xd2 is not working as of IC-9700 firmwave 1.05
    // When it does work this can be unblocked
    freq_t freqMain,freqSub;
    retval = rig_get_freq(rig, RIG_VFO_MAIN, &freqMain);
  	if (retval != RIG_OK)
  		return retval;
    retval = rig_get_freq(rig, RIG_VFO_SUB, &freqSub);
  	if (retval != RIG_OK)
  		return retval;
    // Make our 2M = 1, 70cm = 4, and 23cm=12
    freqMain = freqMain/1e8;
    freqSub = freqMain/1e8;
    freq_t freq2 = freq/1e8;
    // Check if changing bands on Main and it matches Sub band
    int mainCollides = freq2 != freqMain && freq2 == freqSub;
    if (mainCollides) {
      // we'll just swap Main/Sub
      retval = icom_vfo_op(rig, vfo, RIG_OP_XCHG);
  	  if (retval != RIG_OK)
  	  	return retval;
    }
  }
#endif

	freq_len = priv->civ_731_mode ? 4:5;
	/*
	 * to_bcd requires nibble len
	 */
	to_bcd(freqbuf, freq, freq_len*2);

  int cmd = C_SET_FREQ;
  int subcmd = -1;
<<<<<<< HEAD
=======
  if (priv->civ_version >= 2) {
    cmd = C_SEND_SEL_FREQ;
    subcmd = ((vfo==RIG_VFO_A)||(vfo==RIG_VFO_MAIN))?0:1;
  }
>>>>>>> 72f062f6
  retval = icom_transaction (rig, cmd, subcmd, freqbuf, freq_len, ackbuf, &ack_len);
	if (retval != RIG_OK)
		return retval;

	if (ack_len != 1 || ackbuf[0] != ACK) {
		rig_debug(RIG_DEBUG_ERR,"icom_set_freq: ack NG (%#.2x), "
				"len=%d\n", ackbuf[0],ack_len);
		return -RIG_ERJCTED;
	}

	return RIG_OK;
}

/*
 * icom_get_freq
 * Assumes rig!=NULL, rig->state.priv!=NULL, freq!=NULL, Main=VFOA, Sub=VFOB
 * Note: old rig may return less than 4/5 bytes for get_freq
 */
int icom_get_freq(RIG *rig, vfo_t vfo, freq_t *freq)
{
	struct icom_priv_data *priv;
	struct rig_state *rs;
	unsigned char freqbuf[MAXFRAMELEN];
	int freq_len, retval;

	rig_debug(RIG_DEBUG_VERBOSE, "%s called for %s\n", __func__,rig_strvfo(vfo));
	rs = &rig->state;
	priv = (struct icom_priv_data*)rs->priv;

  // Newer Icoms can read main/sub frequency
  // It appears 
  int cmd = C_RD_FREQ;
  int subcmd = -1;
<<<<<<< HEAD
  unsigned char data;
  int datalen = 0;
  switch(vfo) {
    case RIG_VFO_MAIN: 
      cmd = C_SET_VFO;
      subcmd = S_SUB_SEL;
      data = 0 ;
      datalen = 1;
      break;
    case RIG_VFO_SUB: 
      cmd = C_SET_VFO;
      subcmd = S_SUB_SEL;
      data = 1;
      datalen = 1;
      break;
=======
  if (priv->civ_version >= 2) {
    cmd = C_SEND_SEL_FREQ;
    subcmd = ((vfo==RIG_VFO_A)||(vfo==RIG_VFO_MAIN))?0:1;
>>>>>>> 72f062f6
  }
	retval = icom_transaction (rig, cmd, subcmd, datalen==0?NULL:&data, datalen, freqbuf, &freq_len);
	if (retval != RIG_OK)
		return retval;

  // The command to read Main/Sub freq is 1 byte longer
  // So a simple solution here is to just move left 1 byte
  if (cmd == C_SEND_SEL_FREQ) {
    memmove(freqbuf,freqbuf+1,freq_len-1);
    freq_len--; // have to take off one more byte from the response
  }
	/*
	 * freqbuf should contain Cn,Data area
	 */
	freq_len--;
  if (priv->civ_version >= 2) {
    memmove(freqbuf,freqbuf+1,freq_len); 
    freq_len--;
  }

	/*
	 * is it a blank mem channel ?
	 */
	if (freq_len == 1 && freqbuf[1] == 0xff) {
		*freq = RIG_FREQ_NONE;

		return RIG_OK;
	}

  if (freq_len != 4 && freq_len != 5) {
		rig_debug(RIG_DEBUG_ERR,"icom_get_freq: wrong frame len=%d\n",
					freq_len);
		return -RIG_ERJCTED;
	}

	if (freq_len != (priv->civ_731_mode ? 4:5)) {
		rig_debug(RIG_DEBUG_WARN,"icom_get_freq: "
					"freq len (%d) differs from "
					"expected\n", freq_len);
	}

	/*
	 * from_bcd requires nibble len
	 */
	*freq = from_bcd(freqbuf+1, freq_len*2);

	return RIG_OK;
}

int icom_set_rit(RIG *rig, vfo_t vfo, shortfreq_t rit)
{
	unsigned char freqbuf[MAXFRAMELEN], ackbuf[MAXFRAMELEN];
	int freq_len, ack_len=sizeof(ackbuf), retval;


	rig_debug(RIG_DEBUG_VERBOSE, "%s called\n", __func__);
	freq_len = 2;
	/*
	 * to_bcd requires nibble len
	 */
	to_bcd(freqbuf, rit, freq_len*2);

	retval = icom_transaction (rig, C_SET_OFFS, -1, freqbuf, freq_len,
					ackbuf, &ack_len);
	if (retval != RIG_OK)
		return retval;

	if (ack_len != 1 || ackbuf[0] != ACK) {
		rig_debug(RIG_DEBUG_ERR,"icom_set_rit: ack NG (%#.2x), "
					"len=%d\n", ackbuf[0],ack_len);
		return -RIG_ERJCTED;
	}

	return RIG_OK;
}


/* icom_get_dsp_flt
	returns the dsp filter width in hz or 0 if the command is not implemented or error.
    This allows the default parameters to be assigned from the get_mode routine if the command is not implemented.
	Assumes rig != null and the current mode is in mode.

	Has been tested for IC-746pro,  Should work on the all dsp rigs ie pro models.
	The 746 documentation says it has the get_if_filter, but doesn't give any decoding information ? Please test.
*/

pbwidth_t icom_get_dsp_flt(RIG *rig, rmode_t mode) {

	int retval, res_len, rfstatus;
	unsigned char resbuf[MAXFRAMELEN];
	value_t rfwidth;
  unsigned char fw_sub_cmd = RIG_MODEL_IC7200 == rig->caps->rig_model ? 0x02 : S_MEM_FILT_WDTH;
	struct icom_priv_data * priv = (struct icom_priv_data*)rig->state.priv;

	rig_debug(RIG_DEBUG_VERBOSE, "%s called\n", __func__);
	if (rig_has_get_func(rig, RIG_FUNC_RF) && (mode & (RIG_MODE_RTTY | RIG_MODE_RTTYR))) {
		if(!rig_get_func(rig, RIG_VFO_CURR, RIG_FUNC_RF, &rfstatus) && (rfstatus)) {
			retval = rig_get_ext_parm (rig, TOK_RTTY_FLTR, &rfwidth);
			if (retval != RIG_OK || rfwidth.i >= RTTY_FIL_NB)
				return 0;	/* use default */
			else
				return rtty_fil[rfwidth.i];
		}
	}
	if (RIG_MODEL_X108G == rig->caps->rig_model) priv->no_1a_03_cmd = 1; 
	if (priv->no_1a_03_cmd) return 0;
	retval = icom_transaction (rig, C_CTL_MEM, fw_sub_cmd, 0, 0,
														 resbuf, &res_len);
	if (-RIG_ERJCTED == retval) {
		priv->no_1a_03_cmd = -1;		/* do not keep asking */
		return 0;
	}
	if (retval != RIG_OK) {
		rig_debug(RIG_DEBUG_ERR,"%s: protocol error (%#.2x), "
							"len=%d\n", __FUNCTION__,resbuf[0],res_len);
		return 0;	/* use default */
	}
	if (res_len == 3 && resbuf[0] == C_CTL_MEM) {
		int i;
		i = (int) from_bcd(resbuf + 2, 2);

		if (mode & RIG_MODE_AM)
			return (i  + 1)* 200; /* Ic_7800 */
		else if (mode & (RIG_MODE_CW | RIG_MODE_USB | RIG_MODE_LSB | RIG_MODE_RTTY | RIG_MODE_RTTYR))
			return i < 10 ? (i+1) * 50 : (i -4) * 100;
	}

	return 0;
}

int icom_set_dsp_flt(RIG *rig, rmode_t mode, pbwidth_t width) {
	int retval, rfstatus, i;
	unsigned char ackbuf[MAXFRAMELEN];
	unsigned char flt_ext;
	value_t rfwidth;
	int ack_len=sizeof(ackbuf), flt_idx;
  unsigned char fw_sub_cmd = RIG_MODEL_IC7200 == rig->caps->rig_model ? 0x02 : S_MEM_FILT_WDTH;

	if (RIG_PASSBAND_NOCHANGE == width) return RIG_OK;
	if (width == RIG_PASSBAND_NORMAL)
		width = rig_passband_normal(rig, mode);

	if (rig_has_get_func(rig, RIG_FUNC_RF) && (mode & (RIG_MODE_RTTY | RIG_MODE_RTTYR))) {
		if(!rig_get_func(rig, RIG_VFO_CURR, RIG_FUNC_RF, &rfstatus) && (rfstatus)) {
			for (i=0; i<RTTY_FIL_NB; i++) {
				if (rtty_fil[i] == width) {
					rfwidth.i = i;
					return rig_set_ext_parm (rig, TOK_RTTY_FLTR, rfwidth);
				}
			}
			/* not found */
			return -RIG_EINVAL;
		}
	}

	if (mode & RIG_MODE_AM)
		flt_idx = (width/200)-1; /* TBC: Ic_7800? */
	else if (mode & (RIG_MODE_CW | RIG_MODE_USB | RIG_MODE_LSB | RIG_MODE_RTTY | RIG_MODE_RTTYR)) {
		if (width == 0)
			width = 1;
		flt_idx = width <= 500 ? ((width+49)/50)-1 : ((width+99)/100)+4;
	} else
		return RIG_OK;

	to_bcd(&flt_ext, flt_idx, 2);

	retval = icom_transaction (rig, C_CTL_MEM, fw_sub_cmd, &flt_ext, 1,
														 ackbuf, &ack_len);
	if (retval != RIG_OK) {
		rig_debug(RIG_DEBUG_ERR,"%s: protocol error (%#.2x), "
							"len=%d\n", __FUNCTION__,ackbuf[0],ack_len);
		return retval;
	}
	if (ack_len != 1 || ackbuf[0] != ACK) {
		rig_debug(RIG_DEBUG_ERR,"%s: command not supported ? (%#.2x), "
							"len=%d\n", __FUNCTION__,ackbuf[0],ack_len);
		return retval;
	}

	return RIG_OK;
}

/*
 * icom_set_mode_with_data
 */
int icom_set_mode_with_data (RIG * rig, vfo_t vfo, rmode_t mode, pbwidth_t width)
{
  int retval;
  unsigned char datamode;
  unsigned char ackbuf[MAXFRAMELEN];
  int ack_len=sizeof(ackbuf);
  rmode_t icom_mode;
  unsigned char dm_sub_cmd = RIG_MODEL_IC7200 == rig->caps->rig_model ? 0x04 : S_MEM_DATA_MODE;

  rig_debug(RIG_DEBUG_VERBOSE, "%s called\n", __func__);
  switch (mode)
    {
    case RIG_MODE_PKTUSB: icom_mode = RIG_MODE_USB; break;
    case RIG_MODE_PKTLSB: icom_mode = RIG_MODE_LSB; break;
    case RIG_MODE_PKTFM: icom_mode = RIG_MODE_FM; break;
    default: icom_mode = mode; break;
    };

  retval = icom_set_mode (rig, vfo, icom_mode, width);

  if (RIG_OK == retval)
    {
      if (RIG_MODE_PKTUSB == mode || RIG_MODE_PKTLSB == mode || RIG_MODE_PKTFM == mode)
        {
          datamode = 0x01;      /* some rigs (e.g. IC-7700 & IC-7800)
                                   have D1/2/3 but we cannot know
                                   which to set so just set D1 */
        }
      else
        {
          datamode = 0x00;
        }

      retval = icom_transaction (rig, C_CTL_MEM, dm_sub_cmd, &datamode, 1,
                                 ackbuf, &ack_len);
      if (retval != RIG_OK)
        {
          rig_debug(RIG_DEBUG_ERR,"%s: protocol error (%#.2x), "
                    "len=%d\n", __FUNCTION__,ackbuf[0],ack_len);
        }
      else
        {
          if (ack_len != 1 || ackbuf[0] != ACK)
            {
              rig_debug(RIG_DEBUG_ERR,"%s: command not supported ? (%#.2x), "
                        "len=%d\n", __FUNCTION__,ackbuf[0],ack_len);
            }
        }
    }

  return retval;
}

/*
 * icom_set_mode
 * Assumes rig!=NULL, rig->state.priv!=NULL
 */
int icom_set_mode(RIG *rig, vfo_t vfo, rmode_t mode, pbwidth_t width)
{
	struct icom_priv_data *priv;
	const struct icom_priv_caps *priv_caps;
	struct rig_state *rs;
	unsigned char ackbuf[MAXFRAMELEN];
	unsigned char icmode;
	signed char icmode_ext;
	int ack_len=sizeof(ackbuf), retval, err;

	rig_debug(RIG_DEBUG_VERBOSE, "%s called\n", __func__);
	rs = &rig->state;
	priv = (struct icom_priv_data*)rs->priv;

	priv_caps = (const struct icom_priv_caps *) rig->caps->priv;

	if (priv_caps->r2i_mode != NULL) {	/* call priv code if defined */
    err = priv_caps->r2i_mode(rig, mode, width,
                              &icmode, &icmode_ext);
	}
	else {					/* else call default */
		err = rig2icom_mode(rig, mode, width,
                        &icmode, &icmode_ext);
	}

	if (err < 0)
		return err;

	/* IC-731 and IC-735 don't support passband data */
	/* IC-726 & IC-475A/E also limited support - only on CW */
	/* TODO: G4WJS CW wide/narrow are possible with above two radios */
	if (priv->civ_731_mode || rig->caps->rig_model == RIG_MODEL_OS456
	    || rig->caps->rig_model == RIG_MODEL_IC726
	    || rig->caps->rig_model == RIG_MODEL_IC475)
		icmode_ext = -1;

	retval = icom_transaction (rig, C_SET_MODE, icmode, (unsigned char *) &icmode_ext,
                             (icmode_ext == -1 ? 0 : 1), ackbuf, &ack_len);
	if (retval != RIG_OK)
		return retval;

	if (ack_len != 1 || ackbuf[0] != ACK) {
		rig_debug(RIG_DEBUG_ERR,"icom_set_mode: ack NG (%#.2x), "
              "len=%d\n", ackbuf[0],ack_len);
		return -RIG_ERJCTED;
	}

#if 0
  /* Tentative DSP filter setting ($1A$03), but not supported by every rig,
   * and some models like IC910/Omni VI Plus have a different meaning for
   * this subcommand
   */
	if ( (rig->caps->rig_model != RIG_MODEL_IC910) &&
       (rig->caps->rig_model != RIG_MODEL_OMNIVIP) )
    icom_set_dsp_flt(rig, mode, width);
#endif

	return RIG_OK;
}

/*
 * icom_get_mode_with_data
 *
 * newer Icom rigs support data mode with ACC-1 audio input and MIC muted
 */
int icom_get_mode_with_data(RIG *rig, vfo_t vfo, rmode_t *mode, pbwidth_t *width)
{
  unsigned char databuf[MAXFRAMELEN];
  int data_len, retval;
  unsigned char dm_sub_cmd = RIG_MODEL_IC7200 == rig->caps->rig_model ? 0x04 : S_MEM_DATA_MODE;

  rig_debug(RIG_DEBUG_VERBOSE, "%s called\n", __func__);
  retval = icom_get_mode (rig, vfo, mode, width);

  if (RIG_OK == retval && (RIG_MODE_USB == *mode || RIG_MODE_LSB == *mode || RIG_MODE_FM == *mode))
    {
      /*
       * fetch data mode on/off
       */
      retval = icom_transaction (rig, C_CTL_MEM, dm_sub_cmd, 0, 0,
                                 databuf, &data_len);
      if (retval != RIG_OK)
        {
          rig_debug(RIG_DEBUG_ERR,"%s: protocol error (%#.2x), "
                    "len=%d\n", __FUNCTION__, databuf[0], data_len);
          return -RIG_ERJCTED;
        }

      /*
       * databuf should contain Cn,Sc,D0[,D1]
       */
      data_len -= 2;
      if (1 > data_len || data_len > 2)	/* manual says 1 byte answer
                                           but at least IC756 ProIII
                                           sends 2 - second byte
                                           appears to be same as
                                           second byte from 04 command
                                           which is filter preset
                                           number, whatever it is we
                                           ignore it */
        {
          rig_debug(RIG_DEBUG_ERR,"%s: wrong frame len=%d\n",
                    __FUNCTION__, data_len);
          return -RIG_ERJCTED;
        }
      if (databuf[2])	/* 0x01/0x02/0x03 -> data mode, 0x00 -> not data mode */
        {
          switch (*mode)
            {
            case RIG_MODE_USB: *mode = RIG_MODE_PKTUSB; break;
            case RIG_MODE_LSB: *mode = RIG_MODE_PKTLSB; break;
            case RIG_MODE_FM: *mode = RIG_MODE_PKTFM; break;
            default: break;
            }
        }
    }
  return retval;
}

/*
 * icom_get_mode
 * Assumes rig!=NULL, rig->state.priv!=NULL, mode!=NULL, width!=NULL
 *
 * TODO: some IC781's, when sending mode info, in wide filter mode, no
 * 	width data is send along, making the frame 1 byte short.
 * 	(Thank to Mel, VE2DC for this info)
 */
int icom_get_mode(RIG *rig, vfo_t vfo, rmode_t *mode, pbwidth_t *width)
{
	unsigned char modebuf[MAXFRAMELEN];
	const struct icom_priv_caps *priv_caps;
	int mode_len, retval;

	rig_debug(RIG_DEBUG_VERBOSE, "%s called\n", __func__);
	priv_caps = (const struct icom_priv_caps *) rig->caps->priv;

	retval = icom_transaction (rig, C_RD_MODE, -1, NULL, 0,
				modebuf, &mode_len);
	if (retval != RIG_OK)
		return retval;

	/*
	 * modebuf should contain Cn,Data area
	 */
	mode_len--;
	if (mode_len != 2 && mode_len != 1) {
		rig_debug(RIG_DEBUG_ERR,"icom_get_mode: wrong frame len=%d\n",
					mode_len);
		return -RIG_ERJCTED;
	}

	if (priv_caps->i2r_mode != NULL) {	/* call priv code if defined */
		priv_caps->i2r_mode(rig, modebuf[1],
				mode_len==2 ? modebuf[2] : -1, mode, width);
	}
	else {					/* else call default */
		icom2rig_mode(rig, modebuf[1],
				mode_len==2 ? modebuf[2] : -1, mode, width);
	}

	/* IC910H has different meaning of command 1A, subcommand 03. So do
	 * not ask for DSP filter settings */
	/* Likewise, don't ask if we happen to be an Omni VI Plus */
	/* Likewise, don't ask if we happen to be an IC-R30 */
	if ( (rig->caps->rig_model == RIG_MODEL_IC910) ||
	    (rig->caps->rig_model == RIG_MODEL_OMNIVIP) ||
	    (rig->caps->rig_model == RIG_MODEL_ICR30) )
		    return RIG_OK;

	/* Most rigs return 1-wide, 2-normal,3-narrow
	 * For DSP rigs these are presets, can be programmed for 30 - 41 bandwidths, depending on mode.
	 * Lets check for dsp filters
	 */

	if ((retval = icom_get_dsp_flt(rig, *mode)) !=0)
             *width = retval;

	return RIG_OK;
}

/*
 * icom_get_vfo
 * The IC-9700 has introduced the ability to see MAIN/SUB selection
 * Maybe we'll see this in future ICOMs or firmware upgrades
 * Command 0x07 0XD2 -- but as of version 1.05 it doesn't work
 * We will, by default, force Main=VFOA and Sub=VFOB, and may want
 * an option to not force that behavior
 * Assumes rig!=NULL, rig->state.priv!=NULL
 */
int icom_get_vfo(RIG *rig, vfo_t *vfo)
{
	unsigned char ackbuf[MAXFRAMELEN];
	int ack_len=sizeof(ackbuf), retval;
	rig_debug(RIG_DEBUG_VERBOSE, "%s called\n", __func__);

	retval = icom_transaction (rig, C_SET_VFO, S_SUB_SEL, NULL, 0,
					ackbuf, &ack_len);
	if (retval != RIG_OK)
			return retval;

  if (ack_len != 3) {
		rig_debug(RIG_DEBUG_ERR,"%s wrong frame len=%d\n", ack_len);
		return -RIG_ERJCTED;
  }
	*vfo = ackbuf[2] == 0 ? RIG_VFO_A : RIG_VFO_B;
  return RIG_OK;
}

/*
 * icom_get_vfo
 * Assumes rig!=NULL, rig->state.priv!=NULL
 */
int icom_set_vfo(RIG *rig, vfo_t vfo)
{
	unsigned char ackbuf[MAXFRAMELEN];
	int ack_len=sizeof(ackbuf), icvfo, retval;

	rig_debug(RIG_DEBUG_VERBOSE, "%s called\n", __func__);
	if (vfo == RIG_VFO_CURR)
		return RIG_OK;


	switch(vfo) {
	case RIG_VFO_A: icvfo = S_VFOA; break;
	case RIG_VFO_B: icvfo = S_VFOB; break;
	case RIG_VFO_MAIN: icvfo = S_MAIN; break;
	case RIG_VFO_SUB:  icvfo = S_SUB; break;
	case RIG_VFO_VFO:
		retval = icom_transaction (rig, C_SET_VFO, -1, NULL, 0,
						ackbuf, &ack_len);
		if (retval != RIG_OK)
			return retval;
		if (ack_len != 1 || ackbuf[0] != ACK) {
			rig_debug(RIG_DEBUG_ERR,"icom_set_vfo: ack NG (%#.2x), "
						"len=%d\n", ackbuf[0],ack_len);
			return -RIG_ERJCTED;
		}
		return RIG_OK;
	case RIG_VFO_MEM:
		retval = icom_transaction (rig, C_SET_MEM, -1, NULL, 0,
						ackbuf, &ack_len);
		if (retval != RIG_OK)
			return retval;
		if (ack_len != 1 || ackbuf[0] != ACK) {
			rig_debug(RIG_DEBUG_ERR,"icom_set_vfo: ack NG (%#.2x), "
						"len=%d\n", ackbuf[0],ack_len);
			return -RIG_ERJCTED;
		}
		return RIG_OK;
	default:
		rig_debug(RIG_DEBUG_ERR,"icom: Unsupported VFO %d\n", vfo);
		return -RIG_EINVAL;
	}
	retval = icom_transaction (rig, C_SET_VFO, icvfo, NULL, 0,
					ackbuf, &ack_len);
	if (retval != RIG_OK)
			return retval;

	if (ack_len != 1 || ackbuf[0] != ACK) {
		rig_debug(RIG_DEBUG_ERR,"icom_set_vfo: ack NG (%#.2x), "
					"len=%d\n", ackbuf[0],ack_len);
		return -RIG_ERJCTED;
	}

	return RIG_OK;
}

/*
 * icom_set_level
 * Assumes rig!=NULL, rig->state.priv!=NULL
 */
int icom_set_level(RIG *rig, vfo_t vfo, setting_t level, value_t val)
{
	struct rig_state *rs;
	struct icom_priv_data *priv;
	unsigned char lvlbuf[MAXFRAMELEN], ackbuf[MAXFRAMELEN];
	int ack_len=sizeof(ackbuf), lvl_len;
	int lvl_cn, lvl_sc;		/* Command Number, Subcommand */
	int icom_val;
	int i, retval;

	rig_debug(RIG_DEBUG_VERBOSE, "%s called\n", __func__);
	rs = &rig->state;
	priv = (struct icom_priv_data*)rs->priv;

	/*
	 * So far, levels of float type are in [0.0..1.0] range
	 */
	if (RIG_LEVEL_IS_FLOAT(level))
		icom_val = val.f * 255;
	else
		icom_val = val.i;

	/* convert values to 0 .. 255 range */
	if (rig->caps->rig_model == RIG_MODEL_ICR75) {
		switch (level) {
			case RIG_LEVEL_NR:
				icom_val = val.f * 240;
				break;
			case RIG_LEVEL_PBT_IN:
			case RIG_LEVEL_PBT_OUT:
				icom_val = (val.f / 10.0) + 128;
				if (icom_val > 255)
					icom_val = 255;
				break;
			default:
				break;
		}
	}
	if (priv->civ_version == 1) {
		switch (level) {
			case RIG_LEVEL_KEYSPD:
				if (val.i < 6) val.i = 6;
				if (val.i > 48) val.i = 48;
				icom_val = (val.i-6)*(255/42.0)+.99;
			default:
				break;
		}
	}

	/*
	 * Most of the time, the data field is a 3 digit BCD,
	 * but in *big endian* order: 0000..0255
	 * (from_bcd is little endian)
	 */
	lvl_len = 2;
	to_bcd_be(lvlbuf, (long long)icom_val, lvl_len*2);

	switch (level) {
	case RIG_LEVEL_PREAMP:
		lvl_cn = C_CTL_FUNC;
		lvl_sc = S_FUNC_PAMP;
		lvl_len = 1;
		if (val.i == 0) {
			lvlbuf[0] = 0;	/* 0=OFF */
			break;
		}
		for (i=0; i<MAXDBLSTSIZ; i++) {
			if (rs->preamp[i] == val.i)
				break;
		}
		if (i==MAXDBLSTSIZ || rs->preamp[i] == 0) {
			rig_debug(RIG_DEBUG_ERR,"Unsupported preamp set_level %ddB",
							val.i);
			return -RIG_EINVAL;
		}
		lvlbuf[0] = i+1;	/* 1=P.AMP1, 2=P.AMP2 */
		break;
	case RIG_LEVEL_ATT:
		lvl_cn = C_CTL_ATT;
		/* attenuator level is dB, in BCD mode */
		lvl_sc = (val.i/10)<<4 | (val.i%10);
		lvl_len = 0;
		break;
	case RIG_LEVEL_AF:
		lvl_cn = C_CTL_LVL;
		lvl_sc = S_LVL_AF;
		break;
	case RIG_LEVEL_RF:
		lvl_cn = C_CTL_LVL;
		lvl_sc = S_LVL_RF;
		break;
	case RIG_LEVEL_SQL:
		lvl_cn = C_CTL_LVL;
		lvl_sc = S_LVL_SQL;
		break;
	case RIG_LEVEL_IF:
		lvl_cn = C_CTL_LVL;
		lvl_sc = S_LVL_IF;
		break;
	case RIG_LEVEL_APF:
		lvl_cn = C_CTL_LVL;
		lvl_sc = S_LVL_APF;
		break;
	case RIG_LEVEL_NR:
		lvl_cn = C_CTL_LVL;
		lvl_sc = S_LVL_NR;
		break;
	case RIG_LEVEL_PBT_IN:
		lvl_cn = C_CTL_LVL;
		lvl_sc = S_LVL_PBTIN;
		break;
	case RIG_LEVEL_PBT_OUT:
		lvl_cn = C_CTL_LVL;
		lvl_sc = S_LVL_PBTOUT;
		break;
	case RIG_LEVEL_CWPITCH:
		lvl_cn = C_CTL_LVL;
		lvl_sc = S_LVL_CWPITCH;
		/* use 'set mode' call for CWPITCH on IC-R75*/
		if (rig->caps->rig_model == RIG_MODEL_ICR75) {
			lvl_cn = C_CTL_MEM;
			lvl_sc = S_MEM_MODE_SLCT;
			lvl_len = 3;
			lvlbuf[0] = S_PRM_CWPITCH;
			to_bcd_be(lvlbuf+1, (long long)icom_val, 4);
		}
		break;
	case RIG_LEVEL_RFPOWER:
		lvl_cn = C_CTL_LVL;
		lvl_sc = S_LVL_RFPOWER;
		break;
	case RIG_LEVEL_MICGAIN:
		lvl_cn = C_CTL_LVL;
		lvl_sc = S_LVL_MICGAIN;
		break;
	case RIG_LEVEL_KEYSPD:
		lvl_cn = C_CTL_LVL;
		lvl_sc = S_LVL_KEYSPD;
		break;
	case RIG_LEVEL_NOTCHF:
		lvl_cn = C_CTL_LVL;
		lvl_sc = S_LVL_NOTCHF;
		break;
	case RIG_LEVEL_COMP:
		lvl_cn = C_CTL_LVL;
		lvl_sc = S_LVL_COMP;
		break;
	case RIG_LEVEL_AGC:
		lvl_cn = C_CTL_FUNC;
		lvl_sc = S_FUNC_AGC;
		lvl_len = 1;
        switch (val.i) {
            case RIG_AGC_SLOW:   lvlbuf[0] = D_AGC_SLOW; break;
            case RIG_AGC_MEDIUM: lvlbuf[0] = D_AGC_MID; break;
            case RIG_AGC_FAST:   lvlbuf[0] = D_AGC_FAST; break;
            case RIG_AGC_SUPERFAST: lvlbuf[0] = D_AGC_SUPERFAST; break;
            default:
                rig_debug(RIG_DEBUG_ERR,"Unsupported LEVEL_AGC %d", val.i);
                return -RIG_EINVAL;
        }
		break;
	case RIG_LEVEL_BKINDL:
		lvl_cn = C_CTL_LVL;
		lvl_sc = S_LVL_BKINDL;
		break;
	case RIG_LEVEL_BALANCE:
		lvl_cn = C_CTL_LVL;
		lvl_sc = S_LVL_BALANCE;
		break;
        case RIG_LEVEL_VOXGAIN:
            if (rig->caps->rig_model == RIG_MODEL_IC910) {
                /* IC-910H */
                lvl_cn = C_CTL_MEM;
                lvl_sc = S_MEM_VOXGAIN;
            } else {
                lvl_cn = C_CTL_LVL;
                lvl_sc = S_LVL_VOXGAIN;
            }
            break;
        case RIG_LEVEL_VOXDELAY:
            if (priv->civ_version == 1) {
                lvl_cn = C_CTL_MEM;
                lvl_sc = 0x05; // plus 0191 and value 0-20 = 0-2 secs
                lvl_len = 2;
		lvlbuf[0] = 0x01;
		lvlbuf[1] = 0x91;
            }
            else { /* IC-910H */
                lvl_cn = C_CTL_MEM;
                lvl_sc = S_MEM_VOXDELAY;
            }
            break;
        case RIG_LEVEL_ANTIVOX:
            if (rig->caps->rig_model == RIG_MODEL_IC910) {
                /* IC-910H */
                lvl_cn = C_CTL_MEM;
                lvl_sc = S_MEM_ANTIVOX;
            } else {
                lvl_cn = C_CTL_LVL;
                lvl_sc = S_LVL_ANTIVOX;
            }
            break;
	default:
		rig_debug(RIG_DEBUG_ERR,"Unsupported set_level %d", level);
		return -RIG_EINVAL;
	}

	retval = icom_transaction (rig, lvl_cn, lvl_sc, lvlbuf, lvl_len,
					ackbuf, &ack_len);
	if (retval != RIG_OK)
		return retval;

	if (ack_len != 1 || ackbuf[0] != ACK) {
		rig_debug(RIG_DEBUG_ERR,"icom_set_level: ack NG (%#.2x), "
					"len=%d\n", ackbuf[0], ack_len);
		return -RIG_ERJCTED;
	}

	return RIG_OK;
}

/*
 * icom_get_level
 * Assumes rig!=NULL, rig->state.priv!=NULL, val!=NULL
 *
 * TODO (missing RIG_LEVEL):
 * - S_RiML: Read real RFpower-meter level
 * - S_CMP: Read COMP-meter level
 * - S_VD : Read Vd-meter level
 * - S_ID : Read Id-meter level
 */
int icom_get_level(RIG *rig, vfo_t vfo, setting_t level, value_t *val)
{
	struct rig_state *rs;
	struct icom_priv_data *priv;
	unsigned char lvlbuf[MAXFRAMELEN], lvl2buf[MAXFRAMELEN];
	int lvl_len, lvl2_len;
	int lvl_cn, lvl_sc;		/* Command Number, Subcommand */
	int icom_val;
	int cmdhead;
	int retval;

	rig_debug(RIG_DEBUG_VERBOSE, "%s called\n", __func__);
	rs = &rig->state;
	priv = (struct icom_priv_data*)rs->priv;

	lvl2_len = 0;

    switch (level) {
	case RIG_LEVEL_STRENGTH:
	case RIG_LEVEL_RAWSTR:
		lvl_cn = C_RD_SQSM;
		lvl_sc = S_SML;
		break;
	case RIG_LEVEL_ALC:
		lvl_cn = C_RD_SQSM;
		lvl_sc = S_ALC;
		break;
	case RIG_LEVEL_SWR:
		lvl_cn = C_RD_SQSM;
		lvl_sc = S_SWR;
		break;
	case RIG_LEVEL_PREAMP:
		lvl_cn = C_CTL_FUNC;
		lvl_sc = S_FUNC_PAMP;
		break;
	case RIG_LEVEL_ATT:
		lvl_cn = C_CTL_ATT;
		lvl_sc = -1;
		break;
	case RIG_LEVEL_AF:
		lvl_cn = C_CTL_LVL;
		lvl_sc = S_LVL_AF;
		break;
	case RIG_LEVEL_RF:
		lvl_cn = C_CTL_LVL;
		lvl_sc = S_LVL_RF;
		break;
	case RIG_LEVEL_SQL:
		lvl_cn = C_CTL_LVL;
		lvl_sc = S_LVL_SQL;
		break;
	case RIG_LEVEL_IF:
		lvl_cn = C_CTL_LVL;
		lvl_sc = S_LVL_IF;
		break;
	case RIG_LEVEL_APF:
		lvl_cn = C_CTL_LVL;
		lvl_sc = S_LVL_APF;
		break;
	case RIG_LEVEL_NR:
		lvl_cn = C_CTL_LVL;
		lvl_sc = S_LVL_NR;
		break;
	case RIG_LEVEL_PBT_IN:
		lvl_cn = C_CTL_LVL;
		lvl_sc = S_LVL_PBTIN;
		break;
	case RIG_LEVEL_PBT_OUT:
		lvl_cn = C_CTL_LVL;
		lvl_sc = S_LVL_PBTOUT;
		break;
	case RIG_LEVEL_CWPITCH:
		lvl_cn = C_CTL_LVL;
		lvl_sc = S_LVL_CWPITCH;
		/* use 'set mode' call for CWPITCH on IC-R75*/
		if (rig->caps->rig_model == RIG_MODEL_ICR75) {
			lvl_cn = C_CTL_MEM;
			lvl_sc = S_MEM_MODE_SLCT;
			lvl2_len = 1;
			lvl2buf[0] = S_PRM_CWPITCH;
		}
		break;
	case RIG_LEVEL_RFPOWER:
		lvl_cn = C_CTL_LVL;
		lvl_sc = S_LVL_RFPOWER;
		break;
	case RIG_LEVEL_MICGAIN:
		lvl_cn = C_CTL_LVL;
		lvl_sc = S_LVL_MICGAIN;
		break;
	case RIG_LEVEL_KEYSPD:
		lvl_cn = C_CTL_LVL;
		lvl_sc = S_LVL_KEYSPD;
		break;
	case RIG_LEVEL_NOTCHF:
		lvl_cn = C_CTL_LVL;
		lvl_sc = S_LVL_NOTCHF;
		break;
	case RIG_LEVEL_COMP:
		lvl_cn = C_CTL_LVL;
		lvl_sc = S_LVL_COMP;
		break;
	case RIG_LEVEL_AGC:
		lvl_cn = C_CTL_FUNC;
		lvl_sc = S_FUNC_AGC;
		break;
	case RIG_LEVEL_BKINDL:
		lvl_cn = C_CTL_LVL;
		lvl_sc = S_LVL_BKINDL;
		break;
	case RIG_LEVEL_BALANCE:
		lvl_cn = C_CTL_LVL;
		lvl_sc = S_LVL_BALANCE;
		break;
        case RIG_LEVEL_VOXGAIN:     /* IC-910H */
            if (rig->caps->rig_model == RIG_MODEL_IC910) {
                /* IC-910H */
                lvl_cn = C_CTL_MEM;
                lvl_sc = S_MEM_VOXGAIN;
            } else {
                lvl_cn = C_CTL_LVL;
                lvl_sc = S_LVL_VOXGAIN;
            }
            break;
        case RIG_LEVEL_VOXDELAY:    /* IC-910H */
            lvl_cn = C_CTL_MEM;
            lvl_sc = S_MEM_VOXDELAY;
            break;
        case RIG_LEVEL_ANTIVOX:
            if (rig->caps->rig_model == RIG_MODEL_IC910) {
                /* IC-910H */
                lvl_cn = C_CTL_MEM;
                lvl_sc = S_MEM_ANTIVOX;
            } else {
                lvl_cn = C_CTL_LVL;
                lvl_sc = S_LVL_ANTIVOX;
            }
            break;
/* Not implemented yet
        case TOK_LEVEL_MONITOR:
	    lvl_cn = C_CTL_MEM;
            lvl_sc = S_MEM_MONITOR;
            break;
*/

	default:
		rig_debug(RIG_DEBUG_ERR,"Unsupported get_level %d", level);
		return -RIG_EINVAL;
	}

	/* use lvl2buf and lvl2_len for 'set mode' subcommand */
	retval = icom_transaction (rig, lvl_cn, lvl_sc, lvl2buf, lvl2_len,
					lvlbuf, &lvl_len);
	if (retval != RIG_OK)
		return retval;

	/*
	 * strbuf should contain Cn,Sc,Data area
	 */
	cmdhead = (lvl_sc == -1) ? 1:2;
	lvl_len -= cmdhead;
	/* back off one char since first char in buffer is now 'set mode' subcommand */
	if ((rig->caps->rig_model == RIG_MODEL_ICR75)&&(level==RIG_LEVEL_CWPITCH)){
		cmdhead = 3;
		lvl_len--;
	}

	if (lvlbuf[0] != ACK && lvlbuf[0] != lvl_cn) {
		rig_debug(RIG_DEBUG_ERR,"icom_get_level: ack NG (%#.2x), "
					"len=%d\n", lvlbuf[0],lvl_len);
		return -RIG_ERJCTED;
	}

	/*
	 * The result is a 3 digit BCD, but in *big endian* order: 0000..0255
	 * (from_bcd is little endian)
	 */
	icom_val = from_bcd_be(lvlbuf+cmdhead, lvl_len*2);

	switch (level) {
	case RIG_LEVEL_STRENGTH:
		val->i = round(rig_raw2val(icom_val, &rig->caps->str_cal));
		break;
	case RIG_LEVEL_RAWSTR:
		/* raw value */
		val->i = icom_val;
		break;
	case RIG_LEVEL_AGC:
        switch (icom_val) {
            case D_AGC_SLOW: val->i = RIG_AGC_SLOW; break;
            case D_AGC_MID:  val->i = RIG_AGC_MEDIUM; break;
            case D_AGC_FAST: val->i = RIG_AGC_FAST; break;
            case D_AGC_SUPERFAST: val->i = RIG_AGC_SUPERFAST; break;
            default:
                rig_debug(RIG_DEBUG_ERR,"Unexpected AGC 0x%02x", icom_val);
                return -RIG_EPROTO;
        }
		break;
	case RIG_LEVEL_ALC:
        /* 120 max on IC-7600 */
		val->f = (float)icom_val/120;
		break;
	case RIG_LEVEL_SWR:
        /* {0->1, 48->1.5, 80->2} on IC-7600 */
		val->f = 1. + (float)icom_val/80;
		break;
	case RIG_LEVEL_PREAMP:
		if (icom_val == 0) {
			val->i = 0;
			break;
		}
		if (icom_val > MAXDBLSTSIZ || rs->preamp[icom_val-1]==0) {
			rig_debug(RIG_DEBUG_ERR,"Unsupported preamp get_level %ddB",
							icom_val);
			return -RIG_EPROTO;
		}
		val->i = rs->preamp[icom_val-1];
		break;
	/* RIG_LEVEL_ATT: returned value is already an integer in dB (coded in BCD) */
	default:
		if (RIG_LEVEL_IS_FLOAT(level))
			val->f = (float)icom_val/255;
		else
			val->i = icom_val;
	}

	/* convert values from 0 .. 255 range */
	if (rig->caps->rig_model == RIG_MODEL_ICR75) {
		switch (level) {
			case RIG_LEVEL_NR:
				val->f = (float)icom_val / 240;
				break;
			case RIG_LEVEL_PBT_IN:
			case RIG_LEVEL_PBT_OUT:
				if (icom_val == 255)
					val->f = 1280.0;
				else
					val->f = (float)(icom_val - 128) * 10.0;
				break;
			default:
				break;
		}
	}
	else if ((priv->civ_version == 1)&&(level==RIG_LEVEL_KEYSPD)){
		switch (level) {
			case RIG_LEVEL_KEYSPD:
				val->i = val->i*(42.0/255)+6+.5;
				break;
		}
	}

	rig_debug(RIG_DEBUG_TRACE,"icom_get_level: %d %d %d %f\n", lvl_len,
					icom_val, val->i, val->f);

	return RIG_OK;
}

/*
 * icom_set_ext_level
 * Assumes rig!=NULL, rig->state.priv!=NULL
 *
 */
int icom_set_ext_level(RIG *rig, vfo_t vfo, token_t token, value_t val)
{
	rig_debug(RIG_DEBUG_VERBOSE, "%s called\n", __func__);
	switch (token) {
		case TOK_LEVEL_MONITOR:
			rig_debug(RIG_DEBUG_VERBOSE, "TOK_LEVEL_MONITOR\n", __func__);
			break;
		default: return -RIG_EINVAL;
	}
	return RIG_OK;
}

/*
 * icom_get_ext_level
 * Assumes rig!=NULL, rig->state.priv!=NULL, val!=NULL
 *
 */
int icom_get_ext_level(RIG *rig, vfo_t vfo, token_t token, value_t *val)
{
	rig_debug(RIG_DEBUG_VERBOSE, "%s called\n", __func__);
	switch (token) {
		case TOK_LEVEL_MONITOR:
			rig_debug(RIG_DEBUG_VERBOSE, "TOK_LEVEL_MONITOR\n", __func__);
			break;
		default: return -RIG_EINVAL;
	}
	return RIG_OK;
}


/*
 * Assumes rig!=NULL, rig->state.priv!=NULL
 */
int icom_set_conf(RIG *rig, token_t token, const char *val)
{
	struct icom_priv_data *priv;
	struct rig_state *rs;

	rig_debug(RIG_DEBUG_VERBOSE, "%s called\n", __func__);
	rs = &rig->state;
	priv = (struct icom_priv_data*)rs->priv;

	switch(token) {
	case TOK_CIVADDR:
		if (val[0] == '0' && val[1] == 'x')
			priv->re_civ_addr = strtol(val, (char **)NULL, 16);
		else
			priv->re_civ_addr = atoi(val);
		break;
	case TOK_MODE731:
		priv->civ_731_mode = atoi(val) ? 1:0;
		break;
	case TOK_NOXCHG:
		priv->no_xchg = atoi(val) ? 1:0;
		break;
	default:
		return -RIG_EINVAL;
	}
	return RIG_OK;
}

/*
 * assumes rig!=NULL,
 * Assumes rig!=NULL, rig->state.priv!=NULL
 *  and val points to a buffer big enough to hold the conf value.
 */
int icom_get_conf(RIG *rig, token_t token, char *val)
{
	struct icom_priv_data *priv;
	struct rig_state *rs;

	rig_debug(RIG_DEBUG_VERBOSE, "%s called\n", __func__);
	rs = &rig->state;
	priv = (struct icom_priv_data*)rs->priv;

	switch(token) {
	case TOK_CIVADDR:
		sprintf(val, "%d", priv->re_civ_addr);
		break;
	case TOK_MODE731:
		sprintf(val, "%d", priv->civ_731_mode);
		break;
	case TOK_NOXCHG:
		sprintf(val, "%d", priv->no_xchg);
		break;
	default:
		return -RIG_EINVAL;
	}
	return RIG_OK;
}


/*
 * icom_set_ptt
 * Assumes rig!=NULL, rig->state.priv!=NULL
 */
int icom_set_ptt(RIG *rig, vfo_t vfo, ptt_t ptt)
{
	unsigned char ackbuf[MAXFRAMELEN], pttbuf[1];
	int ack_len=sizeof(ackbuf), retval;

	rig_debug(RIG_DEBUG_VERBOSE, "%s called\n", __func__);
	pttbuf[0] = ptt == RIG_PTT_ON ? 1 : 0;

	retval = icom_transaction (rig, C_CTL_PTT, S_PTT, pttbuf, 1,
					ackbuf, &ack_len);
	if (retval != RIG_OK)
			return retval;

	if (ack_len != 1 || ackbuf[0] != ACK) {
		rig_debug(RIG_DEBUG_ERR,"icom_set_ptt: ack NG (%#.2x), "
					"len=%d\n", ackbuf[0],ack_len);
		return -RIG_ERJCTED;
	}

	return RIG_OK;
}

/*
 * icom_get_ptt
 * Assumes rig!=NULL, rig->state.priv!=NULL, ptt!=NULL
 */
int icom_get_ptt(RIG *rig, vfo_t vfo, ptt_t *ptt)
{
	unsigned char pttbuf[MAXFRAMELEN];
	int ptt_len, retval;

	rig_debug(RIG_DEBUG_VERBOSE, "%s called\n", __func__);
	retval = icom_transaction (rig, C_CTL_PTT, S_PTT, NULL, 0,
					pttbuf, &ptt_len);

	if (retval != RIG_OK)
		return retval;

	/*
	 * pttbuf should contain Cn,Sc,Data area
	 */
	ptt_len -= 2;
	if (ptt_len != 1) {
		rig_debug(RIG_DEBUG_ERR,"icom_get_ptt: wrong frame len=%d\n",
						ptt_len);
		return -RIG_ERJCTED;
	}

	*ptt = pttbuf[2] == 1 ? RIG_PTT_ON : RIG_PTT_OFF;

	return RIG_OK;
}

/*
 * icom_get_dcd
 * Assumes rig!=NULL, rig->state.priv!=NULL, ptt!=NULL
 */
int icom_get_dcd(RIG *rig, vfo_t vfo, dcd_t *dcd)
{
	unsigned char dcdbuf[MAXFRAMELEN];
	int dcd_len, retval;

	rig_debug(RIG_DEBUG_VERBOSE, "%s called\n", __func__);
	retval = icom_transaction (rig, C_RD_SQSM, S_SQL, NULL, 0,
					dcdbuf, &dcd_len);
	if (retval != RIG_OK)
		return retval;

	/*
	 * dcdbuf should contain Cn,Data area
	 */
	dcd_len -= 2;
	if (dcd_len != 1) {
		rig_debug(RIG_DEBUG_ERR,"icom_get_dcd: wrong frame len=%d\n",
						dcd_len);
		return -RIG_ERJCTED;
	}

	/*
	 * 0x00=sql closed, 0x01=sql open
	 */

	*dcd = dcdbuf[2] == 1 ? RIG_DCD_ON : RIG_DCD_OFF;

	return RIG_OK;
}
/*
 * icom_set_rptr_shift
 * Assumes rig!=NULL, rig->state.priv!=NULL
 */
int icom_set_rptr_shift(RIG *rig, vfo_t vfo, rptr_shift_t rptr_shift)
{
	unsigned char ackbuf[MAXFRAMELEN];
	int ack_len=sizeof(ackbuf), retval;
	int rptr_sc;

	rig_debug(RIG_DEBUG_VERBOSE, "%s called\n", __func__);
	switch (rptr_shift) {
	case RIG_RPT_SHIFT_NONE:
		rptr_sc = S_DUP_OFF;	/* Simplex mode */
		break;
	case RIG_RPT_SHIFT_MINUS:
		rptr_sc = S_DUP_M;		/* Duplex - mode */
		break;
	case RIG_RPT_SHIFT_PLUS:
		rptr_sc = S_DUP_P;		/* Duplex + mode */
		break;
	default:
		rig_debug(RIG_DEBUG_ERR,"Unsupported shift %d", rptr_shift);
		return -RIG_EINVAL;
	}

	retval = icom_transaction (rig, C_CTL_SPLT, rptr_sc, NULL, 0,
					ackbuf, &ack_len);
	if (retval != RIG_OK)
		return retval;

	if (ack_len != 1 || ackbuf[0] != ACK) {
		rig_debug(RIG_DEBUG_ERR,"icom_set_rptr_shift: ack NG (%#.2x), "
					"len=%d\n", ackbuf[0],ack_len);
		return -RIG_ERJCTED;
	}

	return RIG_OK;
}


/*
 * icom_get_rptr_shift
 * Assumes rig!=NULL, rig->state.priv!=NULL, rptr_shift!=NULL
 * will not work for IC-746 Pro
 * NOTE: seems not to work (tested on IC-706MkIIG), please report --SF
 */
int icom_get_rptr_shift(RIG *rig, vfo_t vfo, rptr_shift_t *rptr_shift)
{
	unsigned char rptrbuf[MAXFRAMELEN];
	int rptr_len, retval;

	rig_debug(RIG_DEBUG_VERBOSE, "%s called\n", __func__);
	retval = icom_transaction (rig, C_CTL_SPLT, -1, NULL, 0,
					rptrbuf, &rptr_len);
	if (retval != RIG_OK)
		return retval;

	/*
	 * rptrbuf should contain Cn,Sc
	 */
	rptr_len--;
	if (rptr_len != 1) {
		rig_debug(RIG_DEBUG_ERR,"icom_get_rptr_shift: wrong frame len=%d\n",
					rptr_len);
		return -RIG_ERJCTED;
	}

	switch (rptrbuf[1]) {
	case S_DUP_OFF:
		*rptr_shift = RIG_RPT_SHIFT_NONE;	/* Simplex mode */
		break;
	case S_DUP_M:
		*rptr_shift = RIG_RPT_SHIFT_MINUS;		/* Duples - mode */
		break;
	case S_DUP_P:
		*rptr_shift = RIG_RPT_SHIFT_PLUS;		/* Duplex + mode */
		break;
	default:
		rig_debug(RIG_DEBUG_ERR,"Unsupported shift %d", rptrbuf[1]);
		return -RIG_EPROTO;
	}

	return RIG_OK;
}

/*
 * icom_set_rptr_offs
 * Assumes rig!=NULL, rig->state.priv!=NULL
 */
int icom_set_rptr_offs(RIG *rig, vfo_t vfo, shortfreq_t rptr_offs)
{
	const struct icom_priv_caps *priv_caps;
	priv_caps = (const struct icom_priv_caps*)rig->caps->priv;
	int offs_len = (priv_caps->offs_len) ? priv_caps->offs_len : OFFS_LEN;

	unsigned char offsbuf[MAXFRAMELEN],ackbuf[MAXFRAMELEN];
	int ack_len=sizeof(ackbuf), retval;

	rig_debug(RIG_DEBUG_VERBOSE, "%s called\n", __func__);
	/*
	 * Icoms are using a 100Hz unit (at least on 706MKIIg) -- SF
	 */
	to_bcd(offsbuf, rptr_offs/100, offs_len*2);

	retval = icom_transaction (rig, C_SET_OFFS, -1, offsbuf, offs_len,
					ackbuf, &ack_len);
	if (retval != RIG_OK)
		return retval;

	if (ack_len != 1 || ackbuf[0] != ACK) {
		rig_debug(RIG_DEBUG_ERR,"icom_set_rptr_offs: ack NG (%#.2x), "
					"len=%d\n", ackbuf[0],ack_len);
		return -RIG_ERJCTED;
	}

	return RIG_OK;
}


/*
 * icom_get_rptr_offs
 * Assumes rig!=NULL, rig->state.priv!=NULL, rptr_offs!=NULL
 */
int icom_get_rptr_offs(RIG *rig, vfo_t vfo, shortfreq_t *rptr_offs)
{
	const struct icom_priv_caps *priv_caps;
	priv_caps = (const struct icom_priv_caps*)rig->caps->priv;
	int offs_len = (priv_caps->offs_len) ? priv_caps->offs_len : OFFS_LEN;

	unsigned char offsbuf[MAXFRAMELEN];
	int buf_len, retval;

	rig_debug(RIG_DEBUG_VERBOSE, "%s called\n", __func__);
	retval = icom_transaction (rig, C_RD_OFFS, -1, NULL, 0,
				offsbuf, &buf_len);
	if (retval != RIG_OK)
		return retval;

	/*
	 * offsbuf should contain Cn
	 */
	buf_len--;
	if (buf_len != offs_len) {
		rig_debug(RIG_DEBUG_ERR,"icom_get_rptr_offs: "
					"wrong frame len=%d\n", buf_len);
		return -RIG_ERJCTED;
	}

	/*
	 * Icoms are using a 100Hz unit (at least on 706MKIIg) -- SF
	 */
	*rptr_offs = from_bcd(offsbuf+1, buf_len*2)*100;

	return RIG_OK;
}

/*
 * Helper function to go back and forth split VFO
 */
int icom_get_split_vfos(const RIG *rig, vfo_t *rx_vfo, vfo_t *tx_vfo)
{
	rig_debug(RIG_DEBUG_VERBOSE, "%s called\n", __func__);
    if ((rig->state.vfo_list & (RIG_VFO_A|RIG_VFO_B)) == (RIG_VFO_A|RIG_VFO_B)) {
        *rx_vfo = RIG_VFO_A;
        *tx_vfo = RIG_VFO_B;		/* rig doesn't enforce this but
																	 convention is needed here */
    } else if ((rig->state.vfo_list & (RIG_VFO_MAIN|RIG_VFO_SUB)) == (RIG_VFO_MAIN|RIG_VFO_SUB)) {
        *rx_vfo = RIG_VFO_MAIN;
        *tx_vfo = RIG_VFO_SUB;
    } else {
        return -RIG_ENAVAIL;
    }
    return RIG_OK;
}

/*
 * icom_set_split_freq
 * Assumes rig!=NULL, rig->state.priv!=NULL,
 * 	icom_set_vfo,icom_set_freq works for this rig
 *
 * Assumes also that the current VFO is the rx VFO.
 */
int icom_set_split_freq(RIG *rig, vfo_t vfo, freq_t tx_freq)
{
	int rc;
	vfo_t rx_vfo, tx_vfo;
	struct icom_priv_data *priv;
	struct rig_state *rs;
  unsigned char ackbuf[MAXFRAMELEN];
  int ack_len=sizeof(ackbuf);

	rig_debug(RIG_DEBUG_VERBOSE, "%s called\n", __func__);
	rs = &rig->state;
	priv = (struct icom_priv_data*)rs->priv;

	/* This method works also in memory mode(RIG_VFO_MEM) */
	if (!priv->no_xchg && rig_has_vfo_op(rig, RIG_OP_XCHG)) {
		if (RIG_OK != (rc = icom_vfo_op(rig, vfo, RIG_OP_XCHG))) return rc;
		if (RIG_OK != (rc = icom_set_freq(rig, RIG_VFO_CURR, tx_freq))) return rc;
		if (RIG_OK != (rc = icom_vfo_op(rig, vfo, RIG_OP_XCHG))) return rc;
		return rc;
	}

	/* In the case of rigs with an A/B VFO arrangement we assume the
		 current VFO is VFO A and the split Tx VFO is always VFO B. These
		 assumptions allow us to deal with the lack of VFO and split
		 queries */
	if ((rig->state.vfo_list & (RIG_VFO_A | RIG_VFO_B)) == (RIG_VFO_A | RIG_VFO_B)
			&& priv->split_on) {				/* broken if user changes split on rig :( */
		/* VFO A/B style rigs swap VFO on split Tx so we need to disable
			 split for certainty */
		if (RIG_OK != (rc = icom_transaction (rig, C_CTL_SPLT, S_SPLT_OFF, NULL, 0, ackbuf, &ack_len))) return rc;
		if (ack_len != 1 || ackbuf[0] != ACK) {
			rig_debug(RIG_DEBUG_ERR,"icom_set_split_freq: ack NG (%#.2x), "
								"len=%d\n", ackbuf[0],ack_len);
			return -RIG_ERJCTED;
		}
	}
	if (RIG_OK != (rc = icom_get_split_vfos(rig, &rx_vfo, &tx_vfo))) return rc;
	if (RIG_OK != (rc = icom_set_vfo(rig, tx_vfo))) return rc;
	if (RIG_OK != (rc = rig_set_freq(rig, RIG_VFO_CURR, tx_freq))) return rc;
	if (RIG_OK != (rc = icom_set_vfo(rig, rx_vfo))) return rc;
	if ((rig->state.vfo_list & (RIG_VFO_A | RIG_VFO_B)) == (RIG_VFO_A | RIG_VFO_B)
			&& priv->split_on) {
		/* Re-enable split */
		if (RIG_OK != (rc = icom_transaction (rig, C_CTL_SPLT, S_SPLT_ON, NULL, 0, ackbuf, &ack_len))) return rc;
	}
	return rc;
}

/*
 * icom_get_split_freq
 * Assumes rig!=NULL, rig->state.priv!=NULL, rx_freq!=NULL, tx_freq!=NULL
 * 	icom_set_vfo,icom_get_freq works for this rig
 */
int icom_get_split_freq(RIG *rig, vfo_t vfo, freq_t *tx_freq)
{
	int rc;
	vfo_t rx_vfo, tx_vfo;
	struct icom_priv_data *priv;
	struct rig_state *rs;
  unsigned char ackbuf[MAXFRAMELEN];
  int ack_len=sizeof(ackbuf);

	rig_debug(RIG_DEBUG_VERBOSE, "%s called\n", __func__);
	rs = &rig->state;
	priv = (struct icom_priv_data*)rs->priv;

	/* This method works also in memory mode(RIG_VFO_MEM) */
	if (!priv->no_xchg && rig_has_vfo_op(rig, RIG_OP_XCHG)) {
		if (RIG_OK != (rc = icom_vfo_op(rig, vfo, RIG_OP_XCHG))) return rc;
		if (RIG_OK != (rc = icom_get_freq(rig, RIG_VFO_CURR, tx_freq))) return rc;
		if (RIG_OK != (rc = icom_vfo_op(rig, vfo, RIG_OP_XCHG))) return rc;
		return rc;
	}

	/* In the case of rigs with an A/B VFO arrangement we assume the
		 current VFO is VFO A and the split Tx VFO is always VFO B. These
		 assumptions allow us to deal with the lack of VFO and split
		 queries */
	if ((rig->state.vfo_list & (RIG_VFO_A | RIG_VFO_B)) == (RIG_VFO_A | RIG_VFO_B)
			&& priv->split_on) {				/* broken if user changes split on rig :( */
		/* VFO A/B style rigs swap VFO on split Tx so we need to disable
			 split for certainty */
		if (RIG_OK != (rc = icom_transaction (rig, C_CTL_SPLT, S_SPLT_OFF, NULL, 0, ackbuf, &ack_len))) return rc;
		if (ack_len != 1 || ackbuf[0] != ACK) {
			rig_debug(RIG_DEBUG_ERR,"icom_get_split_freq: ack NG (%#.2x), "
								"len=%d\n", ackbuf[0],ack_len);
			return -RIG_ERJCTED;
		}
	}
	if (RIG_OK != (rc = icom_get_split_vfos(rig, &rx_vfo, &tx_vfo))) return rc;
	if (RIG_OK != (rc = icom_set_vfo(rig, tx_vfo))) return rc;
	if (RIG_OK != (rc = icom_get_freq(rig, RIG_VFO_CURR, tx_freq))) return rc;
	if (RIG_OK != (rc = icom_set_vfo(rig, rx_vfo))) return rc;
	if ((rig->state.vfo_list & (RIG_VFO_A | RIG_VFO_B)) == (RIG_VFO_A | RIG_VFO_B)
			&& priv->split_on) {
		/* Re-enable split */
		if (RIG_OK != (rc = icom_transaction (rig, C_CTL_SPLT, S_SPLT_ON, NULL, 0, ackbuf, &ack_len))) return rc;
	}
	return rc;
}

/*
 * icom_set_split_mode
 * Assumes rig!=NULL, rig->state.priv!=NULL,
 * 	icom_set_vfo,icom_set_mode works for this rig
 */
int icom_set_split_mode(RIG *rig, vfo_t vfo, rmode_t tx_mode, pbwidth_t tx_width)
{
	int rc;
	vfo_t rx_vfo, tx_vfo;
	struct icom_priv_data *priv;
	struct rig_state *rs;
  unsigned char ackbuf[MAXFRAMELEN];
  int ack_len=sizeof(ackbuf);

	rig_debug(RIG_DEBUG_VERBOSE, "%s called\n", __func__);
	rs = &rig->state;
	priv = (struct icom_priv_data*)rs->priv;

	/* This method works also in memory mode(RIG_VFO_MEM) */
	if (!priv->no_xchg && rig_has_vfo_op(rig, RIG_OP_XCHG)) {
		if (RIG_OK != (rc = icom_vfo_op(rig, vfo, RIG_OP_XCHG))) return rc;
		if (RIG_OK != (rc = rig->caps->set_mode(rig, RIG_VFO_CURR, tx_mode, tx_width))) return rc;
		if (RIG_OK != (rc = icom_vfo_op(rig, vfo, RIG_OP_XCHG))) return rc;
		return rc;
	}

	/* In the case of rigs with an A/B VFO arrangement we assume the
		 current VFO is VFO A and the split Tx VFO is always VFO B. These
		 assumptions allow us to deal with the lack of VFO and split
		 queries */
	if ((rig->state.vfo_list & (RIG_VFO_A | RIG_VFO_B)) == (RIG_VFO_A | RIG_VFO_B)
			&& priv->split_on) {				/* broken if user changes split on rig :( */
		/* VFO A/B style rigs swap VFO on split Tx so we need to disable
			 split for certainty */
		if (RIG_OK != (rc = icom_transaction (rig, C_CTL_SPLT, S_SPLT_OFF, NULL, 0, ackbuf, &ack_len))) return rc;
		if (ack_len != 1 || ackbuf[0] != ACK) {
			rig_debug(RIG_DEBUG_ERR,"icom_set_split_mode: ack NG (%#.2x), "
								"len=%d\n", ackbuf[0],ack_len);
			return -RIG_ERJCTED;
		}
	}
	if (RIG_OK != (rc = icom_get_split_vfos(rig, &rx_vfo, &tx_vfo))) return rc;
	if (RIG_OK != (rc = icom_set_vfo(rig, tx_vfo))) return rc;
	if (RIG_OK != (rc = rig->caps->set_mode(rig, RIG_VFO_CURR, tx_mode, tx_width))) return rc;
	if (RIG_OK != (rc = icom_set_vfo(rig, rx_vfo))) return rc;
	if ((rig->state.vfo_list & (RIG_VFO_A | RIG_VFO_B)) == (RIG_VFO_A | RIG_VFO_B)
			&& priv->split_on) {
		/* Re-enable split */
		if (RIG_OK != (rc = icom_transaction (rig, C_CTL_SPLT, S_SPLT_ON, NULL, 0, ackbuf, &ack_len))) return rc;
	}
	return rc;
}

/*
 * icom_get_split_mode
 * Assumes rig!=NULL, rig->state.priv!=NULL,
 *  rx_mode!=NULL, rx_width!=NULL, tx_mode!=NULL, tx_width!=NULL
 * 	icom_set_vfo,icom_get_mode works for this rig
 */
int icom_get_split_mode(RIG *rig, vfo_t vfo, rmode_t *tx_mode, pbwidth_t *tx_width)
{
	int rc;
	vfo_t rx_vfo, tx_vfo;
	struct icom_priv_data *priv;
	struct rig_state *rs;
  unsigned char ackbuf[MAXFRAMELEN];
  int ack_len=sizeof(ackbuf);

	rig_debug(RIG_DEBUG_VERBOSE, "%s called\n", __func__);
	rs = &rig->state;
	priv = (struct icom_priv_data*)rs->priv;

	/* This method works also in memory mode(RIG_VFO_MEM) */
	if (!priv->no_xchg && rig_has_vfo_op(rig, RIG_OP_XCHG)) {
		if (RIG_OK != (rc = icom_vfo_op(rig, vfo, RIG_OP_XCHG))) return rc;
		if (RIG_OK != (rc = rig->caps->get_mode(rig, RIG_VFO_CURR, tx_mode, tx_width))) return rc;
		if (RIG_OK != (rc = icom_vfo_op(rig, vfo, RIG_OP_XCHG))) return rc;
		return rc;
	}

	/* In the case of rigs with an A/B VFO arrangement we assume the
		 current VFO is VFO A and the split Tx VFO is always VFO B. These
		 assumptions allow us to deal with the lack of VFO and split
		 queries */
	if ((rig->state.vfo_list & (RIG_VFO_A | RIG_VFO_B)) == (RIG_VFO_A | RIG_VFO_B)
			&& priv->split_on) {				/* broken if user changes split on rig :( */
		/* VFO A/B style rigs swap VFO on split Tx so we need to disable
			 split for certainty */
		if (RIG_OK != (rc = icom_transaction (rig, C_CTL_SPLT, S_SPLT_OFF, NULL, 0, ackbuf, &ack_len))) return rc;
		if (ack_len != 1 || ackbuf[0] != ACK) {
			rig_debug(RIG_DEBUG_ERR,"icom_get_split_mode: ack NG (%#.2x), "
								"len=%d\n", ackbuf[0],ack_len);
			return -RIG_ERJCTED;
		}
	}
	if (RIG_OK != (rc = icom_get_split_vfos(rig, &rx_vfo, &tx_vfo))) return rc;
	if (RIG_OK != (rc = icom_set_vfo(rig, tx_vfo))) return rc;
	if (RIG_OK != (rc = rig->caps->get_mode(rig, RIG_VFO_CURR, tx_mode, tx_width))) return rc;
	if (RIG_OK != (rc = icom_set_vfo(rig, rx_vfo))) return rc;
	if ((rig->state.vfo_list & (RIG_VFO_A | RIG_VFO_B)) == (RIG_VFO_A | RIG_VFO_B)
			&& priv->split_on) {
		/* Re-enable split */
		if (RIG_OK != (rc = icom_transaction (rig, C_CTL_SPLT, S_SPLT_ON, NULL, 0, ackbuf, &ack_len))) return rc;
	}
	return rc;
}

/*
 * icom_set_split_freq_mode
 * Assumes rig!=NULL, rig->state.priv!=NULL,
 * 	icom_set_vfo,icom_set_mode works for this rig
 */
int icom_set_split_freq_mode(RIG *rig, vfo_t vfo, freq_t tx_freq, rmode_t tx_mode, pbwidth_t tx_width)
{
	int rc;
	struct icom_priv_data * priv = (struct icom_priv_data *)rig->state.priv;
	unsigned char ackbuf[MAXFRAMELEN];
	int ack_len=sizeof(ackbuf);
	vfo_t rx_vfo, tx_vfo;

	rig_debug(RIG_DEBUG_VERBOSE, "%s called\n", __func__);
	/* This method works also in memory mode(RIG_VFO_MEM) */
	if (!priv->no_xchg && rig_has_vfo_op(rig, RIG_OP_XCHG)) {
		if (RIG_OK != (rc = icom_vfo_op(rig, vfo, RIG_OP_XCHG))) return rc;
		if (RIG_OK != (rc = rig_set_freq(rig, RIG_VFO_CURR, tx_freq))) return rc;
		if (RIG_OK != (rc = rig->caps->set_mode(rig, RIG_VFO_CURR, tx_mode, tx_width))) return rc;
		if (RIG_OK != (rc = icom_vfo_op(rig, vfo, RIG_OP_XCHG))) return rc;
		return rc;
	}

	/* In the case of rigs with an A/B VFO arrangement we assume the
		 current VFO is VFO A and the split Tx VFO is always VFO B. These
		 assumptions allow us to deal with the lack of VFO and split
		 queries */
	if ((rig->state.vfo_list & (RIG_VFO_A | RIG_VFO_B)) == (RIG_VFO_A | RIG_VFO_B)
			&& priv->split_on) {				/* broken if user changes split on rig :( */
		/* VFO A/B style rigs swap VFO on split Tx so we need to disable
			 split for certainty */
		if (RIG_OK != (rc = icom_transaction (rig, C_CTL_SPLT, S_SPLT_OFF, NULL, 0, ackbuf, &ack_len))) return rc;
		if (ack_len != 1 || ackbuf[0] != ACK) {
			rig_debug(RIG_DEBUG_ERR,"icom_set_split_freq_mode: ack NG (%#.2x), "
								"len=%d\n", ackbuf[0],ack_len);
			return -RIG_ERJCTED;
		}
	}
	if (RIG_OK != (rc = icom_get_split_vfos(rig, &rx_vfo, &tx_vfo))) return rc;
	if (RIG_OK != (rc = icom_set_vfo(rig, tx_vfo))) return rc;
	if (RIG_OK != (rc = rig_set_freq(rig, RIG_VFO_CURR, tx_freq))) return rc;
	if (RIG_OK != (rc = rig->caps->set_mode(rig, RIG_VFO_CURR, tx_mode, tx_width))) return rc;
	if (RIG_OK != (rc = icom_set_vfo(rig, rx_vfo))) return rc;
	if ((rig->state.vfo_list & (RIG_VFO_A | RIG_VFO_B)) == (RIG_VFO_A | RIG_VFO_B)
			&& priv->split_on) {
		/* Re-enable split */
		if (RIG_OK != (rc = icom_transaction (rig, C_CTL_SPLT, S_SPLT_ON, NULL, 0, ackbuf, &ack_len))) return rc;
	}
	return rc;
}

/*
 * icom_get_split_freq_mode
 * Assumes rig!=NULL, rig->state.priv!=NULL,
 *  rx_mode!=NULL, rx_width!=NULL, tx_mode!=NULL, tx_width!=NULL
 * 	icom_set_vfo,icom_get_mode works for this rig
 */
int icom_get_split_freq_mode(RIG *rig, vfo_t vfo, freq_t *tx_freq, rmode_t *tx_mode, pbwidth_t *tx_width)
{
	int rc;
	vfo_t rx_vfo, tx_vfo;
	struct icom_priv_data *priv;
	struct rig_state *rs;
	unsigned char ackbuf[MAXFRAMELEN];
	int ack_len=sizeof(ackbuf);

	rig_debug(RIG_DEBUG_VERBOSE, "%s called\n", __func__);
	rs = &rig->state;
	priv = (struct icom_priv_data*)rs->priv;

	/* This method works also in memory mode(RIG_VFO_MEM) */
	if (!priv->no_xchg && rig_has_vfo_op(rig, RIG_OP_XCHG)) {
		if (RIG_OK != (rc = icom_vfo_op(rig, vfo, RIG_OP_XCHG))) return rc;
		if (RIG_OK != (rc = rig_get_freq(rig, RIG_VFO_CURR, tx_freq))) return rc;
		if (RIG_OK != (rc = rig->caps->get_mode(rig, RIG_VFO_CURR, tx_mode, tx_width))) return rc;
		if (RIG_OK != (rc = icom_vfo_op(rig, vfo, RIG_OP_XCHG))) return rc;
		return rc;
	}

	/* In the case of rigs with an A/B VFO arrangement we assume the
		 current VFO is VFO A and the split Tx VFO is always VFO B. These
		 assumptions allow us to deal with the lack of VFO and split
		 queries */
	if ((rig->state.vfo_list & (RIG_VFO_A | RIG_VFO_B)) == (RIG_VFO_A | RIG_VFO_B)
			&& priv->split_on) {				/* broken if user changes split on rig :( */
		/* VFO A/B style rigs swap VFO on split Tx so we need to disable
			 split for certainty */
		if (RIG_OK != (rc = icom_transaction (rig, C_CTL_SPLT, S_SPLT_OFF, NULL, 0, ackbuf, &ack_len))) return rc;
		if (ack_len != 1 || ackbuf[0] != ACK) {
			rig_debug(RIG_DEBUG_ERR,"icom_get_split_freq_mode: ack NG (%#.2x), "
								"len=%d\n", ackbuf[0],ack_len);
			return -RIG_ERJCTED;
		}
	}
	if (RIG_OK != (rc = icom_get_split_vfos(rig, &rx_vfo, &tx_vfo))) return rc;
	if (RIG_OK != (rc = icom_set_vfo(rig, tx_vfo))) return rc;
	if (RIG_OK != (rc = icom_get_freq(rig, RIG_VFO_CURR, tx_freq))) return rc;
	if (RIG_OK != (rc = rig->caps->get_mode(rig, RIG_VFO_CURR, tx_mode, tx_width))) return rc;
	if (RIG_OK != (rc = icom_set_vfo(rig, rx_vfo))) return rc;
	if ((rig->state.vfo_list & (RIG_VFO_A | RIG_VFO_B)) == (RIG_VFO_A | RIG_VFO_B)
			&& priv->split_on) {
		/* Re-enable split */
		if (RIG_OK != (rc = icom_transaction (rig, C_CTL_SPLT, S_SPLT_ON, NULL, 0, ackbuf, &ack_len))) return rc;
	}
	return rc;
}


/*
 * icom_set_split
 * Assumes rig!=NULL, rig->state.priv!=NULL
 */
int icom_set_split_vfo(RIG *rig, vfo_t vfo, split_t split, vfo_t tx_vfo)
{
	struct icom_priv_data * priv = (struct icom_priv_data *)rig->state.priv;
	unsigned char ackbuf[MAXFRAMELEN];
	int ack_len=sizeof(ackbuf), rc;
	int split_sc;

	rig_debug(RIG_DEBUG_VERBOSE, "%s called\n", __func__);
	switch (split) {
	case RIG_SPLIT_OFF:
		split_sc = S_SPLT_OFF;
		break;
	case RIG_SPLIT_ON:
		split_sc = S_SPLT_ON;
		if (!priv->split_on) {
			/* ensure VFO A is Rx and VFO B is Tx as we assume that elsewhere */
			if ((rig->state.vfo_list & (RIG_VFO_A | RIG_VFO_B)) == (RIG_VFO_A | RIG_VFO_B)) {
				if (RIG_OK != (rc = icom_set_vfo(rig, RIG_VFO_A))) return rc;
			}
		}
		break;
	default:
		rig_debug(RIG_DEBUG_ERR,"%s: Unsupported split %d", __FUNCTION__, split);
		return -RIG_EINVAL;
	}

	if (RIG_OK != (rc = icom_transaction (rig, C_CTL_SPLT, split_sc, NULL, 0,
																				ackbuf, &ack_len))) return rc;
	if (ack_len != 1 || ackbuf[0] != ACK) {
		rig_debug(RIG_DEBUG_ERR,"icom_set_split: ack NG (%#.2x), "
					"len=%d\n", ackbuf[0],ack_len);
		return -RIG_ERJCTED;
	}

	priv->split_on = RIG_SPLIT_ON == split;
	return RIG_OK;
}

/*
 * icom_get_split_vfo
 * Assumes rig!=NULL, rig->state.priv!=NULL, split!=NULL
 *
 * Does not appear to be supported by any mode?
 * \sa icom_mem_get_split_vfo()
 */
int icom_get_split_vfo(RIG *rig, vfo_t vfo, split_t *split, vfo_t *tx_vfo)
{
	unsigned char splitbuf[MAXFRAMELEN];
	int split_len, retval;

	rig_debug(RIG_DEBUG_VERBOSE, "%s called\n", __func__);
	retval = icom_transaction (rig, C_CTL_SPLT, -1, NULL, 0,
					splitbuf, &split_len);
	if (retval != RIG_OK)
		return retval;

	/*
	 * splitbuf should contain Cn,Sc
	 */
	split_len--;
	if (split_len != 1) {
		rig_debug(RIG_DEBUG_ERR,"%s: wrong frame len=%d\n",
			__FUNCTION__, split_len);
		return -RIG_ERJCTED;
	}

	switch (splitbuf[1]) {
	case S_SPLT_OFF:
		*split = RIG_SPLIT_OFF;
		break;
	case S_SPLT_ON:
		*split = RIG_SPLIT_ON;
		break;
	default:
		rig_debug(RIG_DEBUG_ERR,"Unsupported split %d", splitbuf[1]);
		return -RIG_EPROTO;
	}

	return RIG_OK;
}


/*
 * icom_mem_get_split_vfo
 * Assumes rig!=NULL, rig->state.priv!=NULL, split!=NULL
 */
int icom_mem_get_split_vfo(RIG *rig, vfo_t vfo, split_t *split, vfo_t *tx_vfo)
{
	int retval;

	rig_debug(RIG_DEBUG_VERBOSE, "%s called\n", __func__);
	/* this hacks works only when in memory mode
	 * I have no clue how to detect split in regular VFO mode
	 */
	if (rig->state.current_vfo != RIG_VFO_MEM ||
            !rig_has_vfo_op(rig, RIG_OP_XCHG))
		return -RIG_ENAVAIL;

	retval = icom_vfo_op(rig, vfo, RIG_OP_XCHG);
	if (retval == RIG_OK) {
		*split = RIG_SPLIT_ON;
		/* get it back to normal */
		retval = icom_vfo_op(rig, vfo, RIG_OP_XCHG);
	} else if (retval == -RIG_ERJCTED) {
		*split = RIG_SPLIT_OFF;
	} else {
		/* this is really an error! */
		return retval;
	}

	return RIG_OK;
}

/*
 * icom_set_ts
 * Assumes rig!=NULL, rig->caps->priv!=NULL
 */
int icom_set_ts(RIG *rig, vfo_t vfo, shortfreq_t ts)
{
	const struct icom_priv_caps *priv_caps;
	unsigned char ackbuf[MAXFRAMELEN];
	int i, ack_len=sizeof(ackbuf), retval;
	int ts_sc = 0;

	rig_debug(RIG_DEBUG_VERBOSE, "%s called\n", __func__);
	priv_caps = (const struct icom_priv_caps*)rig->caps->priv;

	for (i=0; i<TSLSTSIZ; i++) {
		if (priv_caps->ts_sc_list[i].ts == ts) {
			ts_sc = priv_caps->ts_sc_list[i].sc;
			break;
		}
	}
	if (i >= TSLSTSIZ)
		return -RIG_EINVAL;	/* not found, unsupported */

	retval = icom_transaction (rig, C_SET_TS, ts_sc, NULL, 0,
					ackbuf, &ack_len);
	if (retval != RIG_OK)
		return retval;

	if (ack_len != 1 || ackbuf[0] != ACK) {
		rig_debug(RIG_DEBUG_ERR,"icom_set_ts: ack NG (%#.2x), "
					"len=%d\n", ackbuf[0],ack_len);
		return -RIG_ERJCTED;
	}

	return RIG_OK;
}

/*
 * icom_get_ts
 * Assumes rig!=NULL, rig->caps->priv!=NULL, ts!=NULL
 * NOTE: seems not to work (tested on IC-706MkIIG), please report --SF  Not available on 746pro
 */
int icom_get_ts(RIG *rig, vfo_t vfo, shortfreq_t *ts)
{
	const struct icom_priv_caps *priv_caps;
	unsigned char tsbuf[MAXFRAMELEN];
	int ts_len, i, retval;

	rig_debug(RIG_DEBUG_VERBOSE, "%s called\n", __func__);
	priv_caps = (const struct icom_priv_caps*)rig->caps->priv;

	retval = icom_transaction (rig, C_SET_TS, -1, NULL, 0, tsbuf, &ts_len);
	if (retval != RIG_OK)
		return retval;

	/*
	 * tsbuf should contain Cn,Sc
	 */
	ts_len--;
	if (ts_len != 1) {
		rig_debug(RIG_DEBUG_ERR,"icom_get_ts: wrong frame len=%d\n",
					ts_len);
		return -RIG_ERJCTED;
	}

	for (i=0; i<TSLSTSIZ; i++) {
		if (priv_caps->ts_sc_list[i].sc == tsbuf[1]) {
			*ts = priv_caps->ts_sc_list[i].ts;
			break;
		}
	}
	if (i >= TSLSTSIZ)
		return -RIG_EPROTO;	/* not found, unsupported */

	return RIG_OK;
}


/*
 * icom_set_func
 * Assumes rig!=NULL, rig->state.priv!=NULL
 */
int icom_set_func(RIG *rig, vfo_t vfo, setting_t func, int status)
{
	struct icom_priv_data *priv;
	struct rig_state *rs;
	unsigned char fctbuf[MAXFRAMELEN], ackbuf[MAXFRAMELEN];
	int fct_len, acklen, retval;
	int fct_cn, fct_sc;		/* Command Number, Subcommand */

	rig_debug(RIG_DEBUG_VERBOSE, "%s called\n", __func__);

	rs = &rig->state;
	priv = (struct icom_priv_data*)rs->priv;

	/* r8500, the problem rig */
	int r8500 = (rig->caps->rig_model == RIG_MODEL_ICR8500)? 1 : 0;

	/*
	 * except for IC-R8500
	 */
	fctbuf[0] = status? 0x01:0x00;
	fct_len = r8500 ? 0 : 1;

	switch (func) {
	case RIG_FUNC_FAGC:
		fct_cn = C_CTL_FUNC;
		fct_sc = (r8500)?(status)?S_FUNC_AGCON:S_FUNC_AGCOFF:S_FUNC_AGC;
		/* fct_sc = S_FUNC_AGC; */
		/* note: should it be a LEVEL only, and no func? --SF */
		if (priv->civ_version == 1) {
			fct_len = 1;
			fctbuf[0] = status;
		}
		else if (status != 0) {
			fctbuf[0] = 0x03;	/* default to 0x03 in IC746 pro super-fast */
		}
		else {
			fctbuf[0] = 0x02;
		}
		break;
	case RIG_FUNC_NB:
		fct_cn = C_CTL_FUNC;
		fct_sc = (r8500)?(status)?S_FUNC_NBON:S_FUNC_NBOFF:S_FUNC_NB;
		/* fct_sc = S_FUNC_NB; */
		break;
	case RIG_FUNC_COMP:
		fct_cn = C_CTL_FUNC;
		fct_sc = S_FUNC_COMP;
		break;
	case RIG_FUNC_VOX:
		fct_cn = C_CTL_FUNC;
		fct_sc = S_FUNC_VOX;
		break;
	case RIG_FUNC_TONE:		/* repeater tone */
		fct_cn = C_CTL_FUNC;
		fct_sc = S_FUNC_TONE;
		break;
	case RIG_FUNC_TSQL:
		fct_cn = C_CTL_FUNC;
		fct_sc = S_FUNC_TSQL;
		break;
	case RIG_FUNC_SBKIN:
		fct_cn = C_CTL_FUNC;
		fct_sc = S_FUNC_BKIN;
		if (status != 0)
			fctbuf[0] = 0x01;
		else
			fctbuf[0] = 0x00;
		break;
	case RIG_FUNC_FBKIN:
		fct_cn = C_CTL_FUNC;
		fct_sc = S_FUNC_BKIN;
		if (status != 0)
			fctbuf[0] = 0x02;
		else
			fctbuf[0] = 0x00;
		break;
	case RIG_FUNC_ANF:
		fct_cn = C_CTL_FUNC;
		fct_sc = S_FUNC_ANF;
		break;
	case RIG_FUNC_NR:
		fct_cn = C_CTL_FUNC;
		fct_sc = S_FUNC_NR;
		break;
	case RIG_FUNC_APF:
		fct_cn = C_CTL_FUNC;
		fct_sc = (r8500)?(status)?S_FUNC_APFON:S_FUNC_APFOFF:S_FUNC_APF;
		/* fct_sc = S_FUNC_APF; */
		break;
	case RIG_FUNC_MON:
		fct_cn = C_CTL_FUNC;
		fct_sc = S_FUNC_MON;
		break;
	case RIG_FUNC_MN:
		fct_cn = C_CTL_FUNC;
		fct_sc = S_FUNC_MN;
		break;
	case RIG_FUNC_RF:
		fct_cn = C_CTL_FUNC;
		fct_sc = S_FUNC_RF;
		break;
	case RIG_FUNC_VSC:
		fct_cn = C_CTL_FUNC;
		fct_sc = S_FUNC_VSC;
		break;
	case RIG_FUNC_LOCK:
		fct_cn = C_CTL_FUNC;
		fct_sc = S_FUNC_DIAL_LK;
		break;
    case RIG_FUNC_AFC:      /* IC-910H */
        fct_cn = C_CTL_FUNC;
        fct_sc = S_FUNC_AFC;
        break;
    case RIG_FUNC_SATMODE:  /* IC-910H */
        fct_cn = C_CTL_MEM;
        fct_sc = S_MEM_SATMODE;
        break;
    case RIG_FUNC_SCOPE:
		if (priv->civ_version == 1) { /* IC-7200/7300 */
			fct_cn = 0x27;
			fct_sc = 0x10;
			fctbuf[0] = status;
			fct_len = 1;
		}
		else { /* IC-910H */
			fct_cn = C_CTL_MEM;
			fct_sc = S_MEM_BANDSCOPE;
		}
		break;
	case RIG_FUNC_RESUME:	/* IC-910H  & IC-746-Pro*/
		fct_cn = C_CTL_SCAN;
		fct_sc = status ? S_SCAN_RSMON : S_SCAN_RSMOFF;
		fct_len = 0;
		break;
	case RIG_FUNC_DSQL:
		fct_cn = C_CTL_FUNC;
		fct_sc = S_FUNC_DSQL;
		break;
	case RIG_FUNC_AFLT:
		fct_cn = C_CTL_MEM;
		fct_sc = S_MEM_AFLT;
		break;
	case RIG_FUNC_ANL:
		fct_cn = C_CTL_MEM;
		fct_sc = S_MEM_ANL;
		break;
	case RIG_FUNC_AIP: /* IC-R8600 IP+ function, misusing AIP since RIG_FUNC_ word is full (32 bit) */
		fct_cn = C_CTL_MEM; /* 1a */
		fct_sc = S_FUNC_IPPLUS;
		break;
	default:
		rig_debug(RIG_DEBUG_ERR,"Unsupported set_func %d", func);
		return -RIG_EINVAL;
	}

	retval = icom_transaction(rig, fct_cn, fct_sc, fctbuf, fct_len,
					ackbuf, &acklen);
	if (retval != RIG_OK)
		return retval;

	if (acklen != 1) {
		rig_debug(RIG_DEBUG_ERR,"icom_set_func: wrong frame len=%d\n",
					acklen);
		return -RIG_EPROTO;
	}

	return RIG_OK;
}

/*
 * icom_get_func
 * Assumes rig!=NULL, rig->state.priv!=NULL
 * FIXME: IC8500 and no-sc, any support?
 */
int icom_get_func(RIG *rig, vfo_t vfo, setting_t func, int *status)
{
	unsigned char ackbuf[MAXFRAMELEN];
	int ack_len=sizeof(ackbuf), retval;
	int fct_cn, fct_sc;		/* Command Number, Subcommand */

	rig_debug(RIG_DEBUG_VERBOSE, "%s called\n", __func__);
	switch (func) {
	case RIG_FUNC_FAGC:
		fct_cn = C_CTL_FUNC;
		fct_sc = S_FUNC_AGC;	/* default to 0x01=slow 0x03=super-fast */
		break;
	case RIG_FUNC_NB:
		fct_cn = C_CTL_FUNC;
		fct_sc = S_FUNC_NB;
		break;
	case RIG_FUNC_COMP:
		fct_cn = C_CTL_FUNC;
		fct_sc = S_FUNC_COMP;
		break;
	case RIG_FUNC_VOX:
		fct_cn = C_CTL_FUNC;
		fct_sc = S_FUNC_VOX;
		break;
	case RIG_FUNC_TONE:		/* repeater tone */
		fct_cn = C_CTL_FUNC;
		fct_sc = S_FUNC_TONE;
		break;
	case RIG_FUNC_TSQL:
		fct_cn = C_CTL_FUNC;
		fct_sc = S_FUNC_TSQL;
		break;
	case RIG_FUNC_SBKIN:		/* returns 1 for semi and 2 for full adjusted below */
	case RIG_FUNC_FBKIN:
		fct_cn = C_CTL_FUNC;
		fct_sc = S_FUNC_BKIN;
		break;
	case RIG_FUNC_ANF:
		fct_cn = C_CTL_FUNC;
		fct_sc = S_FUNC_ANF;
		break;
	case RIG_FUNC_NR:
		fct_cn = C_CTL_FUNC;
		fct_sc = S_FUNC_NR;
		break;
	case RIG_FUNC_APF:
		fct_cn = C_CTL_FUNC;
		fct_sc = S_FUNC_APF;
		break;
	case RIG_FUNC_MON:
		fct_cn = C_CTL_FUNC;
		fct_sc = S_FUNC_MON;
		break;
	case RIG_FUNC_MN:
		fct_cn = C_CTL_FUNC;
		fct_sc = S_FUNC_MN;
		break;
	case RIG_FUNC_RF:
        fct_cn = C_CTL_FUNC;
        fct_sc = S_FUNC_RF;
        break;
	case RIG_FUNC_VSC:
        fct_cn = C_CTL_FUNC;
        fct_sc = S_FUNC_VSC;
        break;
	case RIG_FUNC_LOCK:
		fct_cn = C_CTL_FUNC;
		fct_sc = S_FUNC_DIAL_LK;
		break;
     case RIG_FUNC_AFC:      /* IC-910H */
        fct_cn = C_CTL_FUNC;
        fct_sc = S_FUNC_AFC;
        break;
    case RIG_FUNC_SATMODE:  /* IC-910H */
        fct_cn = C_CTL_MEM;
        fct_sc = S_MEM_SATMODE;
        break;
    case RIG_FUNC_SCOPE:    /* IC-910H */
        fct_cn = C_CTL_MEM;
        fct_sc = S_MEM_BANDSCOPE;
        break;
	case RIG_FUNC_AIP: /* IC-R8600 IP+ function, misusing AIP since RIG_FUNC_ word is full (32 bit) */
		fct_cn = C_CTL_MEM; /* 1a */
		fct_sc = S_FUNC_IPPLUS;
		break;
	case RIG_FUNC_DSQL:
		fct_cn = C_CTL_FUNC;
		fct_sc = S_FUNC_DSQL;
		break;
	case RIG_FUNC_AFLT:
		fct_cn = C_CTL_MEM;
		fct_sc = S_MEM_AFLT;
		break;
	case RIG_FUNC_ANL:
		fct_cn = C_CTL_MEM;
		fct_sc = S_MEM_ANL;
		break;
	default:
		rig_debug(RIG_DEBUG_ERR,"Unsupported get_func %d", func);
		return -RIG_EINVAL;
	}

	retval = icom_transaction (rig, fct_cn, fct_sc, NULL, 0,
					ackbuf, &ack_len);
	if (retval != RIG_OK)
		return retval;

	if (ack_len != 3) {
		rig_debug(RIG_DEBUG_ERR,"icom_get_func: wrong frame len=%d\n",
					ack_len);
		return -RIG_EPROTO;
	}
	if (func != RIG_FUNC_FBKIN)
		*status = ackbuf[2];
	else
		*status = ackbuf[2] == 2 ? 1 : 0;

	return RIG_OK;
}

/*
 * icom_set_parm
 * Assumes rig!=NULL
These are very much rig specific and should probably be in rig files.  These are for ICR75C only.
Yes. Even more after the IC-R8600 waas added
 */
int icom_set_parm(RIG *rig, setting_t parm, value_t val)
{
	struct rig_state *rs;
	struct icom_priv_data *priv;
	unsigned char prmbuf[MAXFRAMELEN], ackbuf[MAXFRAMELEN];
	int ack_len=sizeof(ackbuf), prm_len;
	int prm_cn, prm_sc;
	int icom_val;
	int retval;
	int min,hr,sec;

	rig_debug(RIG_DEBUG_VERBOSE, "%s called\n", __func__);
	rs = &rig->state;
	priv = (struct icom_priv_data*)rs->priv;

	switch (parm) {
	case RIG_PARM_ANN:
		/* previously only for R75, which used RIG_ANN_? codes as subcommand as well. This does not work for IC-R8600 anymore */
		if ((val.i == RIG_ANN_FREQ) || (val.i == RIG_ANN_RXMODE) || ((val.i == RIG_ANN_NONE) && (rig->caps->rig_model == RIG_MODEL_ICR8600))   ) {
			prm_cn = C_CTL_ANN;
			prm_sc = val.i;
			prm_len = 0;
		}
		else {
			if ((val.i == RIG_ANN_ENG)||(val.i == RIG_ANN_JAP)) {
				prm_cn = C_CTL_MEM;
				prm_sc = S_MEM_MODE_SLCT;
				prm_len = 2;
				prmbuf[0] = S_PRM_LANG;
				prmbuf[1] = (val.i == RIG_ANN_ENG ? 0 : 1);
			}
			else {
				rig_debug(RIG_DEBUG_ERR,"Unsupported set_parm_ann %d\n", val.i);
				return -RIG_EINVAL;
			}
		}
		break;
	case RIG_PARM_APO:
		prm_cn = C_CTL_MEM;
		prm_sc = S_MEM_MODE_SLCT;
		hr = (float)val.i/60.0;
		min = val.i - (hr*60);
		prm_len = 3;
		prmbuf[0] = S_PRM_SLPTM;
		to_bcd_be(prmbuf+1, (long long)hr, 2);
		to_bcd_be(prmbuf+2, (long long)min, 2);
		break;
	case RIG_PARM_BACKLIGHT:
		prm_cn = C_CTL_MEM;
		icom_val = val.f * 255;
		if (priv->civ_version == 1) {
			prm_sc = 0x05;
			prm_len = 4;
			if (rig->caps->rig_model == RIG_MODEL_ICR8600) {
				prmbuf[0] = 0x01;
				prmbuf[1] = 0x15;
			}
			else {
				prmbuf[0] = 0x00;
				prmbuf[1] = 0x81;
			};
			to_bcd_be(prmbuf+2, (long long)icom_val, (prm_len-2)*2);
		}
		else {
			prm_sc = S_MEM_MODE_SLCT;
			prm_len = 3;
			prmbuf[0] = S_PRM_BACKLT;
			to_bcd_be(prmbuf+1, (long long)icom_val, (prm_len-1)*2);
		}
		break;
	case RIG_PARM_KEYLIGHT:
		prm_cn = C_CTL_MEM;
		icom_val = val.f * 255;
		if (priv->civ_version == 1) {
			prm_sc = 0x05;
			prm_len = 4;
			if (rig->caps->rig_model == RIG_MODEL_ICR8600) {
				prmbuf[0] = 0x01;
				prmbuf[1] = 0x16;
			}
			else {
				/* replace with sub-subcommand codes for your rig */
				return -RIG_EINVAL;
			};
			to_bcd_be(prmbuf+2, (long long)icom_val, (prm_len-2)*2);
		}
		else {
			/* only supported on newer rigs */
			return -RIG_EINVAL;
		}
		break;
	case RIG_PARM_BEEP:
		prm_cn = C_CTL_MEM;
		if (priv->civ_version == 1) {
			prm_sc = 0x05;
			prm_len = 3;
			prmbuf[0] = 0x00;
			prmbuf[1] = 0x23;
			prmbuf[2] = val.i;
		}
		else {
			prm_sc = S_MEM_MODE_SLCT;
			prm_len = 2;
			prmbuf[0] = S_PRM_BEEP;
			prmbuf[1] = val.i;
		}
		break;
	case RIG_PARM_TIME:
		prm_cn = C_CTL_MEM;
		hr = (float)val.i/3600.0;
		min = (float)(val.i - (hr*3600))/60.0;
		sec = (val.i - (hr*3600) - (min*60));
		if (priv->civ_version == 1) {
			prm_sc = 0x05;
			prm_len = 4;
			prmbuf[0] = 0x00;
			prmbuf[1] = 0x95;
			to_bcd_be(prmbuf+2, (long long)hr, 2);
			to_bcd_be(prmbuf+3, (long long)min, 2);
		}
		else {
			prm_sc = S_MEM_MODE_SLCT;
			prm_len = 4;
			prmbuf[0] = S_PRM_TIME;
			to_bcd_be(prmbuf+1, (long long)hr, 2);
			to_bcd_be(prmbuf+2, (long long)min, 2);
			to_bcd_be(prmbuf+3, (long long)sec, 2);
		}
		break;
	default:
	  rig_debug(RIG_DEBUG_ERR,"Unsupported set_parm %d\n", parm);
	  return -RIG_EINVAL;
	}

	retval = icom_transaction(rig, prm_cn, prm_sc, prmbuf, prm_len,
					ackbuf, &ack_len);
	if (retval != RIG_OK)
			return retval;

	if (ack_len != 1) {
		rig_debug(RIG_DEBUG_ERR,"icom_set_parm: wrong frame len=%d\n",
					ack_len);
		return -RIG_EPROTO;
	}

	return RIG_OK;
}

/*
 * icom_get_parm
 * Assumes rig!=NULL
 */
int icom_get_parm(RIG *rig, setting_t parm, value_t *val)
{
	struct rig_state *rs;
	struct icom_priv_data *priv;
	unsigned char prmbuf[MAXFRAMELEN], resbuf[MAXFRAMELEN];
	int prm_len, res_len;
	int prm_cn, prm_sc;
	int icom_val;
	int cmdhead;
	int retval;
	int min,hr,sec;

	rig_debug(RIG_DEBUG_VERBOSE, "%s called\n", __func__);
	rs = &rig->state;
	priv = (struct icom_priv_data*)rs->priv;

	switch (parm) {
	case RIG_PARM_APO:
		prm_cn = C_CTL_MEM;
		prm_sc = S_MEM_MODE_SLCT;
		prm_len = 1;
		prmbuf[0] = S_PRM_SLPTM;
		break;
	case RIG_PARM_BACKLIGHT:
		if (priv->civ_version == 1) {
			prm_cn = C_CTL_MEM;
			prm_sc = 0x05;
			prm_len = 2;
			if (rig->caps->rig_model == RIG_MODEL_ICR8600) {
				prmbuf[0] = 0x01;
				prmbuf[1] = 0x15;
			}
			else {
				prmbuf[0] = 0x00;
				prmbuf[1] = 0x81;
			}
		}
		else {
			prm_cn = C_CTL_MEM;
			prm_sc = S_MEM_MODE_SLCT;
			prm_len = 1;
			prmbuf[0] = S_PRM_BACKLT;
		}
		break;
	case RIG_PARM_KEYLIGHT:
		if (priv->civ_version == 1) {
			prm_cn = C_CTL_MEM;
			prm_sc = 0x05;
			prm_len = 2;
			if (rig->caps->rig_model == RIG_MODEL_ICR8600) {
				prmbuf[0] = 0x01;
				prmbuf[1] = 0x16;
			}
			else {
				/* replace with sub-subcommand codes for your rig */
				return -RIG_EINVAL;
			}
		}
		else {
			/* only supported on newer rigs */
			return -RIG_EINVAL;
		}
		break;
	case RIG_PARM_BEEP:
		if (priv->civ_version == 1) {
			prm_cn = C_CTL_MEM;
			prm_sc = 0x05;
			prm_len = 2;
			prmbuf[0] = 0x00;
			prmbuf[1] = 0x23;
		}
		else {
			prm_cn = C_CTL_MEM;
			prm_sc = S_MEM_MODE_SLCT;
			prm_len = 1;
			prmbuf[0] = S_PRM_BEEP;
		}
		break;
	case RIG_PARM_TIME:
		if (priv->civ_version == 1) {
			prm_cn = C_CTL_MEM;
			prm_sc = 0x05;
			prm_len = 2;
			prmbuf[0] = 0x00;
			prmbuf[1] = 0x95;
		}
		else {
			prm_cn = C_CTL_MEM;
			prm_sc = S_MEM_MODE_SLCT;
			prm_len = 1;
			prmbuf[0] = S_PRM_TIME;
		}
		break;
	default:
		rig_debug(RIG_DEBUG_ERR,"Unsupported get_parm %d", parm);
		return -RIG_EINVAL;
	}

	retval = icom_transaction (rig, prm_cn, prm_sc, prmbuf, prm_len,
					resbuf, &res_len);
	if (retval != RIG_OK)
		return retval;

	/*
	 * strbuf should contain Cn,Sc,[pn],Data area
	 */
	cmdhead = (prm_sc == -1) ? 1:3;
	res_len -= cmdhead;

	if (resbuf[0] != ACK && resbuf[0] != prm_cn) {
		rig_debug(RIG_DEBUG_ERR,"%s: ack NG (%#.2x), "
				"len=%d\n", __FUNCTION__,resbuf[0],res_len);
		return -RIG_ERJCTED;
	}

	switch (parm) {
	case RIG_PARM_APO:
		hr = from_bcd_be(resbuf+cmdhead, 2);
		min = from_bcd_be(resbuf+cmdhead+1, 2);
		icom_val = (hr*60)+min;
		val->i = icom_val;
		break;
	case RIG_PARM_TIME:
		if (priv->civ_version == 1) {
			hr = from_bcd_be(resbuf+cmdhead+1, 2);
			min = from_bcd_be(resbuf+cmdhead+2, 2);
			sec = 0;
		}
		else {
			hr = from_bcd_be(resbuf+cmdhead, 2);
			min = from_bcd_be(resbuf+cmdhead+1, 2);
			sec = from_bcd_be(resbuf+cmdhead+2, 2);
		}
		icom_val = (hr*3600)+(min*60)+sec;
		val->i = icom_val;
		break;
	case RIG_PARM_BACKLIGHT:
		icom_val = 0;
		if (priv->civ_version == 1) {
			icom_val = from_bcd_be(resbuf+cmdhead+1, (res_len-1)*2);
		} else {
			icom_val = from_bcd_be(resbuf+cmdhead, res_len*2);
		}
		val->f = (float)icom_val/255.0;
		break;
	case RIG_PARM_KEYLIGHT:
		icom_val = 0;
		if (priv->civ_version == 1) {
			icom_val = from_bcd_be(resbuf+cmdhead+1, (res_len-1)*2);
		} else {
			return -RIG_EINVAL;
		}
		val->f = (float)icom_val/255.0;
		break;
	case RIG_PARM_BEEP:
		if (priv->civ_version == 1) {
			icom_val = from_bcd_be(resbuf+cmdhead+1, (res_len-1)*2);
		} else {
			icom_val = from_bcd_be(resbuf+cmdhead, res_len*2);
		}
		val->i = icom_val;
		break;
	default:
		icom_val = from_bcd_be(resbuf+cmdhead, res_len*2);
		if (RIG_PARM_IS_FLOAT(parm))
			val->f = (float)icom_val/255;
		else
			val->i = icom_val;
	}

	rig_debug(RIG_DEBUG_TRACE,"%s: %d %d %d %f\n",
			__FUNCTION__, res_len, icom_val, val->i, val->f);

	return RIG_OK;
}

/*
 * icom_set_ctcss_tone
 * Assumes rig!=NULL, rig->state.priv!=NULL
 *
 * Works for 746 pro and should work for 756 xx and 7800
 */
int icom_set_ctcss_tone(RIG *rig, vfo_t vfo, tone_t tone)
{
	const struct rig_caps *caps;
	unsigned char tonebuf[MAXFRAMELEN], ackbuf[MAXFRAMELEN];
	int tone_len, ack_len=sizeof(ackbuf), retval;
	int i;

	rig_debug(RIG_DEBUG_VERBOSE, "%s called\n", __func__);
	caps = rig->caps;

	if (caps->ctcss_list) {
		for (i = 0; caps->ctcss_list[i] != 0 && i<FULL_CTCSS_LIST_COUNT; i++) {
			if (caps->ctcss_list[i] == tone)
				break;
		}
		if (caps->ctcss_list[i] != tone)
			return -RIG_EINVAL;
	}

    /* Sent as frequency in tenth of Hz */

	tone_len = 3;
	to_bcd_be(tonebuf, tone, tone_len*2);

	retval = icom_transaction(rig, C_SET_TONE, S_TONE_RPTR,
				tonebuf, tone_len, ackbuf, &ack_len);
	if (retval != RIG_OK)
		return retval;

	if (ack_len != 1 || ackbuf[0] != ACK) {
		rig_debug(RIG_DEBUG_ERR,"icom_set_ctcss_tone: ack NG (%#.2x), "
					"len=%d\n", ackbuf[0], ack_len);
		return -RIG_ERJCTED;
	}

	return RIG_OK;
}

/*
 * icom_get_ctcss_tone
 * Assumes rig!=NULL, rig->state.priv!=NULL
 */
int icom_get_ctcss_tone(RIG *rig, vfo_t vfo, tone_t *tone)
{
	const struct rig_caps *caps;
	unsigned char tonebuf[MAXFRAMELEN];
	int tone_len, retval;
	int i;

	rig_debug(RIG_DEBUG_VERBOSE, "%s called\n", __func__);
	caps = rig->caps;

	retval = icom_transaction(rig, C_SET_TONE, S_TONE_RPTR, NULL, 0,
					tonebuf, &tone_len);
	if (retval != RIG_OK)
		return retval;

	/* cn,sc,data*3 */
	if (tone_len != 5) {
		rig_debug(RIG_DEBUG_ERR,"icom_get_ctcss_tone: ack NG (%#.2x), "
					"len=%d\n", tonebuf[0], tone_len);
		return -RIG_ERJCTED;
	}

	tone_len -= 2;
	*tone = from_bcd_be(tonebuf+2, tone_len*2);

	if (!caps->ctcss_list) return RIG_OK;

	/* check this tone exists. That's better than nothing. */
	for (i = 0; caps->ctcss_list[i] != 0 && i<FULL_CTCSS_LIST_COUNT; i++) {
		if (caps->ctcss_list[i] == *tone)
			return RIG_OK;
	}

	rig_debug(RIG_DEBUG_ERR,"icom_get_ctcss_tone: CTCSS NG "
					"(%#.2x)\n", tonebuf[2]);
	return -RIG_EPROTO;
}

/*
 * icom_set_ctcss_sql
 * Assumes rig!=NULL, rig->state.priv!=NULL
 */
int icom_set_ctcss_sql(RIG *rig, vfo_t vfo, tone_t tone)
{
	const struct rig_caps *caps;
	unsigned char tonebuf[MAXFRAMELEN], ackbuf[MAXFRAMELEN];
	int tone_len, ack_len=sizeof(ackbuf), retval;
	int i;

	rig_debug(RIG_DEBUG_VERBOSE, "%s called\n", __func__);
	caps = rig->caps;

	for (i = 0; caps->ctcss_list[i] != 0 && i<FULL_CTCSS_LIST_COUNT; i++) {
		if (caps->ctcss_list[i] == tone)
			break;
	}
	if (caps->ctcss_list[i] != tone)
		return -RIG_EINVAL;

    /* Sent as frequency in tenth of Hz */

	tone_len = 3;
	to_bcd_be(tonebuf, tone, tone_len*2);

	retval = icom_transaction(rig, C_SET_TONE, S_TONE_SQL,
					tonebuf, tone_len, ackbuf, &ack_len);
	if (retval != RIG_OK)
		return retval;

	if (ack_len != 1 || ackbuf[0] != ACK) {
		rig_debug(RIG_DEBUG_ERR,"icom_set_ctcss_sql: ack NG (%#.2x), "
					"len=%d\n", ackbuf[0], ack_len);
		return -RIG_ERJCTED;
	}

	return RIG_OK;
}

/*
 * icom_get_ctcss_sql
 * Assumes rig!=NULL, rig->state.priv!=NULL
 */
int icom_get_ctcss_sql(RIG *rig, vfo_t vfo, tone_t *tone)
{
	const struct rig_caps *caps;
	unsigned char tonebuf[MAXFRAMELEN];
	int tone_len, retval;
	int i;

	rig_debug(RIG_DEBUG_VERBOSE, "%s called\n", __func__);
	caps = rig->caps;

	retval = icom_transaction(rig, C_SET_TONE, S_TONE_SQL, NULL, 0,
											tonebuf, &tone_len);
	if (retval != RIG_OK)
		return retval;

	if (tone_len != 5) {
		rig_debug(RIG_DEBUG_ERR,"icom_get_ctcss_sql: ack NG (%#.2x), "
					"len=%d\n", tonebuf[0], tone_len);
		return -RIG_ERJCTED;
	}

	tone_len -= 2;
	*tone = from_bcd_be(tonebuf+2, tone_len*2);

	/* check this tone exists. That's better than nothing. */
	for (i = 0; caps->ctcss_list[i] != 0 && i<FULL_CTCSS_LIST_COUNT; i++) {
		if (caps->ctcss_list[i] == *tone)
			return RIG_OK;
	}

	rig_debug(RIG_DEBUG_ERR,"icom_get_ctcss_sql: CTCSS NG "
				"(%#.2x)\n", tonebuf[2]);
	return -RIG_EPROTO;
}

/*
 * icom_set_dcs_code
 * Assumes rig!=NULL, rig->state.priv!=NULL
 */
int icom_set_dcs_code(RIG *rig, vfo_t vfo, tone_t code)
{
	const struct rig_caps *caps;
	unsigned char codebuf[MAXFRAMELEN], ackbuf[MAXFRAMELEN];
	int code_len, ack_len=sizeof(ackbuf), retval;
	int i;

	rig_debug(RIG_DEBUG_VERBOSE, "%s called\n", __func__);
	caps = rig->caps;

	for (i = 0; caps->dcs_list[i] != 0 && i<COMMON_DCS_LIST_COUNT; i++) {
		if (caps->dcs_list[i] == code)
			break;
	}
	if (caps->dcs_list[i] != code)
		return -RIG_EINVAL;

	/* DCS Polarity ignored, by setting code_len to 3 it's forced to 0 (= Tx:norm, Rx:norm). */
	code_len = 3;
	to_bcd_be(codebuf, code, code_len*2);

	retval = icom_transaction(rig, C_SET_TONE, S_TONE_DTCS,
				codebuf, code_len, ackbuf, &ack_len);
	if (retval != RIG_OK)
		return retval;

	if (ack_len != 1 || ackbuf[0] != ACK) {
		rig_debug(RIG_DEBUG_ERR,"icom_set_dcs_code: ack NG (%#.2x), "
					"len=%d\n", ackbuf[0], ack_len);
		return -RIG_ERJCTED;
	}

	return RIG_OK;
}

/*
 * icom_get_dcs_code
 * Assumes rig!=NULL, rig->state.priv!=NULL
 */
int icom_get_dcs_code(RIG *rig, vfo_t vfo, tone_t *code)
{
	const struct rig_caps *caps;
	unsigned char codebuf[MAXFRAMELEN];
	int code_len, retval;
	int i;

	rig_debug(RIG_DEBUG_VERBOSE, "%s called\n", __func__);
	caps = rig->caps;

	retval = icom_transaction(rig, C_SET_TONE, S_TONE_DTCS, NULL, 0,
					codebuf, &code_len);
	if (retval != RIG_OK)
		return retval;

	/* cn,sc,data*3 */
	if (code_len != 5) {
		rig_debug(RIG_DEBUG_ERR,"icom_get_dcs_code: ack NG (%#.2x), "
					"len=%d\n", codebuf[0], code_len);
		return -RIG_ERJCTED;
	}

	/* buf is cn,sc, polarity, code_lo, code_hi, so code bytes start at 3, len is 2
	   polarity is not decoded yet, hard to do without breaking ABI
	*/

	code_len -= 3;
	*code = from_bcd_be(codebuf+3, code_len*2);

	/* check this code exists. That's better than nothing. */
	for (i = 0; caps->dcs_list[i] != 0 && i<COMMON_DCS_LIST_COUNT; i++) {
		if (caps->dcs_list[i] == *code)
			return RIG_OK;
	}

	rig_debug(RIG_DEBUG_ERR,"icom_get_dcs_code: DTCS NG "
					"(%#.2x)\n", codebuf[2]);
	return -RIG_EPROTO;
}

/*
 * icom_set_powerstat
 * Assumes rig!=NULL, rig->state.priv!=NULL
 */
int icom_set_powerstat(RIG *rig, powerstat_t status)
{
	unsigned char ackbuf[200];
	int ack_len=sizeof(ackbuf), retval;
	int pwr_sc;
	unsigned char fe_buf[200]; // for FE's to power up
	int fe_len = 0;

	rig_debug(RIG_DEBUG_VERBOSE, "%s called status=\n", __func__,status);
	switch (status) {
		case RIG_POWER_ON:
			pwr_sc = RIG_POWER_ON;
			// ic7300 manual says ~150 for 115,200
			// we'll just send 175 to be sure for all speeds
			for(fe_len=0;fe_len<175;++fe_len) {
				fe_buf[fe_len]=0xfe;
			}
			break;
		default:
			pwr_sc = RIG_POWER_OFF;
			fe_buf[0] = 0;
	}

	// we can ignore this retval
	// sending more than enough 0xfe's to wake up the rs232
	icom_transaction(rig, 0xfe, 0xfe, fe_buf, fe_len,
					ackbuf, &ack_len);
	retval = icom_transaction(rig, C_SET_PWR, pwr_sc, NULL, 0,
					ackbuf, &ack_len);
	rig_debug(RIG_DEBUG_VERBOSE, "%s #2 called retval=%d\n", __func__,retval);
  int i=0;
  int retry = 3/rig->state.rigport.retry;
  if (status==RIG_POWER_ON) { // wait for wakeup only
    for(i=0;i<retry;++i) { // up to 10 attempts
       sleep(1);
       freq_t freq = 0;
       // Use get_freq as all rigs should repond to this
       retval = rig_get_freq(rig, RIG_VFO_A, &freq);
       if (retval == RIG_OK) return retval;
       rig_debug(RIG_DEBUG_TRACE,"%s: Wait %d of %d for get_powerstat\n",__func__,i+1,retry);
    }
  }
  if (i==retry) {
       rig_debug(RIG_DEBUG_TRACE,"%s: Wait failed for get_powerstat\n",__func__,i+1);
       retval = -RIG_ETIMEOUT;
  }

	if (retval != RIG_OK)
		return retval;

	if (status==RIG_POWER_OFF && (ack_len != 1 || ackbuf[0] != ACK)) {
		rig_debug(RIG_DEBUG_ERR,"icom_set_powerstat: ack NG (%#.2x), "
					"len=%d\n", ackbuf[0],ack_len);
		return -RIG_ERJCTED;
	}

	return RIG_OK;
}

/*
 * icom_get_powerstat
 * Assumes rig!=NULL, rig->state.priv!=NULL
 */
int icom_get_powerstat(RIG *rig, powerstat_t *status)
{
	unsigned char cmdbuf[MAXFRAMELEN], ackbuf[MAXFRAMELEN];
	int cmd_len, ack_len=sizeof(ackbuf), retval;

	rig_debug(RIG_DEBUG_VERBOSE, "%s called\n", __func__);
	/* r75 has no way to get power status, so fake it */
	if (rig->caps->rig_model == RIG_MODEL_ICR75) {
		/* getting the mode doesn't work if a memory is blank */
		/* so use one of the more innculous 'set mode' commands instead */
		cmd_len = 1;
		cmdbuf[0] = S_PRM_TIME;
		retval = icom_transaction(rig, C_CTL_MEM, S_MEM_MODE_SLCT,
					cmdbuf, cmd_len, ackbuf, &ack_len);
		if (retval != RIG_OK)
			return retval;

		*status = ((ack_len == 6)&&(ackbuf[0] == C_CTL_MEM)) ?
					RIG_POWER_ON : RIG_POWER_OFF;
	}
	else {
		retval = icom_transaction(rig, C_SET_PWR, -1, NULL, 0,
						ackbuf, &ack_len);
		if (retval != RIG_OK)
			return retval;

		if (ack_len != 1 || ackbuf[0] != ACK) {
			rig_debug(RIG_DEBUG_ERR,"icom_get_powerstat: ack NG (%#.2x), "
						"len=%d\n", ackbuf[0],ack_len);
			return -RIG_ERJCTED;
		}
		*status = ackbuf[1] == S_PWR_ON ? RIG_POWER_ON : RIG_POWER_OFF;
	}
	return RIG_OK;
}


/*
 * icom_set_mem
 * Assumes rig!=NULL, rig->state.priv!=NULL
 */
int icom_set_mem(RIG *rig, vfo_t vfo, int ch)
{
	unsigned char membuf[2];
	unsigned char ackbuf[MAXFRAMELEN];
	int ack_len=sizeof(ackbuf), retval;
	int chan_len;

	rig_debug(RIG_DEBUG_VERBOSE, "%s called\n", __func__);
	chan_len = ch < 100 ? 1 : 2;

	to_bcd_be(membuf, ch, chan_len*2);
	retval = icom_transaction (rig, C_SET_MEM, -1, membuf, chan_len,
					ackbuf, &ack_len);
	if (retval != RIG_OK)
		return retval;

	if (ack_len != 1 || ackbuf[0] != ACK) {
		rig_debug(RIG_DEBUG_ERR,"icom_set_mem: ack NG (%#.2x), "
				"len=%d\n", ackbuf[0], ack_len);
		return -RIG_ERJCTED;
	}

	return RIG_OK;
}

/*
 * icom_set_bank
 * Assumes rig!=NULL, rig->state.priv!=NULL
 */
int icom_set_bank(RIG *rig, vfo_t vfo, int bank)
{
	unsigned char bankbuf[2];
	unsigned char ackbuf[MAXFRAMELEN];
	int ack_len=sizeof(ackbuf), retval;

	rig_debug(RIG_DEBUG_VERBOSE, "%s called\n", __func__);
	to_bcd_be(bankbuf, bank, BANK_NB_LEN*2);
	retval = icom_transaction (rig, C_SET_MEM, S_BANK,
			bankbuf, CHAN_NB_LEN, ackbuf, &ack_len);
	if (retval != RIG_OK)
		return retval;

	if (ack_len != 1 || ackbuf[0] != ACK) {
		rig_debug(RIG_DEBUG_ERR,"icom_set_bank: ack NG (%#.2x), "
					"len=%d\n", ackbuf[0], ack_len);
		return -RIG_ERJCTED;
	}

	return RIG_OK;
}

/*
 * icom_set_ant
 * Assumes rig!=NULL, rig->state.priv!=NULL
 */
int icom_set_ant(RIG * rig, vfo_t vfo, ant_t ant)
{
	unsigned char antarg;
	unsigned char ackbuf[MAXFRAMELEN];
	int ack_len=sizeof(ackbuf), retval, i_ant=0;
	int ant_len;

	rig_debug(RIG_DEBUG_VERBOSE, "%s called\n", __func__);
	/*
	 * TODO: IC-756* and [RX ANT]
	 */
    switch (ant)
    {
        case RIG_ANT_1: i_ant = 0; break;
        case RIG_ANT_2: i_ant = 1; break;
        case RIG_ANT_3: i_ant = 2; break;
        case RIG_ANT_4: i_ant = 3; break;
        default:
			rig_debug(RIG_DEBUG_ERR,"Unsupported ant %#x", ant);
			return -RIG_EINVAL;
    }

	antarg = 0;
	ant_len = ((rig->caps->rig_model == RIG_MODEL_ICR75) || (rig->caps->rig_model == RIG_MODEL_ICR8600) ||
		 (rig->caps->rig_model == RIG_MODEL_ICR6) || (rig->caps->rig_model == RIG_MODEL_ICR30))? 0 : 1;
	retval = icom_transaction (rig, C_CTL_ANT, i_ant,
			&antarg, ant_len, ackbuf, &ack_len);
	if (retval != RIG_OK)
		return retval;

	if (ack_len != 1 || ackbuf[0] != ACK) {
		rig_debug(RIG_DEBUG_ERR,"icom_set_ant: ack NG (%#.2x), "
					"len=%d\n", ackbuf[0], ack_len);
		return -RIG_ERJCTED;
	}

	return RIG_OK;
}

/*
 * icom_get_ant
 * Assumes rig!=NULL, rig->state.priv!=NULL
 * only meaningfull for HF
 */
int icom_get_ant(RIG *rig, vfo_t vfo, ant_t *ant)
{
	unsigned char ackbuf[MAXFRAMELEN];
	int ack_len=sizeof(ackbuf), retval;

	rig_debug(RIG_DEBUG_VERBOSE, "%s called\n", __func__);
	retval = icom_transaction(rig, C_CTL_ANT, -1, NULL, 0,
					ackbuf, &ack_len);
	if (retval != RIG_OK)
		return retval;

	if ((ack_len != 2 && ack_len != 3) || ackbuf[0] != C_CTL_ANT ||
            ackbuf[1] > 3) {
		rig_debug(RIG_DEBUG_ERR,"icom_get_ant: ack NG (%#.2x), "
					"len=%d\n", ackbuf[0],ack_len);
		return -RIG_ERJCTED;
	}

    /* Note: with IC756/IC-756Pro/IC-7800, ackbuf[2] deals with [RX ANT] */

	*ant = RIG_ANT_N(ackbuf[1]);

	return RIG_OK;
}


/*
 * icom_vfo_op, Mem/VFO operation
 * Assumes rig!=NULL, rig->state.priv!=NULL
 */
int icom_vfo_op(RIG *rig, vfo_t vfo, vfo_op_t op)
{
	struct rig_state *rs;
	struct icom_priv_data *priv;
	unsigned char mvbuf[MAXFRAMELEN];
	unsigned char ackbuf[MAXFRAMELEN];
	int mv_len=0, ack_len=sizeof(ackbuf), retval;
	int mv_cn, mv_sc;
	int vfo_list;

	rig_debug(RIG_DEBUG_VERBOSE, "%s called\n", __func__);
	rs = &rig->state;
	priv = (struct icom_priv_data*)rs->priv;

	switch(op) {
		case RIG_OP_CPY:
			mv_cn = C_SET_VFO;
            vfo_list = rig->state.vfo_list;
            if ((vfo_list & (RIG_VFO_A|RIG_VFO_B)) == (RIG_VFO_A|RIG_VFO_B))
			    mv_sc = S_BTOA;
            else if ((vfo_list & (RIG_VFO_MAIN|RIG_VFO_SUB)) == (RIG_VFO_MAIN|RIG_VFO_SUB))
			    mv_sc = S_SUBTOMAIN;
            else
                return -RIG_ENAVAIL;
			break;
		case RIG_OP_XCHG:
			mv_cn = C_SET_VFO;
			mv_sc = S_XCHNG;
			break;
#if 0
		case RIG_OP_DUAL_OFF:
			mv_cn = C_SET_VFO;
			mv_sc = S_DUAL_OFF;
			break;
		case RIG_OP_DUAL_ON:
			mv_cn = C_SET_VFO;
			mv_sc = S_DUAL_ON;
			break;
#endif
		case RIG_OP_FROM_VFO:
			mv_cn = C_WR_MEM;
			mv_sc = -1;
			break;
		case RIG_OP_TO_VFO:
			mv_cn = C_MEM2VFO;
			mv_sc = -1;
			break;
		case RIG_OP_MCL:
			mv_cn = C_CLR_MEM;
			mv_sc = -1;
			break;
		case RIG_OP_TUNE:
			if (priv->civ_version == 1) {
				mvbuf[0] = 2;
				mv_len = 1;
			}
			mv_cn = C_CTL_PTT;
			mv_sc = S_ANT_TUN;
			break;
		default:
			rig_debug(RIG_DEBUG_ERR,"Unsupported mem/vfo op %#x", op);
			return -RIG_EINVAL;
	}

	retval = icom_transaction (rig, mv_cn, mv_sc, mvbuf, mv_len,
					ackbuf, &ack_len);
	if (retval != RIG_OK)
		return retval;

	if (ack_len != 1 || ackbuf[0] != ACK) {
		if (op != RIG_OP_XCHG)
			rig_debug(RIG_DEBUG_ERR,"icom_vfo_op: ack NG (%#.2x), "
					"len=%d\n", ackbuf[0], ack_len);
		return -RIG_ERJCTED;
	}

	return RIG_OK;
}

/*
 * icom_scan, scan operation
 * Assumes rig!=NULL, rig->state.priv!=NULL
 */
int icom_scan(RIG *rig, vfo_t vfo, scan_t scan, int ch)
{
	unsigned char scanbuf[MAXFRAMELEN];
	unsigned char ackbuf[MAXFRAMELEN];
	int scan_len, ack_len=sizeof(ackbuf), retval;
	int scan_cn, scan_sc;

	rig_debug(RIG_DEBUG_VERBOSE, "%s called\n", __func__);
	scan_len = 0;
	scan_cn = C_CTL_SCAN;

	switch(scan) {
		case RIG_SCAN_STOP:
			scan_sc = S_SCAN_STOP;
			break;
		case RIG_SCAN_MEM:
			retval = icom_set_vfo(rig, RIG_VFO_MEM);
			if (retval != RIG_OK)
				return retval;
			/* Looks like all the IC-R* have this command,
			 * but some old models don't have it.
			 * Should be put in icom_priv_caps ?
			 */
			if (rig->caps->rig_type == RIG_TYPE_RECEIVER)
			    scan_sc = S_SCAN_MEM2;
			else
			    scan_sc = S_SCAN_START;
			break;
		case RIG_SCAN_SLCT:
			retval = icom_set_vfo(rig, RIG_VFO_MEM);
			if (retval != RIG_OK)
				return retval;
			scan_sc = S_SCAN_START;
			break;
		case RIG_SCAN_PRIO:
		case RIG_SCAN_PROG:
			/* TODO: for SCAN_PROG, check this is an edge chan */
			/* BTW, I'm wondering if this is possible with CI-V */
			retval = icom_set_mem(rig, RIG_VFO_CURR, ch);
			if (retval != RIG_OK)
				return retval;
			retval = icom_set_vfo(rig, RIG_VFO_VFO);
			if (retval != RIG_OK)
				return retval;
			scan_sc = S_SCAN_START;
			break;
		case RIG_SCAN_DELTA:
			scan_sc = S_SCAN_DELTA;	/* TODO: delta-f support */
			break;
		default:
			rig_debug(RIG_DEBUG_ERR,"Unsupported scan %#x", scan);
			return -RIG_EINVAL;
	}

	retval = icom_transaction (rig, scan_cn, scan_sc, scanbuf, scan_len,
					ackbuf, &ack_len);
	if (retval != RIG_OK)
		return retval;

	if (ack_len != 1 || ackbuf[0] != ACK) {
		rig_debug(RIG_DEBUG_ERR,"icom_scan: ack NG (%#.2x), "
					"len=%d\n", ackbuf[0], ack_len);
		return -RIG_ERJCTED;
	}

	return RIG_OK;
}

/*
 * icom_send_morse
 * Assumes rig!=NULL, msg!=NULL
 */
int icom_send_morse (RIG * rig, vfo_t vfo, const char *msg)
{
        unsigned char ackbuf[MAXFRAMELEN];
        int ack_len=sizeof(ackbuf), retval;

	rig_debug(RIG_DEBUG_VERBOSE, "%s called\n", __func__);
	int len = strlen(msg);
	if (len > 30) len=30;

	rig_debug(RIG_DEBUG_TRACE,"icom_send_morse: %s\n", msg);

        retval = icom_transaction(rig, C_SND_CW, -1, (unsigned char*)msg, len,
                                        ackbuf, &ack_len);

        if (retval != RIG_OK)
                return retval;

	if (ack_len != 1 || ackbuf[0] != ACK) {
		rig_debug(RIG_DEBUG_ERR,"icom_send_morse: ack NG (%#.2x), "
				"len=%d\n", ackbuf[0],ack_len);
		return -RIG_ERJCTED;
	}

	return RIG_OK;
}
int icom_power2mW(RIG * rig, unsigned int *mwpower, float power, freq_t freq, rmode_t mode)
{
	int rig_id;

	rig_debug(RIG_DEBUG_VERBOSE, "%s called\n", __func__);
	rig_id =  rig->caps->rig_model;

	rig_debug(RIG_DEBUG_VERBOSE, "%s called\n", __func__);

	switch (rig_id) {
		default:
			/* Normal 100 Watts */
			*mwpower = power * 100000;
			break;
	}
	return RIG_OK;
}

int icom_mW2power(RIG * rig, float *power, unsigned int mwpower, freq_t freq, rmode_t mode)
{
	int rig_id;

	rig_debug(RIG_DEBUG_VERBOSE, "%s called\n", __func__);
	rig_id =  rig->caps->rig_model;

	rig_debug(RIG_DEBUG_TRACE, "%s: passed mwpower = %i\n", __func__, mwpower);
	rig_debug(RIG_DEBUG_TRACE, "%s: passed freq = %"PRIfreq" Hz\n", __func__, freq);
	rig_debug(RIG_DEBUG_TRACE, "%s: passed mode = %i\n", __func__, mode);

	if (mwpower > 100000)
		return -RIG_EINVAL;

	switch (rig_id) {
		default: /* Default to a 100W radio */
			*power = ((float)mwpower / 100000);
			break;
	}

	return RIG_OK;
}



/*
 * icom_decode is called by sa_sigio, when some asynchronous
 * data has been received from the rig
 */
int icom_decode_event(RIG *rig)
{
	struct icom_priv_data *priv;
	struct rig_state *rs;
	unsigned char buf[MAXFRAMELEN];
	int frm_len;
	freq_t freq;
	rmode_t mode;
	pbwidth_t width;

	rig_debug(RIG_DEBUG_VERBOSE, "%s called\n", __func__);

	rs = &rig->state;
	priv = (struct icom_priv_data*)rs->priv;

	frm_len = read_icom_frame(&rs->rigport, buf, sizeof(buf));

	if (frm_len == -RIG_ETIMEOUT)
	     rig_debug(RIG_DEBUG_VERBOSE, "icom: icom_decode got a timeout before the first character\n");

	if (frm_len < 0)
		return frm_len;

	switch (buf[frm_len-1])
	  {
	  case COL:
	    rig_debug(RIG_DEBUG_VERBOSE, "icom: icom_decode saw a collision\n");
	    /* Collision */
	    return -RIG_BUSBUSY;
	  case FI:
	    /* Ok, normal frame */
	    break;
	  default:
	    /* Timeout after reading at least one character */
	    /* Problem on ci-v bus? */
	    return  -RIG_EPROTO;
	  }

	if (buf[3] != BCASTID && buf[3] != priv->re_civ_addr) {
		rig_debug(RIG_DEBUG_WARN, "icom_decode: CI-V %#x called for %#x!\n",
						priv->re_civ_addr, buf[3]);
	}

	/*
	 * the first 2 bytes must be 0xfe
	 * the 3rd one the emitter
	 * the 4rd one 0x00 since this is transceive mode
	 * then the command number
	 * the rest is data
	 * and don't forget one byte at the end for the EOM
	 */
	switch (buf[4]) {
	case C_SND_FREQ:
		/*
		 * TODO: the freq length might be less than 4 or 5 bytes
		 * 			on older rigs!
		 */
		if (rig->callbacks.freq_event) {
			freq = from_bcd(buf+5, (priv->civ_731_mode ? 4:5)*2);
			return rig->callbacks.freq_event(rig, RIG_VFO_CURR, freq,
							rig->callbacks.freq_arg);
		} else
				return -RIG_ENAVAIL;
		break;
	case C_SND_MODE:
		if (rig->callbacks.mode_event) {
			icom2rig_mode(rig, buf[5], buf[6], &mode, &width);
			return rig->callbacks.mode_event(rig, RIG_VFO_CURR,
							mode, width,
							rig->callbacks.mode_arg);
		} else
				return -RIG_ENAVAIL;
		break;
	default:
		rig_debug(RIG_DEBUG_VERBOSE,"icom_decode: transceive cmd "
					"unsupported %#2.2x\n",buf[4]);
		return -RIG_ENIMPL;
	}

	return RIG_OK;
}

/*
 * init_icom is called by rig_probe_all (register.c)
 *
 * probe_icom reports all the devices on the CI-V bus.
 *
 * rig_model_t probeallrigs_icom(port_t *port, rig_probe_func_t cfunc, rig_ptr_t data)
 */
DECLARE_PROBERIG_BACKEND(icom)
{
	unsigned char buf[MAXFRAMELEN], civ_addr, civ_id;
	int frm_len, i;
	int retval;
	rig_model_t model = RIG_MODEL_NONE;
	int rates[] = { 19200, 9600, 300, 0 };
	int rates_idx;

	rig_debug(RIG_DEBUG_VERBOSE, "%s called\n", __func__);
	if (!port)
	return RIG_MODEL_NONE;

	if (port->type.rig != RIG_PORT_SERIAL)
	return RIG_MODEL_NONE;

	port->write_delay = port->post_write_delay = 0;
	port->retry = 1;

	/*
	 * try for all different baud rates
	 */
	for (rates_idx = 0; rates[rates_idx]; rates_idx++) {
	port->parm.serial.rate = rates[rates_idx];
	port->timeout = 2*1000/rates[rates_idx] + 40;

	retval = serial_open(port);
	if (retval != RIG_OK)
		return RIG_MODEL_NONE;

	/*
	 * try all possible addresses on the CI-V bus
	 * FIXME: actualy, old rigs do not support C_RD_TRXID cmd!
	 * 		Try to be smart, and deduce model depending
	 * 		on freq range, return address, and
	 * 		available commands.
	 */
	for (civ_addr=0x01; civ_addr<=0x7f; civ_addr++) {

		frm_len = make_cmd_frame((char *) buf, civ_addr, CTRLID,
				C_RD_TRXID, S_RD_TRXID, NULL, 0);

		serial_flush(port);
		write_block(port, (char *) buf, frm_len);

		/* read out the bytes we just sent
	 	* TODO: check this is what we expect
	 	*/
		frm_len = read_icom_frame(port, buf, sizeof(buf));

		/* this is the reply */
		frm_len = read_icom_frame(port, buf, sizeof(buf));

		/* timeout.. nobody's there */
		if (frm_len <= 0)
			continue;

		if (buf[7] != FI && buf[5] != FI) {
			/* protocol error, unexpected reply.
			 * is this a CI-V device?
			 */
			close(port->fd);
			return RIG_MODEL_NONE;
		} else if (buf[4] == NAK) {
			/*
		 	* this is an Icom, but it does not support transceiver ID
		 	* try to guess from the return address
		 	*/
			civ_id = buf[3];
		} else {
			civ_id = buf[6];
		}

		for (i=0; icom_addr_list[i].model != RIG_MODEL_NONE; i++) {
			if (icom_addr_list[i].re_civ_addr == civ_id) {
				rig_debug(RIG_DEBUG_VERBOSE,"probe_icom: found %#x"
							" at %#x\n", civ_id, buf[3]);
				model = icom_addr_list[i].model;
				if (cfunc)
					(*cfunc)(port, model, data);
				break;
			}
		}
		/*
		 * not found in known table....
		 * update icom_addr_list[]!
		 */
		if (icom_addr_list[i].model == RIG_MODEL_NONE)
			rig_debug(RIG_DEBUG_WARN,"probe_icom: found unknown device "
						"with CI-V ID %#x, please report to Hamlib "
						"developers.\n", civ_id);
	}

	/*
	 * Try to identify OptoScan
	 */
	for (civ_addr=0x80; civ_addr<=0x8f; civ_addr++) {

		frm_len = make_cmd_frame((char *) buf, civ_addr, CTRLID,
				C_CTL_MISC, S_OPTO_RDID, NULL, 0);

		serial_flush(port);
		write_block(port, (char *) buf, frm_len);

		/* read out the bytes we just sent
	 	* TODO: check this is what we expect
	 	*/
		frm_len = read_icom_frame(port, buf, sizeof(buf));

		/* this is the reply */
		frm_len = read_icom_frame(port, buf, sizeof(buf));

		/* timeout.. nobody's there */
		if (frm_len <= 0)
			continue;

		/* wrong protocol? */
		if (frm_len != 7 || buf[4] != C_CTL_MISC || buf[5] != S_OPTO_RDID)
			continue;

		rig_debug(RIG_DEBUG_VERBOSE, "%s, found OptoScan%c%c%c, software version %d.%d, "
				"interface version %d.%d, at %#x\n",
				__FUNCTION__,
				buf[2], buf[3], buf[4],
				buf[5] >> 4, buf[5] & 0xf,
				buf[6] >> 4, buf[6] & 0xf,
				civ_addr);

		if (buf[6] == '5' && buf[7] == '3' && buf[8] == '5')
			model = RIG_MODEL_OS535;
		else if (buf[6] == '4' && buf[7] == '5' && buf[8] == '6')
			model = RIG_MODEL_OS456;
		else
			continue;

		if (cfunc)
			(*cfunc)(port, model, data);
		break;
	}

	close(port->fd);

	/*
	 * Assumes all the rigs on the bus are running at same speed.
	 * So if one at least has been found, none will be at lower speed.
	 */
	if (model != RIG_MODEL_NONE)
		return model;
	}

	return model;
}

/*
 * initrigs_icom is called by rig_backend_load
 */
DECLARE_INITRIG_BACKEND(icom)
{
	rig_debug(RIG_DEBUG_VERBOSE, "icom: _init called\n");

	rig_register(&ic703_caps);
	rig_register(&ic706_caps);
	rig_register(&ic706mkii_caps);
	rig_register(&ic706mkiig_caps);
	rig_register(&ic718_caps);
	rig_register(&ic725_caps);
	rig_register(&ic726_caps);
	rig_register(&ic735_caps);
	rig_register(&ic736_caps);
	rig_register(&ic737_caps);
	rig_register(&ic738_caps);
	rig_register(&ic7410_caps);
	rig_register(&ic746_caps);
	rig_register(&ic746pro_caps);
	rig_register(&ic751_caps);
	rig_register(&ic761_caps);
	rig_register(&ic775_caps);
	rig_register(&ic756_caps);
	rig_register(&ic756pro_caps);
	rig_register(&ic756pro2_caps);
	rig_register(&ic756pro3_caps);
	rig_register(&ic7600_caps);
	rig_register(&ic765_caps);
	rig_register(&ic7700_caps);
	rig_register(&ic78_caps);
	rig_register(&ic7800_caps);
	rig_register(&ic785x_caps);
	rig_register(&ic7000_caps);
	rig_register(&ic7100_caps);
	rig_register(&ic7200_caps);
	rig_register(&ic7300_caps);
	rig_register(&ic7610_caps);
	rig_register(&ic781_caps);
	rig_register(&ic707_caps);
	rig_register(&ic728_caps);

	rig_register(&ic820h_caps);
	rig_register(&ic821h_caps);
	rig_register(&ic910_caps);
	rig_register(&ic9100_caps);
	rig_register(&ic970_caps);
	rig_register(&ic9700_caps);

	rig_register(&icrx7_caps);
	rig_register(&icr6_caps);
	rig_register(&icr10_caps);
	rig_register(&icr20_caps);
	rig_register(&icr30_caps);
	rig_register(&icr71_caps);
	rig_register(&icr72_caps);
	rig_register(&icr75_caps);
	rig_register(&icr7000_caps);
	rig_register(&icr7100_caps);
	rig_register(&icr8500_caps);
	rig_register(&icr8600_caps);
	rig_register(&icr9000_caps);
	rig_register(&icr9500_caps);

	rig_register(&ic271_caps);
	rig_register(&ic275_caps);
	rig_register(&ic471_caps);
	rig_register(&ic475_caps);
	rig_register(&ic1275_caps);

	rig_register(&os535_caps);
	rig_register(&os456_caps);

	rig_register(&omnivip_caps);
	rig_register(&delta2_caps);

	rig_register(&ic92d_caps);
	rig_register(&id1_caps);
	rig_register(&id5100_caps);
	rig_register(&ic2730_caps);

	rig_register(&perseus_caps);

	rig_register(&x108g_caps);

	return RIG_OK;
}<|MERGE_RESOLUTION|>--- conflicted
+++ resolved
@@ -483,40 +483,7 @@
         }
     }
     priv->serial_USB_echo_off = 0;
-<<<<<<< HEAD
     return retval;
-=======
-
-  if (priv->civ_version >= 2) {
-    // IC9700 introduced the ability to determine Main/Sub selection
-    // It has two independed TX/RX each with VFOA/B
-    // That means we can now do get/set VFOA/VFOB
-    // But we have to force Main=VFOA and Sub=VFOB
-    // We only force this on opening
-    // Maybe there should be an option to bypass this?
-    rig_debug(RIG_DEBUG_TRACE,"%s: set_vfo=MAIN\n",__func__);
-    retval = icom_set_vfo(rig, RIG_VFO_MAIN);
-  	if (retval != RIG_OK)
-  			return retval;
-  
-    rig_debug(RIG_DEBUG_TRACE,"%s: set_vfo=MAIN=VFOA\n",__func__);
-    retval = icom_set_vfo(rig, RIG_VFO_A);
-  	if (retval != RIG_OK)
-  			return retval;
-  
-    rig_debug(RIG_DEBUG_TRACE,"%s: set_vfo=SUB\n",__func__);
-    retval = icom_set_vfo(rig, RIG_VFO_SUB);
-  	if (retval != RIG_OK)
-  			return retval;
-  
-    rig_debug(RIG_DEBUG_TRACE,"%s: set_vfo=SUB=VFOB\n",__func__);
-    retval = icom_set_vfo(rig, RIG_VFO_B);
-  	if (retval != RIG_OK)
-  			return retval;
-  }
-
-	return retval;
->>>>>>> 72f062f6
 }
 
 
@@ -573,13 +540,6 @@
 
   int cmd = C_SET_FREQ;
   int subcmd = -1;
-<<<<<<< HEAD
-=======
-  if (priv->civ_version >= 2) {
-    cmd = C_SEND_SEL_FREQ;
-    subcmd = ((vfo==RIG_VFO_A)||(vfo==RIG_VFO_MAIN))?0:1;
-  }
->>>>>>> 72f062f6
   retval = icom_transaction (rig, cmd, subcmd, freqbuf, freq_len, ackbuf, &ack_len);
 	if (retval != RIG_OK)
 		return retval;
@@ -610,10 +570,8 @@
 	priv = (struct icom_priv_data*)rs->priv;
 
   // Newer Icoms can read main/sub frequency
-  // It appears 
   int cmd = C_RD_FREQ;
   int subcmd = -1;
-<<<<<<< HEAD
   unsigned char data;
   int datalen = 0;
   switch(vfo) {
@@ -629,11 +587,6 @@
       data = 1;
       datalen = 1;
       break;
-=======
-  if (priv->civ_version >= 2) {
-    cmd = C_SEND_SEL_FREQ;
-    subcmd = ((vfo==RIG_VFO_A)||(vfo==RIG_VFO_MAIN))?0:1;
->>>>>>> 72f062f6
   }
 	retval = icom_transaction (rig, cmd, subcmd, datalen==0?NULL:&data, datalen, freqbuf, &freq_len);
 	if (retval != RIG_OK)
