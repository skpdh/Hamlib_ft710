/*
 *  Hamlib CI-V backend - description of IC-R8600
 *  Copyright (c) 2000-2004 by Stephane Fillod
 *  Copyright (c) 2018 by Ekki Plicht
 *  Copyright (c) 2019 by Malcolm Herring
 *
 *
 *   This library is free software; you can redistribute it and/or
 *   modify it under the terms of the GNU Lesser General Public
 *   License as published by the Free Software Foundation; either
 *   version 2.1 of the License, or (at your option) any later version.
 *
 *   This library is distributed in the hope that it will be useful,
 *   but WITHOUT ANY WARRANTY; without even the implied warranty of
 *   MERCHANTABILITY or FITNESS FOR A PARTICULAR PURPOSE.  See the GNU
 *   Lesser General Public License for more details.
 *
 *   You should have received a copy of the GNU Lesser General Public
 *   License along with this library; if not, write to the Free Software
 *   Foundation, Inc., 51 Franklin Street, Fifth Floor, Boston, MA  02110-1301  USA
 *
 */

#ifdef HAVE_CONFIG_H
#include "config.h"
#endif

#include <stdlib.h>
#include <string.h>

#include "hamlib/rig.h"
#include "misc.h"
#include "idx_builtin.h"
#include "token.h"

#include "icom.h"
#include "icom_defs.h"
#include "frame.h"

#define ICR8600_MODES (RIG_MODE_LSB|RIG_MODE_USB|RIG_MODE_AM|RIG_MODE_CW|RIG_MODE_RTTY|\
    RIG_MODE_FM|RIG_MODE_WFM|RIG_MODE_CWR|RIG_MODE_RTTYR|RIG_MODE_SAM|RIG_MODE_SAL|\
    RIG_MODE_SAH|RIG_MODE_P25|RIG_MODE_DSTAR|RIG_MODE_DPMR|RIG_MODE_NXDNVN|\
    RIG_MODE_NXDN_N|RIG_MODE_DCR)

#define ICR8600_FUNC_ALL (RIG_FUNC_NB|RIG_FUNC_ANF|RIG_FUNC_MN|RIG_FUNC_AFC|\
    RIG_FUNC_NR|RIG_FUNC_AIP|RIG_FUNC_LOCK|RIG_FUNC_VSC|RIG_FUNC_RESUME|RIG_FUNC_TSQL|\
    RIG_FUNC_CSQL|RIG_FUNC_DSQL)

#define ICR8600_LEVEL_ALL (RIG_LEVEL_ATT|RIG_LEVEL_AF|RIG_LEVEL_RF|RIG_LEVEL_SQL|\
    RIG_LEVEL_NR|RIG_LEVEL_PBT_IN|RIG_LEVEL_PBT_OUT|RIG_LEVEL_CWPITCH|RIG_LEVEL_PREAMP|\
    RIG_LEVEL_AGC|RIG_LEVEL_RAWSTR|RIG_LEVEL_STRENGTH)

#define ICR8600_PARM_ALL (RIG_PARM_BACKLIGHT|RIG_PARM_BEEP|RIG_PARM_TIME|RIG_PARM_KEYLIGHT)

#define ICR8600_VFO_ALL (RIG_VFO_VFO|RIG_VFO_MEM)

#define ICR8600_VFO_OPS (RIG_OP_FROM_VFO|RIG_OP_TO_VFO|RIG_OP_MCL)

#define ICR8600_SCAN_OPS (RIG_SCAN_MEM|RIG_SCAN_VFO|RIG_SCAN_SLCT|\
    RIG_SCAN_PRIO|RIG_SCAN_PRIO|RIG_SCAN_DELTA|RIG_SCAN_STOP)

#define ICR8600_ANTS_HF (RIG_ANT_1|RIG_ANT_2|RIG_ANT_3)
#define ICR8600_ANTS_VHF (RIG_ANT_1)

#define ICR8600_STR_CAL { 2, {\
    {   0, -60 }, \
    { 255, 60 }, \
} }

struct cmdparams icr8600_rigparms[] = {
    { {.s=RIG_PARM_BEEP}, C_CTL_MEM, S_MEM_PARM, SC_MOD_RW, 2, {0x00, 0x38}, CMD_DAT_BOL, 1 },
    { {.s=RIG_PARM_BACKLIGHT}, C_CTL_MEM, S_MEM_PARM, SC_MOD_RW, 2, {0x01, 0x15}, CMD_DAT_LVL, 2 },
    { {.s=RIG_PARM_KEYLIGHT}, C_CTL_MEM, S_MEM_PARM, SC_MOD_RW, 2, {0x01, 0x16}, CMD_DAT_LVL, 2 },
    { {.s=RIG_PARM_TIME}, C_CTL_MEM, S_MEM_PARM, SC_MOD_RW, 2, {0x01, 0x32}, CMD_DAT_TIM, 2 },
    { {.s=RIG_PARM_NONE} }
};

int icr8600_tokens[] = { TOK_DSTAR_DSQL, TOK_DSTAR_CALL_SIGN, TOK_DSTAR_MESSAGE, TOK_DSTAR_STATUS,
    TOK_DSTAR_GPS_DATA, TOK_DSTAR_GPS_MESS, TOK_DSTAR_CODE, TOK_DSTAR_TX_DATA,
    TOK_SCOPE_DAT, TOK_SCOPE_STS, TOK_SCOPE_DOP, TOK_SCOPE_MSS, TOK_SCOPE_MOD, TOK_SCOPE_SPN,
    TOK_SCOPE_HLD, TOK_SCOPE_REF, TOK_SCOPE_SWP, TOK_SCOPE_TYP, TOK_SCOPE_VBW, TOK_SCOPE_FEF,
    TOK_BACKEND_NONE };

struct confparams icr8600_ext[] = {
    { 0 }
};

struct cmdparams icr8600_extcmds[] = {
    { {0} }
};

/*
 * channel caps.
 */
#define ICR8600_MEM_CAP {   \
    .freq = 1,  \
    .mode = 1,  \
    .width = 1, \
    .ant = 1,   \
    .levels = RIG_LEVEL_ATT|RIG_LEVEL_PREAMP,   \
    .channel_desc = 1,  \
    .flags = 1, \
}

static const struct icom_priv_caps icr8600_priv_caps =
{
    0x96,                           /* default address */
    0,                              /* 731 mode */
    0,                              /* no XCHG */
    r8600_ts_sc_list,               /* list of tuning steps */
    .offs_len = 4,                  /* Repeater offset is 4 bytes */
    .serial_USB_echo_check = 1,     /* USB CI-V may not echo */
    .rigparms = icr8600_rigparms,   /* Custom parm parameters */
    .extcmds = icr8600_extcmds      /* Custom ext_parm parameters */
};

const struct rig_caps icr8600_caps =
{
    .rig_model = RIG_MODEL_ICR8600,
    .model_name = "IC-R8600",
    .mfg_name = "Icom",
    .version = "0.8",
    .copyright = "LGPL",
    .status = RIG_STATUS_ALPHA,
    .rig_type = RIG_TYPE_RECEIVER,
    .ptt_type = RIG_PTT_NONE,
    .dcd_type = RIG_DCD_RIG,
    .port_type = RIG_PORT_SERIAL,
    .serial_rate_min = 300,
    .serial_rate_max = 115200,
    .serial_data_bits = 8,
    .serial_stop_bits = 1,
    .serial_parity = RIG_PARITY_NONE,
    .serial_handshake = RIG_HANDSHAKE_NONE,
    .write_delay = 0,
    .post_write_delay = 1,
    .timeout = 1000,
    .retry = 3,
    .has_get_func = ICR8600_FUNC_ALL,
    .has_set_func = ICR8600_FUNC_ALL,
    .has_get_level = ICR8600_LEVEL_ALL,
    .has_set_level = RIG_LEVEL_SET(ICR8600_LEVEL_ALL),
    .has_get_parm = ICR8600_PARM_ALL,
    .has_set_parm = RIG_PARM_SET(ICR8600_PARM_ALL),
    .level_gran = { [LVL_RAWSTR] = { .min = { .i = 0 }, .max = { .i = 255 } } },
    .parm_gran = { [PARM_TIME] = { .min = { .i = 0 }, .max = { .i = 86399} } },
    .ext_tokens = icr8600_tokens,
    .extlevels = icr8600_ext,
    .extparms = icom_ext_parms,
    .ctcss_list = common_ctcss_list,
    .dcs_list = common_dcs_list,
    .preamp = { 20, RIG_DBLST_END, },   /* 20 on HF, 14 on VHF, UHF, same setting */
    .attenuator = { 10, 20, 30, RIG_DBLST_END, },
    .max_rit = Hz(0),
    .max_xit = Hz(0),
    .max_ifshift = Hz(0),
    .targetable_vfo = 0,
    .vfo_ops = ICR8600_VFO_OPS,
    .scan_ops = ICR8600_SCAN_OPS,
    .transceive = RIG_TRN_RIG,
    .bank_qty = 100,
    .chan_desc_sz = 16,

    .chan_list = {
        { 0, 99, RIG_MTYPE_MEM, ICR8600_MEM_CAP },
        {   0, 99, RIG_MTYPE_EDGE, ICR8600_MEM_CAP },
        /* to be extended */
        RIG_CHAN_END,
    },

    .rx_range_list1 = {
        { kHz(10), MHz(3000), ICR8600_MODES, -1, -1, ICR8600_VFO_ALL, ICR8600_ANTS_VHF },
        { kHz(10), MHz(30),   ICR8600_MODES, -1, -1, ICR8600_VFO_ALL, ICR8600_ANTS_HF },
        RIG_FRNG_END,
    },

    .tx_range_list1 = { RIG_FRNG_END, },

    .rx_range_list2 = {
        { kHz(10), MHz(3000), ICR8600_MODES, -1, -1, ICR8600_VFO_ALL, ICR8600_ANTS_VHF },
        { kHz(10), MHz(30),   ICR8600_MODES, -1, -1, ICR8600_VFO_ALL, ICR8600_ANTS_HF },
        RIG_FRNG_END,
    },

    .tx_range_list2 = { RIG_FRNG_END, },

    .tuning_steps = {
        {ICR8600_MODES, Hz(100)},
        {ICR8600_MODES, kHz(1)},
        {ICR8600_MODES, kHz(2.5)},
        {ICR8600_MODES, kHz(3.125)},
        {ICR8600_MODES, kHz(5)},
        {ICR8600_MODES, kHz(6.25)},
        {ICR8600_MODES, kHz(8.33)},
        {ICR8600_MODES, kHz(9)},
        {ICR8600_MODES, kHz(10)},
        {ICR8600_MODES, kHz(12.5)},
        {ICR8600_MODES, kHz(20)},
        {ICR8600_MODES, kHz(25)},
        {ICR8600_MODES, kHz(100)},
        RIG_TS_END,
    },

    /* mode/filter list, remember: order matters! */
    .filters = {
        {RIG_MODE_SSB | RIG_MODE_CW | RIG_MODE_CWR | RIG_MODE_RTTY | RIG_MODE_RTTYR, kHz(2.4)},
        {RIG_MODE_SSB | RIG_MODE_CW | RIG_MODE_CWR | RIG_MODE_RTTY | RIG_MODE_RTTYR, kHz(1.9)},
        {RIG_MODE_SSB | RIG_MODE_CW | RIG_MODE_CWR | RIG_MODE_RTTY | RIG_MODE_RTTYR, kHz(6)},
        {RIG_MODE_AM | RIG_MODE_AMS, kHz(6)},
        {RIG_MODE_AM | RIG_MODE_AMS, kHz(2.4)},
        {RIG_MODE_AM | RIG_MODE_AMS, kHz(15)},
        {RIG_MODE_FM, kHz(15)},
        {RIG_MODE_FM, kHz(6)},
        RIG_FLT_END,
    },

    .str_cal = ICR8600_STR_CAL,

    .cfgparams = icom_cfg_params,

    .set_conf = icom_set_conf,
    .get_conf = icom_get_conf,
<<<<<<< HEAD
//    .set_powerstat = icom_set_powerstat,
=======
    .set_powerstat = icom_set_powerstat,
    .get_powerstat = icom_get_powerstat,
>>>>>>> 09f2ca78

    .priv = (void *)& icr8600_priv_caps,
    .rig_init = icom_init,
    .rig_cleanup = icom_cleanup,
    .rig_open =  icom_rig_open,
    .rig_close =  icom_rig_close,

    .set_freq = icom_set_freq,
    .get_freq = icom_get_freq,
    .set_mode = icom_set_mode,
    .get_mode = icom_get_mode,
    .set_vfo = icom_set_vfo,
    .set_bank = icom_set_bank,
    .get_rptr_offs = icom_get_rptr_offs,
    .set_rptr_offs = icom_set_rptr_offs,
    .get_rptr_shift = icom_get_rptr_shift,
    .set_rptr_shift = icom_set_rptr_shift,
    .set_ant = icom_set_ant,
    .get_ant = icom_get_ant,

    .decode_event = icom_decode_event,
    .set_func = icom_set_func,
    .get_func = icom_get_func,
    .set_level = icom_set_level,
    .get_level = icom_get_level,
    .set_parm = icom_set_parm,
    .get_parm = icom_get_parm,
    .set_ext_parm = icom_set_ext_parm,
    .get_ext_parm = icom_get_ext_parm,
    .get_dcd = icom_get_dcd,
    .set_mem = icom_set_mem,
    .vfo_op = icom_vfo_op,
    .scan = icom_scan,
    .set_ts = icom_set_ts,
    .get_ts = icom_get_ts,
    .set_ctcss_sql = icom_set_ctcss_sql,
    .get_ctcss_sql = icom_get_ctcss_sql,
    .set_dcs_sql = icom_set_dcs_sql,
    .get_dcs_sql = icom_get_dcs_sql,

};<|MERGE_RESOLUTION|>--- conflicted
+++ resolved
@@ -220,12 +220,8 @@
 
     .set_conf = icom_set_conf,
     .get_conf = icom_get_conf,
-<<<<<<< HEAD
-//    .set_powerstat = icom_set_powerstat,
-=======
     .set_powerstat = icom_set_powerstat,
     .get_powerstat = icom_get_powerstat,
->>>>>>> 09f2ca78
 
     .priv = (void *)& icr8600_priv_caps,
     .rig_init = icom_init,
