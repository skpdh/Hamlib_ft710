--- conflicted
+++ resolved
@@ -2923,9 +2923,6 @@
 int icom_get_ext_func(RIG *rig, vfo_t vfo, token_t token, int *status)
 {
     rig_debug(RIG_DEBUG_VERBOSE, "%s called\n", __func__);
-<<<<<<< HEAD
-    return icom_get_ext_cmd(rig, vfo, token, (value_t *)status);
-=======
 
     const struct confparams *cfp = rig->caps->extfuncs;
     cfp = (cfp == NULL) ? icom_ext_funcs : cfp;
@@ -2940,7 +2937,6 @@
         } else { i++; }
     }
     return -RIG_EINVAL;
->>>>>>> 1bfa68fe
 }
 
 int icom_set_ext_parm(RIG *rig, token_t token, value_t val)
