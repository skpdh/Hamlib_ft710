/*
 * hamlib - (C) Frank Singleton 2000,2001 (vk3fcs@ix.netcom.com)
 *          (C) Stephane Fillod 2000-2009
 *
 * ft817.c - (C) Chris Karpinsky 2001 (aa1vl@arrl.net)
 * This shared library provides an API for communicating
 * via serial interface to an FT-817 using the "CAT" interface.
 * The starting point for this code was Frank's ft847 implementation.
 *
 * Then, Tommi OH2BNS improved the code a lot in the framework of the
 * FT-857 backend. These improvements have now (August 2005) been
 * copied back and adopted for the FT-817.
 *
 *
 *   This library is free software; you can redistribute it and/or
 *   modify it under the terms of the GNU Lesser General Public
 *   License as published by the Free Software Foundation; either
 *   version 2.1 of the License, or (at your option) any later version.
 *
 *   This library is distributed in the hope that it will be useful,
 *   but WITHOUT ANY WARRANTY; without even the implied warranty of
 *   MERCHANTABILITY or FITNESS FOR A PARTICULAR PURPOSE.  See the GNU
 *   Lesser General Public License for more details.
 *
 *   You should have received a copy of the GNU Lesser General Public
 *   License along with this library; if not, write to the Free Software
 *   Foundation, Inc., 51 Franklin Street, Fifth Floor, Boston, MA  02110-1301  USA
 *
 */

/*
 * Unimplemented features supported by the FT-817:
 *
 *   - RX status command returns info that is not used:
 *      - discriminator centered (yes/no flag)
 *      - received ctcss/dcs matched (yes/no flag)                     TBC
 *
 *   - TX status command returns info that is not used:
 *      - high swr flag
 *
 * Todo / tocheck list (oz9aec):
 * - test get_dcd; rigctl does not support it?
 * - squelch
 * - the many "fixme" stuff around
 */

#include <stdlib.h>
#include <string.h>     /* String function definitions */
#include <stdbool.h>

#ifdef HAVE_SYS_TIME_H
#include <sys/time.h>
#endif

#include "hamlib/rig.h"
#include "serial.h"
#include "yaesu.h"
#include "ft817.h"
#include "misc.h"
#include "tones.h"
#include "bandplan.h"
#include "cal.h"

enum ft817_native_cmd_e
{
    FT817_NATIVE_CAT_LOCK_ON = 0,
    FT817_NATIVE_CAT_LOCK_OFF,
    FT817_NATIVE_CAT_PTT_ON,
    FT817_NATIVE_CAT_PTT_OFF,
    FT817_NATIVE_CAT_SET_FREQ,
    FT817_NATIVE_CAT_SET_MODE_LSB,
    FT817_NATIVE_CAT_SET_MODE_USB,
    FT817_NATIVE_CAT_SET_MODE_CW,
    FT817_NATIVE_CAT_SET_MODE_CWR,
    FT817_NATIVE_CAT_SET_MODE_AM,
    FT817_NATIVE_CAT_SET_MODE_FM,
    FT817_NATIVE_CAT_SET_MODE_FM_N,
    FT817_NATIVE_CAT_SET_MODE_DIG,
    FT817_NATIVE_CAT_SET_MODE_PKT,
    FT817_NATIVE_CAT_CLAR_ON,
    FT817_NATIVE_CAT_CLAR_OFF,
    FT817_NATIVE_CAT_SET_CLAR_FREQ,
    FT817_NATIVE_CAT_SET_VFOAB,
    FT817_NATIVE_CAT_SPLIT_ON,
    FT817_NATIVE_CAT_SPLIT_OFF,
    FT817_NATIVE_CAT_SET_RPT_SHIFT_MINUS,
    FT817_NATIVE_CAT_SET_RPT_SHIFT_PLUS,
    FT817_NATIVE_CAT_SET_RPT_SHIFT_SIMPLEX,
    FT817_NATIVE_CAT_SET_RPT_OFFSET,
    FT817_NATIVE_CAT_SET_DCS_ON,
    FT817_NATIVE_CAT_SET_CTCSS_ON,
    FT817_NATIVE_CAT_SET_CTCSS_ENC_ON,
    FT817_NATIVE_CAT_SET_CTCSS_DCS_OFF,
    FT817_NATIVE_CAT_SET_CTCSS_FREQ,
    FT817_NATIVE_CAT_SET_DCS_CODE,
    FT817_NATIVE_CAT_GET_RX_STATUS,
    FT817_NATIVE_CAT_GET_TX_STATUS,
    FT817_NATIVE_CAT_GET_FREQ_MODE_STATUS,
    FT817_NATIVE_CAT_PWR_WAKE,
    FT817_NATIVE_CAT_PWR_ON,
    FT817_NATIVE_CAT_PWR_OFF,
    FT817_NATIVE_CAT_EEPROM_READ,
    FT817_NATIVE_CAT_EEPROM_WRITE,
    FT817_NATIVE_CAT_GET_TX_METERING,
    FT817_NATIVE_SIZE       /* end marker */
};

struct ft817_priv_data
{
    /* rx status */
    struct timeval rx_status_tv;
    unsigned char rx_status;

    /* tx status */
    struct timeval tx_status_tv;
    unsigned char tx_status; /* Raw data from rig. Highest bit 0 = PTT */

    /* tx levels */
    struct timeval tx_level_tv;
    unsigned char swr_level;
    unsigned char alc_level;
    unsigned char mod_level;
    unsigned char pwr_level; /* TX power level */

    /* freq & mode status */
    struct timeval fm_status_tv;
    unsigned char fm_status[5]; /* 5 bytes, NOT related to YAESU_CMD_LENGTH */
    /* Digi mode is not part of regular fm_status response.
     * So keep track of it in a separate variable. */
    unsigned char dig_mode;
    float swr;
};

static int ft817_init(RIG *rig);
static int ft817_open(RIG *rig);
static int ft817_cleanup(RIG *rig);
static int ft817_close(RIG *rig);
static int ft817_get_vfo(RIG *rig, vfo_t *vfo);
static int ft817_set_vfo(RIG *rig, vfo_t vfo);
static int ft817_set_freq(RIG *rig, vfo_t vfo, freq_t freq);
static int ft817_get_freq(RIG *rig, vfo_t vfo, freq_t *freq);
static int ft817_set_mode(RIG *rig, vfo_t vfo, rmode_t mode, pbwidth_t width);
static int ft817_get_mode(RIG *rig, vfo_t vfo, rmode_t *mode, pbwidth_t *width);
static int ft817_set_ptt(RIG *rig, vfo_t vfo, ptt_t ptt);
static int ft817_get_ptt(RIG *rig, vfo_t vfo, ptt_t *ptt);
static int ft817_get_level(RIG *rig, vfo_t vfo, setting_t level, value_t *val);
static int ft817_set_func(RIG *rig, vfo_t vfo, setting_t func, int status);
static int ft817_set_dcs_code(RIG *rig, vfo_t vfo, tone_t code);
static int ft817_set_ctcss_tone(RIG *rig, vfo_t vfo, tone_t tone);
static int ft817_set_dcs_sql(RIG *rig, vfo_t vfo, tone_t code);
static int ft817_set_ctcss_sql(RIG *rig, vfo_t vfo, tone_t tone);
static int ft817_set_rptr_shift(RIG *rig, vfo_t vfo, rptr_shift_t shift);
static int ft817_set_rptr_offs(RIG *rig, vfo_t vfo, shortfreq_t offs);
static int ft817_set_rit(RIG *rig, vfo_t vfo, shortfreq_t rit);
static int ft817_get_dcd(RIG *rig, vfo_t vfo, dcd_t *dcd);
static int ft817_vfo_op(RIG *rig, vfo_t vfo, vfo_op_t op);
static int ft817_get_split_vfo(RIG *rig, vfo_t vfo, split_t *split,
                               vfo_t *tx_vfo);
static int ft817_set_split_vfo(RIG *rig, vfo_t vfo, split_t split,
                               vfo_t tx_vfo);
static int ft817_power2mW(RIG *rig, unsigned int *mwpower, float power,
                          freq_t freq, rmode_t mode);
static int ft817_mW2power(RIG *rig, float *power, unsigned int mwpower,
                          freq_t freq, rmode_t mode);
static int ft817_get_ant(RIG *rig, vfo_t vfo, ant_t ant, value_t *option,
                         ant_t *ant_curr, ant_t *ant_tx, ant_t *ant_rx);
static int ft818_get_ant(RIG *rig, vfo_t vfo, ant_t ant, value_t *option,
                         ant_t *ant_curr, ant_t *ant_tx, ant_t *ant_rx);

/* Native ft817 cmd set prototypes. These are READ ONLY as each */
/* rig instance will copy from these and modify if required . */
/* Complete sequences (1) can be read and used directly as a cmd sequence . */
/* Incomplete sequences (0) must be completed with extra parameters */
/* eg: mem number, or freq etc.. */
static const yaesu_cmd_set_t ncmd[] =
{
    { 1, { 0x00, 0x00, 0x00, 0x00, 0x00 } }, /* lock on */
    { 1, { 0x00, 0x00, 0x00, 0x00, 0x80 } }, /* lock off */
    { 1, { 0x00, 0x00, 0x00, 0x00, 0x08 } }, /* ptt on */
    { 1, { 0x00, 0x00, 0x00, 0x00, 0x88 } }, /* ptt off */
    { 0, { 0x00, 0x00, 0x00, 0x00, 0x01 } }, /* set freq */
    { 1, { 0x00, 0x00, 0x00, 0x00, 0x07 } }, /* mode set main LSB */
    { 1, { 0x01, 0x00, 0x00, 0x00, 0x07 } }, /* mode set main USB */
    { 1, { 0x02, 0x00, 0x00, 0x00, 0x07 } }, /* mode set main CW */
    { 1, { 0x03, 0x00, 0x00, 0x00, 0x07 } }, /* mode set main CWR */
    { 1, { 0x04, 0x00, 0x00, 0x00, 0x07 } }, /* mode set main AM */
    { 1, { 0x08, 0x00, 0x00, 0x00, 0x07 } }, /* mode set main FM */
    { 1, { 0x88, 0x00, 0x00, 0x00, 0x07 } }, /* mode set main FM-N */
    { 1, { 0x0a, 0x00, 0x00, 0x00, 0x07 } }, /* mode set main DIG */
    { 1, { 0x0c, 0x00, 0x00, 0x00, 0x07 } }, /* mode set main PKT */
    { 1, { 0x00, 0x00, 0x00, 0x00, 0x05 } }, /* clar on */
    { 1, { 0x00, 0x00, 0x00, 0x00, 0x85 } }, /* clar off */
    { 0, { 0x00, 0x00, 0x00, 0x00, 0xf5 } }, /* set clar freq */
    { 1, { 0x00, 0x00, 0x00, 0x00, 0x81 } }, /* toggle vfo a/b */
    { 1, { 0x00, 0x00, 0x00, 0x00, 0x02 } }, /* split on */
    { 1, { 0x00, 0x00, 0x00, 0x00, 0x82 } }, /* split off */
    { 1, { 0x09, 0x00, 0x00, 0x00, 0x09 } }, /* set RPT shift MINUS */
    { 1, { 0x49, 0x00, 0x00, 0x00, 0x09 } }, /* set RPT shift PLUS */
    { 1, { 0x89, 0x00, 0x00, 0x00, 0x09 } }, /* set RPT shift SIMPLEX */
    { 0, { 0x00, 0x00, 0x00, 0x00, 0xf9 } }, /* set RPT offset freq */
    { 1, { 0x0a, 0x00, 0x00, 0x00, 0x0a } }, /* set DCS on */
    { 1, { 0x2a, 0x00, 0x00, 0x00, 0x0a } }, /* set CTCSS on */
    { 1, { 0x4a, 0x00, 0x00, 0x00, 0x0a } }, /* set CTCSS encoder on */
    { 1, { 0x8a, 0x00, 0x00, 0x00, 0x0a } }, /* set CTCSS/DCS off */
    { 0, { 0x00, 0x00, 0x00, 0x00, 0x0b } }, /* set CTCSS tone */
    { 0, { 0x00, 0x00, 0x00, 0x00, 0x0c } }, /* set DCS code */
    { 1, { 0x00, 0x00, 0x00, 0x00, 0xe7 } }, /* get RX status  */
    { 1, { 0x00, 0x00, 0x00, 0x00, 0xf7 } }, /* get TX status  */
    { 1, { 0x00, 0x00, 0x00, 0x00, 0x03 } }, /* get FREQ and MODE status */
    { 1, { 0xff, 0xff, 0xff, 0xff, 0xff } }, /* pwr wakeup sequence */
    { 1, { 0x00, 0x00, 0x00, 0x00, 0x0f } }, /* pwr on */
    { 1, { 0x00, 0x00, 0x00, 0x00, 0x8f } }, /* pwr off */
    { 0, { 0x00, 0x00, 0x00, 0x00, 0xbb } }, /* eeprom read */
    { 0, { 0x00, 0x00, 0x00, 0x00, 0xbc } }, /* eeprom write */
    { 1, { 0x00, 0x00, 0x00, 0x00, 0xbd } }, /* get TX metering levels (PWR, SWR, MOD, ALC) */
};

enum ft817_digi
{
    FT817_DIGI_RTTY = 0,
    FT817_DIGI_PSK_L,
    FT817_DIGI_PSK_U,
    FT817_DIGI_USER_L,
    FT817_DIGI_USER_U,
};

#define FT817_ALL_RX_MODES      (RIG_MODE_AM|RIG_MODE_CW|RIG_MODE_CWR|RIG_MODE_PKTFM|\
                                 RIG_MODE_USB|RIG_MODE_LSB|RIG_MODE_RTTY|RIG_MODE_FM|RIG_MODE_PKTUSB|RIG_MODE_PKTLSB|RIG_MODE_PSK|RIG_MODE_PSKR)
#define FT817_SSB_CW_RX_MODES   (RIG_MODE_CW|RIG_MODE_CWR|RIG_MODE_USB|RIG_MODE_LSB|RIG_MODE_RTTY)
#define FT817_CWN_RX_MODES      (RIG_MODE_CW|RIG_MODE_CWR|RIG_MODE_RTTY)
#define FT817_AM_FM_RX_MODES    (RIG_MODE_AM|RIG_MODE_FM|RIG_MODE_PKTFM)

#define FT817_OTHER_TX_MODES    (RIG_MODE_CW|RIG_MODE_CWR|RIG_MODE_USB|\
                                 RIG_MODE_LSB|RIG_MODE_RTTY|RIG_MODE_FM|RIG_MODE_PKTUSB|RIG_MODE_PKTLSB|RIG_MODE_PSK|RIG_MODE_PSKR)
#define FT817_AM_TX_MODES       (RIG_MODE_AM)

#define FT817_VFO_ALL           (RIG_VFO_A|RIG_VFO_B)
#define FT817_ANT_FRONT         (RIG_ANT_1)
#define FT817_ANT_REAR          (RIG_ANT_2)
#define FT817_ANTS              (FT817_ANT_FRONT | FT817_ANT_REAR)

#define FT817_STR_CAL { 16, \
                { \
                    { 0x00, -54 }, /* S0 */ \
                    { 0x01, -48 }, \
                    { 0x02, -42 }, \
                    { 0x03, -36 }, \
                    { 0x04, -30 }, \
                    { 0x05, -24 }, \
                    { 0x06, -18 }, \
                    { 0x07, -12 }, \
                    { 0x08, -6 }, \
                    { 0x09,  0 },  /* S9 */ \
                    { 0x0A,  10 }, /* +10 */ \
                    { 0x0B,  20 }, /* +20 */ \
                    { 0x0C,  30 }, /* +30 */ \
                    { 0x0D,  40 }, /* +40 */ \
                    { 0x0E,  50 }, /* +50 */ \
                    { 0x0F,  60 }  /* +60 */ \
                } }

// Thanks to Olivier Schmitt sc.olivier@gmail.com for these tables
#define FT817_PWR_CAL { 9, \
                { \
                    { 0x00, 0.0f }, \
                    { 0x01, 0.5f }, \
                    { 0x02, 0.75f }, \
                    { 0x03, 1.0f }, \
                    { 0x04, 1.7f }, \
                    { 0x05, 2.5f }, \
                    { 0x06, 3.3f }, \
                    { 0x07, 4.1f }, \
                    { 0x08, 5.0f } \
                } }

#define FT817_ALC_CAL { 6, \
                { \
                    { 0x00, 0 }, \
                    { 0x01, 20 }, \
                    { 0x02, 40 }, \
                    { 0x03, 60 }, \
                    { 0x04, 80 }, \
                    { 0x05, 100 } \
                } }

// SWR values from Christian WA4YA, DL4YA
#define FT817_SWR_CAL { 16, \
                { \
                    { 0, 1.0f }, \
                    { 1, 1.4f }, \
                    { 2, 1.8f }, \
                    { 3, 2.13f }, \
                    { 4, 2.25f }, \
                    { 5, 3.7f }, \
                    { 6, 6.0f }, \
                    { 7, 7.0f }, \
                    { 8, 8.0f }, \
                    { 9, 9.0f }, \
                    { 10, 10.0f }, \
                    { 11, 10.0f }, \
                    { 12, 10.0f }, \
                    { 13, 10.0f }, \
                    { 14, 10.0f }, \
                    { 15, 10.0f } \
                } }


struct rig_caps ft817_caps =
{
    RIG_MODEL(RIG_MODEL_FT817),
    .model_name =          "FT-817",
    .mfg_name =            "Yaesu",
<<<<<<< HEAD
    .version =             "20240728.1",
=======
    .version =             "20240728.3",
>>>>>>> 2b10a307
    .copyright =           "LGPL",
    .status =              RIG_STATUS_STABLE,
    .rig_type =            RIG_TYPE_TRANSCEIVER,
    .ptt_type =            RIG_PTT_RIG,
    .dcd_type =            RIG_DCD_RIG,
    .port_type =           RIG_PORT_SERIAL,
    .serial_rate_min =     4800,
    .serial_rate_max =     38400,
    .serial_data_bits =    8,
    .serial_stop_bits =    2,
    .serial_parity =       RIG_PARITY_NONE,
    .serial_handshake =    RIG_HANDSHAKE_NONE,
    .write_delay =         FT817_WRITE_DELAY,
    .post_write_delay =    FT817_POST_WRITE_DELAY,
    .timeout =             FT817_TIMEOUT,
    .retry =               5,
    .has_get_func =        RIG_FUNC_NONE,
    .has_set_func =        RIG_FUNC_LOCK | RIG_FUNC_TONE | RIG_FUNC_TSQL | RIG_FUNC_CSQL | RIG_FUNC_RIT,
    .has_get_level =
    RIG_LEVEL_STRENGTH | RIG_LEVEL_RAWSTR | RIG_LEVEL_RFPOWER |
    RIG_LEVEL_ALC | RIG_LEVEL_SWR | RIG_LEVEL_RFPOWER_METER_WATTS,
    .has_set_level =       RIG_LEVEL_BAND_SELECT,
    .has_get_parm =        RIG_PARM_NONE,
    .has_set_parm =        RIG_PARM_NONE,
    .level_gran =
    {
#include "level_gran_yaesu.h"
    },
    .parm_gran =           {},
    .ctcss_list =          common_ctcss_list,
    .dcs_list =            common_dcs_list,   /* only 104 out of 106 supported */
    .preamp =              { RIG_DBLST_END, },
    .attenuator =          { RIG_DBLST_END, },
    .max_rit =             Hz(9990),
    .max_xit =             Hz(0),
    .max_ifshift =         Hz(0),
    .vfo_ops =             RIG_OP_TOGGLE,
    .targetable_vfo =      0,
    .transceive =          RIG_TRN_OFF,
    .bank_qty =            0,
    .chan_desc_sz =        0,
    .chan_list =           { RIG_CHAN_END, },

    .rx_range_list1 =  {
        {kHz(100), MHz(56), FT817_ALL_RX_MODES,  -1, -1, FT817_VFO_ALL, FT817_ANTS},
        {MHz(76), MHz(108), RIG_MODE_WFM,        -1, -1, FT817_VFO_ALL, FT817_ANTS},
        {MHz(118), MHz(164), FT817_ALL_RX_MODES, -1, -1, FT817_VFO_ALL, FT817_ANTS},
        {MHz(420), MHz(470), FT817_ALL_RX_MODES, -1, -1, FT817_VFO_ALL, FT817_ANTS},
        RIG_FRNG_END,
    },
    .tx_range_list1 =  {
        FRQ_RNG_HF(1, FT817_OTHER_TX_MODES, W(0.5), W(5), FT817_VFO_ALL, FT817_ANTS),
        FRQ_RNG_HF(1, FT817_AM_TX_MODES, W(0.5), W(1.5), FT817_VFO_ALL, FT817_ANTS),

        FRQ_RNG_6m(1, FT817_OTHER_TX_MODES, W(0.5), W(5), FT817_VFO_ALL, FT817_ANTS),
        FRQ_RNG_6m(1, FT817_AM_TX_MODES, W(0.5), W(1.5), FT817_VFO_ALL, FT817_ANTS),

        FRQ_RNG_2m(1, FT817_OTHER_TX_MODES, W(0.5), W(5), FT817_VFO_ALL, FT817_ANTS),
        FRQ_RNG_2m(1, FT817_AM_TX_MODES, W(0.5), W(1.5), FT817_VFO_ALL, FT817_ANTS),

        FRQ_RNG_70cm(1, FT817_OTHER_TX_MODES, W(0.5), W(5), FT817_VFO_ALL, FT817_ANTS),
        FRQ_RNG_70cm(1, FT817_AM_TX_MODES, W(0.5), W(1.5), FT817_VFO_ALL, FT817_ANTS),

        RIG_FRNG_END,
    },


    .rx_range_list2 =  {
        {kHz(100), MHz(56), FT817_ALL_RX_MODES,  -1, -1, FT817_VFO_ALL, FT817_ANTS},
        {MHz(76), MHz(108), RIG_MODE_WFM,        -1, -1, FT817_VFO_ALL, FT817_ANTS},
        {MHz(118), MHz(164), FT817_ALL_RX_MODES, -1, -1, FT817_VFO_ALL, FT817_ANTS},
        {MHz(420), MHz(470), FT817_ALL_RX_MODES, -1, -1, FT817_VFO_ALL, FT817_ANTS},
        RIG_FRNG_END,
    },

    .tx_range_list2 =  {
        FRQ_RNG_HF(2, FT817_OTHER_TX_MODES, W(0.5), W(5), FT817_VFO_ALL, FT817_ANTS),
        FRQ_RNG_HF(2, FT817_AM_TX_MODES, W(0.5), W(1.5), FT817_VFO_ALL, FT817_ANTS),
        /* FIXME: 60 meters in US version */

        FRQ_RNG_6m(2, FT817_OTHER_TX_MODES, W(0.5), W(5), FT817_VFO_ALL, FT817_ANTS),
        FRQ_RNG_6m(2, FT817_AM_TX_MODES, W(0.5), W(1.5), FT817_VFO_ALL, FT817_ANTS),

        FRQ_RNG_2m(2, FT817_OTHER_TX_MODES, W(0.5), W(5), FT817_VFO_ALL, FT817_ANTS),
        FRQ_RNG_2m(2, FT817_AM_TX_MODES, W(0.5), W(1.5), FT817_VFO_ALL, FT817_ANTS),

        FRQ_RNG_70cm(2, FT817_OTHER_TX_MODES, W(0.5), W(5), FT817_VFO_ALL, FT817_ANTS),
        FRQ_RNG_70cm(2, FT817_AM_TX_MODES, W(0.5), W(1.5), FT817_VFO_ALL, FT817_ANTS),

        RIG_FRNG_END,
    },

    .tuning_steps =  {
        {FT817_SSB_CW_RX_MODES, Hz(10)},
        {FT817_AM_FM_RX_MODES | RIG_MODE_WFM, Hz(100)},
        RIG_TS_END,
    },

    .filters = {
        {FT817_SSB_CW_RX_MODES, kHz(2.2)},  /* normal passband */
        {FT817_CWN_RX_MODES, 500},          /* CW and RTTY narrow */
        {RIG_MODE_AM, kHz(6)},              /* AM normal */
        {RIG_MODE_FM | RIG_MODE_PKTFM, kHz(9)},
        {RIG_MODE_WFM, kHz(15)},
        RIG_FLT_END,
    },

    .str_cal =          FT817_STR_CAL,
    .swr_cal =          FT817_SWR_CAL,
    .alc_cal =          FT817_ALC_CAL,
    .rfpower_meter_cal = FT817_PWR_CAL,

    .rig_init =         ft817_init,
    .rig_cleanup =      ft817_cleanup,
    .rig_open =         ft817_open,
    .rig_close =        ft817_close,
    .get_vfo =          ft817_get_vfo,
    .set_vfo =          ft817_set_vfo,
    .set_freq =         ft817_set_freq,
    .get_freq =         ft817_get_freq,
    .set_mode =         ft817_set_mode,
    .get_mode =         ft817_get_mode,
    .set_ptt =          ft817_set_ptt,
    .get_ptt =          ft817_get_ptt,
    .get_dcd =          ft817_get_dcd,
    .set_rptr_shift =   ft817_set_rptr_shift,
    .set_rptr_offs =    ft817_set_rptr_offs,
    .set_split_vfo =    ft817_set_split_vfo,
    .get_split_vfo =    ft817_get_split_vfo,
    .set_rit =          ft817_set_rit,
    .set_dcs_code =     ft817_set_dcs_code,
    .set_ctcss_tone =   ft817_set_ctcss_tone,
    .set_dcs_sql =      ft817_set_dcs_sql,
    .set_ctcss_sql =    ft817_set_ctcss_sql,
    .power2mW =         ft817_power2mW,
    .mW2power =         ft817_mW2power,
    .set_powerstat =    ft817_set_powerstat,
    .get_ant =          ft817_get_ant,
    .get_level =        ft817_get_level,
    .set_func =         ft817_set_func,
    .vfo_op =           ft817_vfo_op,
    .hamlib_check_rig_caps = HAMLIB_CHECK_RIG_CAPS
};

struct rig_caps q900_caps =
{
    RIG_MODEL(RIG_MODEL_Q900),
    .model_name =          "Q900",
    .mfg_name =            "Guohe",
    .version =             "20240122.0",
    .copyright =           "LGPL",
    .status =              RIG_STATUS_STABLE,
    .rig_type =            RIG_TYPE_TRANSCEIVER,
    .ptt_type =            RIG_PTT_RIG,
    .dcd_type =            RIG_DCD_RIG,
    .port_type =           RIG_PORT_SERIAL,
    .serial_rate_min =     4800,
    .serial_rate_max =     38400,
    .serial_data_bits =    8,
    .serial_stop_bits =    2,
    .serial_parity =       RIG_PARITY_NONE,
    .serial_handshake =    RIG_HANDSHAKE_NONE,
    .write_delay =         FT817_WRITE_DELAY,
    .post_write_delay =    FT817_POST_WRITE_DELAY,
    .timeout =             FT817_TIMEOUT,
    .retry =               5,
    .has_get_func =        RIG_FUNC_NONE,
    .has_set_func =        RIG_FUNC_LOCK | RIG_FUNC_TONE | RIG_FUNC_TSQL | RIG_FUNC_CSQL | RIG_FUNC_RIT,
    .has_get_level =
    RIG_LEVEL_STRENGTH | RIG_LEVEL_RAWSTR | RIG_LEVEL_RFPOWER |
    RIG_LEVEL_ALC | RIG_LEVEL_SWR,
    .has_set_level =       RIG_LEVEL_BAND_SELECT,
    .has_get_parm =        RIG_PARM_NONE,
    .has_set_parm =        RIG_PARM_NONE,
    .level_gran =
    {
#include "level_gran_yaesu.h"
    },
    .parm_gran =           {},
    .ctcss_list =          common_ctcss_list,
    .dcs_list =            common_dcs_list,   /* only 104 out of 106 supported */
    .preamp =              { RIG_DBLST_END, },
    .attenuator =          { RIG_DBLST_END, },
    .max_rit =             Hz(9990),
    .max_xit =             Hz(0),
    .max_ifshift =         Hz(0),
    .vfo_ops =             RIG_OP_TOGGLE,
    .targetable_vfo =      0,
    .transceive =          RIG_TRN_OFF,
    .bank_qty =            0,
    .chan_desc_sz =        0,
    .chan_list =           { RIG_CHAN_END, },

    .rx_range_list1 =  {
        {kHz(100), MHz(56), FT817_ALL_RX_MODES,  -1, -1, FT817_VFO_ALL, FT817_ANTS},
        {MHz(76), MHz(108), RIG_MODE_WFM,        -1, -1, FT817_VFO_ALL, FT817_ANTS},
        {MHz(118), MHz(164), FT817_ALL_RX_MODES, -1, -1, FT817_VFO_ALL, FT817_ANTS},
        {MHz(420), MHz(470), FT817_ALL_RX_MODES, -1, -1, FT817_VFO_ALL, FT817_ANTS},
        RIG_FRNG_END,
    },
    .tx_range_list1 =  {
        FRQ_RNG_HF(1, FT817_OTHER_TX_MODES, W(0.5), W(5), FT817_VFO_ALL, FT817_ANTS),
        FRQ_RNG_HF(1, FT817_AM_TX_MODES, W(0.5), W(1.5), FT817_VFO_ALL, FT817_ANTS),

        FRQ_RNG_6m(1, FT817_OTHER_TX_MODES, W(0.5), W(5), FT817_VFO_ALL, FT817_ANTS),
        FRQ_RNG_6m(1, FT817_AM_TX_MODES, W(0.5), W(1.5), FT817_VFO_ALL, FT817_ANTS),

        FRQ_RNG_2m(1, FT817_OTHER_TX_MODES, W(0.5), W(5), FT817_VFO_ALL, FT817_ANTS),
        FRQ_RNG_2m(1, FT817_AM_TX_MODES, W(0.5), W(1.5), FT817_VFO_ALL, FT817_ANTS),

        FRQ_RNG_70cm(1, FT817_OTHER_TX_MODES, W(0.5), W(5), FT817_VFO_ALL, FT817_ANTS),
        FRQ_RNG_70cm(1, FT817_AM_TX_MODES, W(0.5), W(1.5), FT817_VFO_ALL, FT817_ANTS),

        RIG_FRNG_END,
    },


    .rx_range_list2 =  {
        {kHz(100), MHz(56), FT817_ALL_RX_MODES,  -1, -1, FT817_VFO_ALL, FT817_ANTS},
        {MHz(76), MHz(108), RIG_MODE_WFM,        -1, -1, FT817_VFO_ALL, FT817_ANTS},
        {MHz(118), MHz(164), FT817_ALL_RX_MODES, -1, -1, FT817_VFO_ALL, FT817_ANTS},
        {MHz(420), MHz(470), FT817_ALL_RX_MODES, -1, -1, FT817_VFO_ALL, FT817_ANTS},
        RIG_FRNG_END,
    },

    .tx_range_list2 =  {
        FRQ_RNG_HF(2, FT817_OTHER_TX_MODES, W(0.5), W(5), FT817_VFO_ALL, FT817_ANTS),
        FRQ_RNG_HF(2, FT817_AM_TX_MODES, W(0.5), W(1.5), FT817_VFO_ALL, FT817_ANTS),
        /* FIXME: 60 meters in US version */

        FRQ_RNG_6m(2, FT817_OTHER_TX_MODES, W(0.5), W(5), FT817_VFO_ALL, FT817_ANTS),
        FRQ_RNG_6m(2, FT817_AM_TX_MODES, W(0.5), W(1.5), FT817_VFO_ALL, FT817_ANTS),

        FRQ_RNG_2m(2, FT817_OTHER_TX_MODES, W(0.5), W(5), FT817_VFO_ALL, FT817_ANTS),
        FRQ_RNG_2m(2, FT817_AM_TX_MODES, W(0.5), W(1.5), FT817_VFO_ALL, FT817_ANTS),

        FRQ_RNG_70cm(2, FT817_OTHER_TX_MODES, W(0.5), W(5), FT817_VFO_ALL, FT817_ANTS),
        FRQ_RNG_70cm(2, FT817_AM_TX_MODES, W(0.5), W(1.5), FT817_VFO_ALL, FT817_ANTS),

        RIG_FRNG_END,
    },

    .tuning_steps =  {
        {FT817_SSB_CW_RX_MODES, Hz(10)},
        {FT817_AM_FM_RX_MODES | RIG_MODE_WFM, Hz(100)},
        RIG_TS_END,
    },

    .filters = {
        {FT817_SSB_CW_RX_MODES, kHz(2.2)},  /* normal passband */
        {FT817_CWN_RX_MODES, 500},          /* CW and RTTY narrow */
        {RIG_MODE_AM, kHz(6)},              /* AM normal */
        {RIG_MODE_FM | RIG_MODE_PKTFM, kHz(9)},
        {RIG_MODE_WFM, kHz(15)},
        RIG_FLT_END,
    },

    .str_cal =          FT817_STR_CAL,
    .swr_cal =          FT817_SWR_CAL,
    .alc_cal =          FT817_ALC_CAL,
    .rfpower_meter_cal = FT817_PWR_CAL,

    .rig_init =         ft817_init,
    .rig_cleanup =      ft817_cleanup,
    .rig_open =         ft817_open,
    .rig_close =        ft817_close,
    .get_vfo =          ft817_get_vfo,
    .set_vfo =          ft817_set_vfo,
    .set_freq =         ft817_set_freq,
    .get_freq =         ft817_get_freq,
    .set_mode =         ft817_set_mode,
    .get_mode =         ft817_get_mode,
    .set_ptt =          ft817_set_ptt,
    .get_ptt =          ft817_get_ptt,
    .get_dcd =          ft817_get_dcd,
    .set_rptr_shift =   ft817_set_rptr_shift,
    .set_rptr_offs =    ft817_set_rptr_offs,
    .set_split_vfo =    ft817_set_split_vfo,
    .get_split_vfo =    ft817_get_split_vfo,
    .set_rit =          ft817_set_rit,
    .set_dcs_code =     ft817_set_dcs_code,
    .set_ctcss_tone =   ft817_set_ctcss_tone,
    .set_dcs_sql =      ft817_set_dcs_sql,
    .set_ctcss_sql =    ft817_set_ctcss_sql,
    .power2mW =         ft817_power2mW,
    .mW2power =         ft817_mW2power,
    .set_powerstat =    ft817_set_powerstat,
    .get_ant =          ft817_get_ant,
    .get_level =        ft817_get_level,
    .set_func =         ft817_set_func,
    .vfo_op =           ft817_vfo_op,
    .hamlib_check_rig_caps = HAMLIB_CHECK_RIG_CAPS
};

struct rig_caps ft818_caps =
{
    RIG_MODEL(RIG_MODEL_FT818),
    .model_name =          "FT-818",
    .mfg_name =            "Yaesu",
    .version =             "20220424.0",
    .copyright =           "LGPL",
    .status =              RIG_STATUS_STABLE,
    .rig_type =            RIG_TYPE_TRANSCEIVER,
    .ptt_type =            RIG_PTT_RIG,
    .dcd_type =            RIG_DCD_RIG,
    .port_type =           RIG_PORT_SERIAL,
    .serial_rate_min =     4800,
    .serial_rate_max =     38400,
    .serial_data_bits =    8,
    .serial_stop_bits =    2,
    .serial_parity =       RIG_PARITY_NONE,
    .serial_handshake =    RIG_HANDSHAKE_NONE,
    .write_delay =         FT817_WRITE_DELAY,
    .post_write_delay =    FT817_POST_WRITE_DELAY,
    .timeout =             FT817_TIMEOUT,
    .retry =               5,
    .has_get_func =        RIG_FUNC_NONE,
    .has_set_func =        RIG_FUNC_LOCK | RIG_FUNC_TONE | RIG_FUNC_TSQL | RIG_FUNC_RIT,
    .has_get_level =
    RIG_LEVEL_STRENGTH | RIG_LEVEL_RAWSTR | RIG_LEVEL_RFPOWER |
    RIG_LEVEL_ALC | RIG_LEVEL_SWR,
    .has_set_level =       RIG_LEVEL_BAND_SELECT,
    .has_get_parm =        RIG_PARM_NONE,
    .has_set_parm =        RIG_PARM_NONE,
    .level_gran =
    {
#include "level_gran_yaesu.h"
    },
    .parm_gran =           {},
    .ctcss_list =          common_ctcss_list,
    .dcs_list =            common_dcs_list,   /* only 104 out of 106 supported */
    .preamp =              { RIG_DBLST_END, },
    .attenuator =          { RIG_DBLST_END, },
    .max_rit =             Hz(9990),
    .max_xit =             Hz(0),
    .max_ifshift =         Hz(0),
    .vfo_ops =             RIG_OP_TOGGLE,
    .targetable_vfo =      0,
    .transceive =          RIG_TRN_OFF,
    .bank_qty =            0,
    .chan_desc_sz =        0,
    .chan_list =           { RIG_CHAN_END, },

    .rx_range_list1 =  {
        {kHz(100), MHz(56), FT817_ALL_RX_MODES,  -1, -1, FT817_VFO_ALL, FT817_ANTS},
        {MHz(76), MHz(108), RIG_MODE_WFM,        -1, -1, FT817_VFO_ALL, FT817_ANTS},
        {MHz(118), MHz(164), FT817_ALL_RX_MODES, -1, -1, FT817_VFO_ALL, FT817_ANTS},
        {MHz(420), MHz(470), FT817_ALL_RX_MODES, -1, -1, FT817_VFO_ALL, FT817_ANTS},
        RIG_FRNG_END,
    },
    .tx_range_list1 =  {
        FRQ_RNG_HF(1, FT817_OTHER_TX_MODES, W(0.5), W(5), FT817_VFO_ALL, FT817_ANTS),
        FRQ_RNG_HF(1, FT817_AM_TX_MODES, W(0.5), W(1.5), FT817_VFO_ALL, FT817_ANTS),

        /* One of the key differences between 817 and 818: the 818 has 60m! */
        FRQ_RNG_60m(1, FT817_OTHER_TX_MODES, W(0.5), W(5), FT817_VFO_ALL, FT817_ANTS),
        FRQ_RNG_60m(1, FT817_AM_TX_MODES, W(0.5), W(1.5), FT817_VFO_ALL, FT817_ANTS),

        FRQ_RNG_6m(1, FT817_OTHER_TX_MODES, W(0.5), W(5), FT817_VFO_ALL, FT817_ANTS),
        FRQ_RNG_6m(1, FT817_AM_TX_MODES, W(0.5), W(1.5), FT817_VFO_ALL, FT817_ANTS),

        FRQ_RNG_2m(1, FT817_OTHER_TX_MODES, W(0.5), W(5), FT817_VFO_ALL, FT817_ANTS),
        FRQ_RNG_2m(1, FT817_AM_TX_MODES, W(0.5), W(1.5), FT817_VFO_ALL, FT817_ANTS),

        FRQ_RNG_70cm(1, FT817_OTHER_TX_MODES, W(0.5), W(5), FT817_VFO_ALL, FT817_ANTS),
        FRQ_RNG_70cm(1, FT817_AM_TX_MODES, W(0.5), W(1.5), FT817_VFO_ALL, FT817_ANTS),

        RIG_FRNG_END,
    },


    .rx_range_list2 =  {
        {kHz(100), MHz(56), FT817_ALL_RX_MODES,  -1, -1, FT817_VFO_ALL, FT817_ANTS},
        {MHz(76), MHz(108), RIG_MODE_WFM,        -1, -1, FT817_VFO_ALL, FT817_ANTS},
        {MHz(118), MHz(164), FT817_ALL_RX_MODES, -1, -1, FT817_VFO_ALL, FT817_ANTS},
        {MHz(420), MHz(470), FT817_ALL_RX_MODES, -1, -1, FT817_VFO_ALL, FT817_ANTS},
        RIG_FRNG_END,
    },

    .tx_range_list2 =  {
        FRQ_RNG_HF(2, FT817_OTHER_TX_MODES, W(0.5), W(5), FT817_VFO_ALL, FT817_ANTS),
        FRQ_RNG_HF(2, FT817_AM_TX_MODES, W(0.5), W(1.5), FT817_VFO_ALL, FT817_ANTS),

        /* One of the key differences between 817 and 818: the 818 has 60m! */
        FRQ_RNG_60m(2, FT817_OTHER_TX_MODES, W(0.5), W(5), FT817_VFO_ALL, FT817_ANTS),
        FRQ_RNG_60m(2, FT817_AM_TX_MODES, W(0.5), W(1.5), FT817_VFO_ALL, FT817_ANTS),

        FRQ_RNG_6m(2, FT817_OTHER_TX_MODES, W(0.5), W(5), FT817_VFO_ALL, FT817_ANTS),
        FRQ_RNG_6m(2, FT817_AM_TX_MODES, W(0.5), W(1.5), FT817_VFO_ALL, FT817_ANTS),

        FRQ_RNG_2m(2, FT817_OTHER_TX_MODES, W(0.5), W(5), FT817_VFO_ALL, FT817_ANTS),
        FRQ_RNG_2m(2, FT817_AM_TX_MODES, W(0.5), W(1.5), FT817_VFO_ALL, FT817_ANTS),

        FRQ_RNG_70cm(2, FT817_OTHER_TX_MODES, W(0.5), W(5), FT817_VFO_ALL, FT817_ANTS),
        FRQ_RNG_70cm(2, FT817_AM_TX_MODES, W(0.5), W(1.5), FT817_VFO_ALL, FT817_ANTS),

        RIG_FRNG_END,
    },

    .tuning_steps =  {
        {FT817_SSB_CW_RX_MODES, Hz(10)},
        {FT817_AM_FM_RX_MODES | RIG_MODE_WFM, Hz(100)},
        RIG_TS_END,
    },

    .filters = {
        {FT817_SSB_CW_RX_MODES, kHz(2.2)},  /* normal passband */
        {FT817_CWN_RX_MODES, 500},          /* CW and RTTY narrow */
        {RIG_MODE_AM, kHz(6)},              /* AM normal */
        {RIG_MODE_FM | RIG_MODE_PKTFM, kHz(9)},
        {RIG_MODE_WFM, kHz(15)},
        RIG_FLT_END,
    },

    .str_cal =          FT817_STR_CAL,
    .swr_cal =          FT817_SWR_CAL,
    .alc_cal =          FT817_ALC_CAL,
    .rfpower_meter_cal = FT817_PWR_CAL,

    .rig_init =         ft817_init,
    .rig_cleanup =      ft817_cleanup,
    .rig_open =         ft817_open,
    .rig_close =        ft817_close,
    .get_vfo =          ft817_get_vfo,
    .set_vfo =          ft817_set_vfo,
    .set_freq =         ft817_set_freq,
    .get_freq =         ft817_get_freq,
    .set_mode =         ft817_set_mode,
    .get_mode =         ft817_get_mode,
    .set_ptt =          ft817_set_ptt,
    .get_ptt =          ft817_get_ptt,
    .get_dcd =          ft817_get_dcd,
    .set_rptr_shift =   ft817_set_rptr_shift,
    .set_rptr_offs =    ft817_set_rptr_offs,
    .set_split_vfo =    ft817_set_split_vfo,
    .get_split_vfo =    ft817_get_split_vfo,
    .set_rit =          ft817_set_rit,
    .set_dcs_code =     ft817_set_dcs_code,
    .set_ctcss_tone =   ft817_set_ctcss_tone,
    .set_dcs_sql =      ft817_set_dcs_sql,
    .set_ctcss_sql =    ft817_set_ctcss_sql,
    .power2mW =         ft817_power2mW,
    .mW2power =         ft817_mW2power,
    .set_powerstat =    ft817_set_powerstat,
    .get_ant =          ft818_get_ant,
    .get_level =        ft817_get_level,
    .set_func =         ft817_set_func,
    .vfo_op =           ft817_vfo_op,
    .hamlib_check_rig_caps = HAMLIB_CHECK_RIG_CAPS
};

/* ---------------------------------------------------------------------- */

static int ft817_init(RIG *rig)
{
    struct ft817_priv_data *p;
    rig_debug(RIG_DEBUG_VERBOSE, "%s: called, version %s\n", __func__,
              rig->caps->version);

    if ((STATE(rig)->priv = calloc(1, sizeof(struct ft817_priv_data))) == NULL)
    {
        return -RIG_ENOMEM;
    }
    p = (struct ft817_priv_data *) STATE(rig)->priv;

    p->swr = 10;

    return RIG_OK;
}

static int ft817_cleanup(RIG *rig)
{
    rig_debug(RIG_DEBUG_VERBOSE, "%s: called\n", __func__);

    free(STATE(rig)->priv);

    STATE(rig)->priv = NULL;

    return RIG_OK;
}

static int ft817_open(RIG *rig)
{
    rig_debug(RIG_DEBUG_VERBOSE, "%s: called \n", __func__);
    hl_usleep(1500 *
              1000); // rig needs a bit to allow commands to come through on startup

    return RIG_OK;
}

static int ft817_close(RIG *rig)
{
    rig_debug(RIG_DEBUG_VERBOSE, "%s: called \n", __func__);

    return RIG_OK;
}

/* ---------------------------------------------------------------------- */

static inline long timediff(const struct timeval *tv1,
                            const struct timeval *tv2)
{
    struct timeval tv;

    tv.tv_usec = tv1->tv_usec - tv2->tv_usec;
    tv.tv_sec  = tv1->tv_sec  - tv2->tv_sec;

    return ((tv.tv_sec * 1000L) + (tv.tv_usec / 1000L));
}

static int check_cache_timeout(struct timeval *tv)
{
    struct timeval curr;
    long t;

    if (tv->tv_sec == 0 && tv->tv_usec == 0)
    {
        rig_debug(RIG_DEBUG_VERBOSE, "%s: cache invalid\n", __func__);
        return 1;
    }

    gettimeofday(&curr, NULL);

    if ((t = timediff(&curr, tv)) < FT817_CACHE_TIMEOUT)
    {
        rig_debug(RIG_DEBUG_VERBOSE, "ft817: using cache (%ld ms)\n", t);
        return 0;
    }
    else
    {
        rig_debug(RIG_DEBUG_VERBOSE, "ft817: cache timed out (%ld ms)\n", t);
        return 1;
    }
}

static int ft817_read_eeprom(RIG *rig, unsigned short addr, unsigned char *out)
{
    unsigned char data[YAESU_CMD_LENGTH];
    hamlib_port_t *rp = RIGPORT(rig);
    int n;

    rig_debug(RIG_DEBUG_VERBOSE, "%s: called\n", __func__);
    memcpy(data, ncmd[FT817_NATIVE_CAT_EEPROM_READ].nseq,
           YAESU_CMD_LENGTH);

    data[0] = addr >> 8;
    data[1] = addr & 0xff;

    write_block(rp, data, YAESU_CMD_LENGTH);

    if ((n = read_block(rp, data, 2)) < 0)
    {
        return n;
    }

    if (n != 2)
    {
        return -RIG_EIO;
    }

    if (addr == 0x55) // for some reason VFO returns high byte
    {
        *out = data[0];
    }
    else
    {
        *out = data[addr % 2];
    }

    rig_debug(RIG_DEBUG_VERBOSE, "%s: data[0]=%02x, data[1]=%02x, out=%02x\n",
              __func__, data[0], data[1], *out);

    memcpy(out, data, 2);
    return RIG_OK;
}

static int ft817_get_status(RIG *rig, int status)
{
    struct ft817_priv_data *p = (struct ft817_priv_data *) STATE(rig)->priv;
    hamlib_port_t *rp = RIGPORT(rig);
    struct timeval *tv;
    unsigned char *data;
    int len;
    int n;
    int retries = rp->retry;
    unsigned char result[2];

    rig_debug(RIG_DEBUG_VERBOSE, "%s: called\n", __func__);

    switch (status)
    {
    case FT817_NATIVE_CAT_GET_FREQ_MODE_STATUS:
        data = p->fm_status;
        /* Answer is 5 long; 4 bytes BCD freq, 1 byte status */
        len  = 5;
        tv   = &p->fm_status_tv;
        break;

    case FT817_NATIVE_CAT_GET_RX_STATUS:
        data = &p->rx_status;
        len  = 1;
        tv   = &p->rx_status_tv;
        break;

    case FT817_NATIVE_CAT_GET_TX_METERING:
        data = result;
        len = sizeof(result) / sizeof(result[0]); /* We expect two bytes */
        tv = &p->tx_level_tv;
        break;

    case FT817_NATIVE_CAT_GET_TX_STATUS:
        data = &p->tx_status;
        len  = 1;
        tv   = &p->tx_status_tv;
        break;


    default:
        rig_debug(RIG_DEBUG_ERR, "%s: Internal error!\n", __func__);
        return -RIG_EINTERNAL;
    }

    do
    {
        rig_flush(rp);
        write_block(rp, ncmd[status].nseq, YAESU_CMD_LENGTH);
        n = read_block(rp, data, len);
    }
    while (retries-- && n < 0);

    if (n < 0)
    {
        return n;
    }

    if (n != len)
    {
        rig_debug(RIG_DEBUG_VERBOSE, "%s: Length mismatch exp %d got %d!\n",
                  __func__, len, n);
        return -RIG_EIO;
    }

    switch (status)
    {
    case FT817_NATIVE_CAT_GET_FREQ_MODE_STATUS:
    {
        /* Only in digimode we need fetch to extra bits from EEPROM.
         * This save communication cycle for all other modes.
         * Because mode and frequency are shared this saves also when
         * getting the frequency. */
        switch (p->fm_status[4] & 0x7f)
        {
            unsigned char dig_mode[2];

        case 0x0a:
            if ((n = ft817_read_eeprom(rig, 0x0065, dig_mode)) < 0)
            {
                return n;
            }

            /* Top 3 bit define the digi mode */
            p->dig_mode = dig_mode[0] >> 5;

        default:
            break;
        }
    }
    break;

    case FT817_NATIVE_CAT_GET_TX_METERING:
        /* FT-817 returns 2 bytes with 4 nibbles.
         * Extract raw values here;
         * convert to float when they are requested. */
        p->swr_level = (result[1] & 0xF0) >> 4;
        p->pwr_level = (result[0] & 0xF0) >> 4;
        p->alc_level = result[0] & 0x0F;
        p->mod_level = result[1] >> 4;
        rig_debug(RIG_DEBUG_TRACE, "%s: swr: %d, pwr %d, alc %d, mod %d\n",
                  __func__,
                  p->swr_level,
                  p->pwr_level,
                  p->alc_level,
                  p->mod_level);
        break;
    }

    gettimeofday(tv, NULL);

    return RIG_OK;
}

/* ---------------------------------------------------------------------- */

static int ft817_get_freq(RIG *rig, vfo_t vfo, freq_t *freq)
{
    struct ft817_priv_data *p = (struct ft817_priv_data *) STATE(rig)->priv;
    freq_t f1 = 0, f2 = 0;
    struct rig_cache *cachep = CACHE(rig);
    int retries = RIGPORT(rig)->retry +
                  1; // +1 because, because 2 steps are needed even in best scenario

    rig_debug(RIG_DEBUG_VERBOSE, "%s: called, vfo=%s, ptt=%d, split=%d\n", __func__,
              rig_strvfo(vfo), cachep->ptt, cachep->split);

    // we can't query VFOB while in transmit and split mode
    if (cachep->ptt && vfo == RIG_VFO_B && cachep->split)
    {
        *freq = cachep->freqMainB;
        return RIG_OK;
    }

    while ((f1 == 0 || f1 != f2) && retries-- > 0)
    {
        int n;
        rig_debug(RIG_DEBUG_TRACE, "%s: retries=%d\n", __func__, retries);

        if ((n = ft817_get_status(rig, FT817_NATIVE_CAT_GET_FREQ_MODE_STATUS)) < 0)
        {
            return n;
        }

        f1 = f2;
        f2 = from_bcd_be(p->fm_status, 8);
        dump_hex(p->fm_status, sizeof(p->fm_status) / sizeof(p->fm_status[0]));
    }

#if 1 // user must be twiddling the VFO
    // usually get_freq is OK but we have to allow that f1 != f2 when knob is moving
    *freq = f2 * 10;
    return RIG_OK;
#else // remove this if no complaints

    if (retries >= 0)
    {
        *freq = f1 * 10;
        return RIG_OK;
    }
    else
    {
        return -RIG_EIO;
    }

#endif

}

static int ft817_get_mode(RIG *rig, vfo_t vfo, rmode_t *mode, pbwidth_t *width)
{
    struct ft817_priv_data *p = (struct ft817_priv_data *) STATE(rig)->priv;

    rig_debug(RIG_DEBUG_VERBOSE, "%s: called\n", __func__);

    if (check_cache_timeout(&p->fm_status_tv))
    {
        int n;

        if ((n = ft817_get_status(rig, FT817_NATIVE_CAT_GET_FREQ_MODE_STATUS)) < 0)
        {
            return n;
        }
    }

    switch (p->fm_status[4] & 0x7f)
    {
    case 0x00:
        *mode = RIG_MODE_LSB;
        break;

    case 0x01:
        *mode = RIG_MODE_USB;
        break;

    case 0x02:
        *mode = RIG_MODE_CW;
        break;

    case 0x03:
        *mode = RIG_MODE_CWR;
        break;

    case 0x04:
        *mode = RIG_MODE_AM;
        break;

    case 0x06:
        *mode = RIG_MODE_WFM;
        break;

    case 0x08:
        *mode = RIG_MODE_FM;
        break;

    case 0x0a:
        switch (p->dig_mode)
        {
        case FT817_DIGI_RTTY: *mode = RIG_MODE_RTTYR; break;

        case FT817_DIGI_PSK_L: *mode = RIG_MODE_PSKR; break;

        case FT817_DIGI_PSK_U: *mode = RIG_MODE_PSK; break;

        case FT817_DIGI_USER_L: *mode = RIG_MODE_PKTLSB; break;

        case FT817_DIGI_USER_U: *mode = RIG_MODE_PKTUSB; break;

        default:
            *mode = RIG_MODE_NONE;
        }

        break;

    case 0x0C:
        *mode = RIG_MODE_PKTFM;
        break;

    default:
        *mode = RIG_MODE_NONE;
    }

    if (p->fm_status[4] & 0x80)     /* narrow */
    {
        *width = rig_passband_narrow(rig, *mode);
    }
    else
    {
        *width = RIG_PASSBAND_NORMAL;
    }

    return RIG_OK;
}

static int ft817_get_split_vfo(RIG *rig, vfo_t vfo, split_t *split,
                               vfo_t *tx_vfo)
{
    const struct ft817_priv_data *p = (struct ft817_priv_data *) STATE(rig)->priv;
    ptt_t ptt;
    int n;

    rig_debug(RIG_DEBUG_VERBOSE, "%s: called\n", __func__);

    n = ft817_get_ptt(rig, 0, &ptt);

    if (n != RIG_OK)
    {
        return n;
    }

    /* Check if rig is in TX mode */
    if (ptt == RIG_PTT_OFF)
    {
        // TX status not valid when in RX
        unsigned char c[2];

        /* Get split status from EEPROM */
        n = ft817_read_eeprom(rig, 0x7a, c);

        if (n != RIG_OK)
        {
            return n;
        }

        *split = (c[0] & 0x80) ? RIG_SPLIT_ON : RIG_SPLIT_OFF;
	*tx_vfo = RIG_VFO_A;
    }
    else
    {
        *split = (p->tx_status & 0x20) ? RIG_SPLIT_ON : RIG_SPLIT_OFF;
	*tx_vfo = RIG_VFO_B;
    }

    return RIG_OK;
}

static int ft817_get_ptt(RIG *rig, vfo_t vfo, ptt_t *ptt)
{
    struct ft817_priv_data *p = (struct ft817_priv_data *) STATE(rig)->priv;

    rig_debug(RIG_DEBUG_VERBOSE, "%s: called\n", __func__);

    if (check_cache_timeout(&p->tx_status_tv))
    {
        int n;

        if ((n = ft817_get_status(rig, FT817_NATIVE_CAT_GET_TX_STATUS)) < 0)
        {
            return n;
        }
    }

<<<<<<< HEAD
    *ptt = p->tx_status  != 0xff;
=======
    *ptt = ((p->tx_status & 0x20) == 0x20);
>>>>>>> 2b10a307

    return RIG_OK;
}

static int ft817_get_tx_level(RIG *rig, value_t *val, unsigned char *tx_level,
                              const cal_table_float_t *cal)
{
    struct ft817_priv_data *p = (struct ft817_priv_data *) STATE(rig)->priv;

    rig_debug(RIG_DEBUG_VERBOSE, "%s: called\n", __func__);

    if (check_cache_timeout(&p->tx_level_tv))
    {
        int n;
        ptt_t ptt;

        /* Default to not keyed */
        *tx_level = 0;

        /* TX metering is special; it sends 1 byte if not keyed and 2 if keyed.
         * To handle this properly we first verify the rig is keyed.
         * Otherwise we experience at least a full timeout and
         * perhaps pointless retries + timeouts.
         */
        n = ft817_get_ptt(rig, 0, &ptt);

        if (n != RIG_OK)
        {
            return n;
        }

        if (ptt == RIG_PTT_OFF)
        {
<<<<<<< HEAD
	    val->f = p->swr;
            return RIG_OK;
=======
            val->f = p->swr;
            //rig_debug(RIG_DEBUG_VERBOSE, "%s: rig not keyed\n", __func__);
            return RIG_OK;  // use known prior value
>>>>>>> 2b10a307
        }

        n = ft817_get_status(rig, FT817_NATIVE_CAT_GET_TX_METERING);

        if (n != RIG_OK)
        {
            return n;
        }
    }

<<<<<<< HEAD
    p->swr = val->f = rig_raw2val_float(*tx_level, cal);
=======
    val->f = rig_raw2val_float(*tx_level, cal);
    p->swr = val->f;
>>>>>>> 2b10a307
    rig_debug(RIG_DEBUG_VERBOSE, "%s: level %f\n", __func__, val->f);

    return RIG_OK;
}

/* frontend will always use RAWSTR+cal_table */
static int ft817_get_smeter_level(RIG *rig, value_t *val)
{
    struct ft817_priv_data *p = (struct ft817_priv_data *) STATE(rig)->priv;
    int n;

    rig_debug(RIG_DEBUG_VERBOSE, "%s: called\n", __func__);

    if (check_cache_timeout(&p->rx_status_tv))
        if ((n = ft817_get_status(rig, FT817_NATIVE_CAT_GET_RX_STATUS)) < 0)
        {
            return n;
        }

    //n = (p->rx_status & 0x0F) - 9;

    //val->i = n * ((n > 0) ? 10 : 6);

    /* S-meter value is returned in the lower 4 bits.
       0x00 = S0 (-54dB)
       0x01 = S1
       0x02 = S2
       ...
       0x09 = S9 (0dB)
       0x0A = S9+10 (10dB)
       0x0B = S9+20 and so on
    */
    n = (p->rx_status & 0x0F);

    if (n < 0x0A)
    {
        val->i = (6 * n) - 54;
    }
    else
    {
        val->i = 10 * (n - 9);
    }

    return RIG_OK;
}


static int ft817_get_raw_smeter_level(RIG *rig, value_t *val)
{
    struct ft817_priv_data *p = (struct ft817_priv_data *) STATE(rig)->priv;

    rig_debug(RIG_DEBUG_VERBOSE, "%s: called\n", __func__);

    if (check_cache_timeout(&p->rx_status_tv))
    {
        int n;

        if ((n = ft817_get_status(rig, FT817_NATIVE_CAT_GET_RX_STATUS)) < 0)
        {
            return n;
        }
    }

    val->i = p->rx_status & 0x0F;

    return RIG_OK;
}


static int ft817_get_level(RIG *rig, vfo_t vfo, setting_t level, value_t *val)
{
    struct ft817_priv_data *p = (struct ft817_priv_data *) STATE(rig)->priv;

    switch (level)
    {

    case RIG_LEVEL_STRENGTH:
        /* The front-end will always call for RAWSTR and use the cal_table */
        return ft817_get_smeter_level(rig, val);

    case RIG_LEVEL_RAWSTR:
        return ft817_get_raw_smeter_level(rig, val);

    case RIG_LEVEL_RFPOWER:
        return ft817_get_tx_level(rig, val, &p->pwr_level,
                                  &rig->caps->rfpower_meter_cal);

    case RIG_LEVEL_ALC:
        return ft817_get_tx_level(rig, val, &p->alc_level, &rig->caps->alc_cal);

    case RIG_LEVEL_SWR:
        return ft817_get_tx_level(rig, val, &p->swr_level, &rig->caps->swr_cal);

    case RIG_LEVEL_RFPOWER_METER_WATTS:
        return ft817_get_tx_level(rig, val, &p->pwr_level,
                                  &rig->caps->rfpower_meter_cal);

    default:
        return -RIG_EINVAL;
    }

    return RIG_OK;
}

static int ft817_get_dcd(RIG *rig, vfo_t vfo, dcd_t *dcd)
{
    struct ft817_priv_data *p = (struct ft817_priv_data *) STATE(rig)->priv;

    rig_debug(RIG_DEBUG_VERBOSE, "%s: called\n", __func__);

    if (check_cache_timeout(&p->rx_status_tv))
    {
        int n;

        if ((n = ft817_get_status(rig, FT817_NATIVE_CAT_GET_RX_STATUS)) < 0)
        {
            return n;
        }
    }

    /* TODO: consider bit 6 too ??? (CTCSS/DCS code match) */
    if (p->rx_status & 0x80)
    {
        *dcd = RIG_DCD_OFF;
    }
    else
    {
        *dcd = RIG_DCD_ON;
    }

    return RIG_OK;
}

static int ft818_817_get_ant(RIG *rig, vfo_t vfo, ant_t ant, value_t *option,
                             ant_t *ant_curr, ant_t *ant_tx, ant_t *ant_rx, bool is817)
{
    /* The FT818/817 has no RIG_TARGETABLE_ALL
     * so rig.c switched the active VFO to the one requested */
    int ret;
    unsigned char eeprom_band[2], eeprom_ant[2];

    /* Read eeprom for current 'band' for both VFO's */
    ret = ft817_read_eeprom(rig, 0x59, eeprom_band);

    if (ret != RIG_OK)
    {
        return ret;
    }

    /* Read eeprom for antenna selection per band.
     * The FT818/817 stores antenna per band not per VFO!
     * So changing antenna will change for both VFO's */
    ret = ft817_read_eeprom(rig, 0x7A, eeprom_ant);

    if (ret != RIG_OK)
    {
        return ret;
    }

    /* if CURR then get real VFO before parsing EEPROM */
    if (vfo == RIG_VFO_CURR)
    {
        vfo = STATE(rig)->current_vfo;
    }

    /* band info is 4 bit per VFO, for A lower nibble, B is upper nible */
    switch (vfo)
    {
    case RIG_VFO_A:
        eeprom_band[0] &= 0xF;
        break;

    case RIG_VFO_B:
        eeprom_band[0] = eeprom_band[0] >> 4;
        break;

    default:
        rig_debug(RIG_DEBUG_ERR, "%s: Unsupported VFO %0x!\n",
                  __func__, vfo);
        return -RIG_EINTERNAL;
    }

    /* The 818 and the 817 differ in bands: the 818 has 60m.
     * The band selection flags for the 818 and 817 thus differ:
     * 2 means 60m on 818 and 40m for 817.
     * And the rest of the values are shifted.
     *
     * So to make the code simple: if we have a 817 and 2 or higher band then
     * add 1 to the value to align it on the 818 mapping.
     */
    if (is817 && eeprom_band[0] >= 2)
    {
        eeprom_band[0]++;
    }

    /* The 817/818 does not have a antenna selection per VFO but per band.
     * So we read the band for the requested VFO and then map it to the
     * selected antenna.
     */


    switch (eeprom_band[0])
    {
    case 0:  /* 160M */
    case 1:  /*  80M */
    case 2:  /*  60M, 818 only */
    case 3:  /*  40M */
    case 4:  /*  30M */
    case 5:  /*  20M */
    case 6:  /*  17M */
    case 7:  /*  15M */
    case 8:  /*  12M */
    case 9:  /*  10M */
        /* All HF use the same antenna setting, bit 0 */
        eeprom_ant[0] &= 1 << 0;
        break;

    case 0xA:  /* 6m, bit 1 */
        eeprom_ant[0] &= 1 << 1;
        break;

    case 0xB:  /* FM BCB 76Mhz - 108Mhz, bit 2 */
        eeprom_ant[0] &= 1 << 2;
        break;

    case 0xC:  /* Airband, bit 3 */
        eeprom_ant[0] &= 1 << 3;
        break;

    case 0xD:  /* 2M, bit 4 */
        eeprom_ant[0] &= 1 << 4;
        break;

    case 0xE:  /* 70cm / UHF, bit 5 */
        eeprom_ant[0] &= 1 << 5;
        break;

    case 0xF: /* Free-tuning?, bit 6 */
        eeprom_ant[0] &= 1 << 6;
        break;
    }

    /* We have no split TX/RX capability per VFO.
     * So only set ant_curr and leave rx/tx set to unknown. */
    *ant_curr = eeprom_ant[0] ? FT817_ANT_REAR : FT817_ANT_FRONT;

    return RIG_OK;
}

static int ft817_get_ant(RIG *rig, vfo_t vfo, ant_t ant, value_t *option,
                         ant_t *ant_curr, ant_t *ant_tx, ant_t *ant_rx)
{
    return ft818_817_get_ant(rig, vfo, ant, option, ant_curr, ant_tx, ant_rx,
                             true);

}

static int ft818_get_ant(RIG *rig, vfo_t vfo, ant_t ant, value_t *option,
                         ant_t *ant_curr, ant_t *ant_tx, ant_t *ant_rx)
{
    return ft818_817_get_ant(rig, vfo, ant, option, ant_curr, ant_tx, ant_rx,
                             false);

}
/* ---------------------------------------------------------------------- */

int ft817_read_ack(RIG *rig)
{
    unsigned char dummy;
    hamlib_port_t *rp = RIGPORT(rig);
    rig_debug(RIG_DEBUG_VERBOSE, "%s: called\n", __func__);

    if (rp->post_write_delay == 0)
    {
        if (read_block(rp, &dummy, 1) < 0)
        {
            rig_debug(RIG_DEBUG_ERR, "%s: error reading ack\n", __func__);
            rig_debug(RIG_DEBUG_ERR, "%s: adjusting post_write_delay to avoid ack\n",
                      __func__);
            rp->post_write_delay =
                10; // arbitrary choice right now of max 100 cmds/sec
            return RIG_OK; // let it continue without checking for ack now
        }

        rig_debug(RIG_DEBUG_TRACE, "%s: ack value=0x%x\n", __func__, dummy);

#if 0 // don't know of any reject codes -- none documented
        if (dummy != 0)
        {
            return -RIG_ERJCTED;
        }
#endif
    }

    return RIG_OK;
}

/*
 * private helper function to send a private command sequence.
 * Must only be complete sequences.
 */
static int ft817_send_cmd(RIG *rig, int index)
{
    hamlib_port_t *rp = RIGPORT(rig);
    rig_debug(RIG_DEBUG_VERBOSE, "%s: called\n", __func__);

    if (ncmd[index].ncomp == 0)
    {
        rig_debug(RIG_DEBUG_VERBOSE, "%s: Incomplete sequence\n", __func__);
        return -RIG_EINTERNAL;
    }

    rig_flush(rp);
    write_block(rp, ncmd[index].nseq, YAESU_CMD_LENGTH);
    return ft817_read_ack(rig);
}

/*
 * The same for incomplete commands.
 */
static int ft817_send_icmd(RIG *rig, int index, const unsigned char *data)
{
    unsigned char cmd[YAESU_CMD_LENGTH];

    rig_debug(RIG_DEBUG_VERBOSE, "%s: called\n", __func__);

    if (ncmd[index].ncomp == 1)
    {
        rig_debug(RIG_DEBUG_VERBOSE, "%s: Complete sequence\n", __func__);
        return -RIG_EINTERNAL;
    }

    cmd[YAESU_CMD_LENGTH - 1] = ncmd[index].nseq[YAESU_CMD_LENGTH - 1];
    memcpy(cmd, data, YAESU_CMD_LENGTH - 1);

    write_block(RIGPORT(rig), cmd, YAESU_CMD_LENGTH);
    return ft817_read_ack(rig);
}

/* ---------------------------------------------------------------------- */
static int ft817_get_vfo(RIG *rig, vfo_t *vfo)
{
    unsigned char c[2];

    rig_debug(RIG_DEBUG_VERBOSE, "%s: called \n", __func__);

    if (ft817_read_eeprom(rig, 0x55, c) < 0)   /* get vfo status */
    {
        return -RIG_EPROTO;
    }

    if ((c[0] & 0x1) == 0)
    {
        *vfo = RIG_VFO_A;
    }
    else
    {
        *vfo = RIG_VFO_B;
    }

    return RIG_OK;
}

static int ft817_set_vfo(RIG *rig, vfo_t vfo)
{
    vfo_t curvfo;
    int retval;

    rig_debug(RIG_DEBUG_VERBOSE, "%s: called vfo=%s\n", __func__, rig_strvfo(vfo));

    retval =  ft817_get_vfo(rig, &curvfo);

    if (retval != RIG_OK)
    {
        rig_debug(RIG_DEBUG_ERR, "%s: error get_vfo '%s'\n", __func__,
                  rigerror(retval));
        return retval;
    }

    if (curvfo == vfo)
    {
        return RIG_OK;
    }

    retval = ft817_send_cmd(rig, FT817_NATIVE_CAT_SET_VFOAB);
    hl_usleep(50 *
              1000); // can take a little while for vfo swap to happen -- otherwise we get errors trying to read eeprom to quickly

    return retval;
}

static int ft817_set_freq(RIG *rig, vfo_t vfo, freq_t freq)
{
    unsigned char data[YAESU_CMD_LENGTH - 1];
    int retval;

    rig_debug(RIG_DEBUG_VERBOSE, "ft817: requested freq = %"PRIfreq" Hz\n", freq);

    /* fill in the frequency */
    to_bcd_be(data, (freq + 5) / 10, 8);

    rig_force_cache_timeout(
        &((struct ft817_priv_data *)STATE(rig)->priv)->fm_status_tv);

    retval = ft817_send_icmd(rig, FT817_NATIVE_CAT_SET_FREQ, data);
    hl_usleep(50 * 1000); // FT817 needs a little time after setting freq
    return retval;
}

static int ft817_set_mode(RIG *rig, vfo_t vfo, rmode_t mode, pbwidth_t width)
{
    int index;  /* index of sequence to send */

    rig_debug(RIG_DEBUG_VERBOSE, "%s: generic mode = %s\n", __func__,
              rig_strrmode(mode));

    switch (mode)
    {

    case RIG_MODE_AM:
        index = FT817_NATIVE_CAT_SET_MODE_AM;
        break;

    case RIG_MODE_CW:
        index = FT817_NATIVE_CAT_SET_MODE_CW;
        break;

    case RIG_MODE_USB:
        index = FT817_NATIVE_CAT_SET_MODE_USB;
        break;

    case RIG_MODE_LSB:
        index = FT817_NATIVE_CAT_SET_MODE_LSB;
        break;

    case RIG_MODE_RTTY:
    case RIG_MODE_PKTUSB:
    case RIG_MODE_PKTLSB:
    case RIG_MODE_PSK:
    case RIG_MODE_PSKR:
    {
        // first we get our dig mode to see if it needs changing
        unsigned char data[YAESU_CMD_LENGTH];
        unsigned char digmode[2];
        int ret = ft817_read_eeprom(rig, 0x65, digmode);

        if (ret != RIG_OK)
        {
            return ret;
        }

        rig_debug(RIG_DEBUG_VERBOSE, "%s: digmode=0x%02x%02x\n", __func__, digmode[0],
                  digmode[1]);
        digmode[0] = digmode[0] >> 5; // shift 5 bits

        // check if we're already in the mode and return if so
        if (digmode[0] == 0x00 &&  mode == RIG_MODE_RTTY) { return RIG_OK; }
        else if (digmode[0] == 0x01 &&  mode == RIG_MODE_PSKR) { return RIG_OK; }
        else if (digmode[0] == 0x02 &&  mode == RIG_MODE_PSK) { return RIG_OK; }
        else if (digmode[0] == 0x03 &&  mode == RIG_MODE_PKTLSB) { return RIG_OK; }
        else if (digmode[0] == 0x04 &&  mode == RIG_MODE_PKTUSB) { return RIG_OK; }

        memcpy(data, ncmd[FT817_NATIVE_CAT_EEPROM_WRITE].nseq, YAESU_CMD_LENGTH);

        data[0] = 0x00;
        data[1] = 0x65;

        if (mode == RIG_MODE_RTTY) { data[2] = 0; }

        if (mode == RIG_MODE_PSKR) { data[2] = 1 << 5; }

        if (mode == RIG_MODE_PSK) { data[2] = 2 << 5; }

        if (mode == RIG_MODE_PKTLSB) { data[2] = 3 << 5; }

        if (mode == RIG_MODE_PKTUSB) { data[2] = 4 << 5; }

        // data[3] should be the original value at address 0x66,
        // i.e. "DCS INV" / digmode[1]. This is so we don't end
        // up overwriting this setting by mistake.
        data[3] = digmode[1];

        index = FT817_NATIVE_CAT_SET_MODE_DIG;
        ret = ft817_send_cmd(rig, index);

        if (ret != RIG_OK)
        {
            rig_debug(RIG_DEBUG_ERR, "%s: ft817_send_cmd: %s\n", __func__, rigerror(ret));
        }

        index = FT817_NATIVE_CAT_EEPROM_WRITE;
        ret = ft817_send_icmd(rig, index, data);

        if (ret != RIG_OK)
        {
            rig_debug(RIG_DEBUG_ERR, "%s: ft817_send_icmd: %s\n", __func__, rigerror(ret));
        }

        return RIG_OK;
    }

    case RIG_MODE_FM:
        index = FT817_NATIVE_CAT_SET_MODE_FM;
        break;

    case RIG_MODE_CWR:
        index = FT817_NATIVE_CAT_SET_MODE_CWR;
        break;

    case RIG_MODE_PKTFM:
        index = FT817_NATIVE_CAT_SET_MODE_PKT;
        break;

    default:
        return -RIG_EINVAL;
    }

    /* just ignore passband */
    /*  if (width != RIG_PASSBAND_NORMAL) */
    /*      return -RIG_EINVAL; */

    rig_force_cache_timeout(
        &((struct ft817_priv_data *)STATE(rig)->priv)->fm_status_tv);

    return ft817_send_cmd(rig, index);
}

static int ft817_set_ptt(RIG *rig, vfo_t vfo, ptt_t ptt)
{
    int index;
    ptt_t ptt_response = -1;
    int retries = RIGPORT(rig)->retry;

    rig_debug(RIG_DEBUG_VERBOSE, "%s: called\n", __func__);

    switch (ptt)
    {
    case RIG_PTT_ON:
        index = FT817_NATIVE_CAT_PTT_ON;
        break;

    case RIG_PTT_OFF:
        index = FT817_NATIVE_CAT_PTT_OFF;
        break;

    default:
        return -RIG_EINVAL;
    }


    do
    {
        int n;
        n = ft817_send_cmd(rig, index);

        if (n < 0 && n != -RIG_ERJCTED)
        {
            rig_debug(RIG_DEBUG_ERR, "%s: send ptt cmd failed\n", __func__);
            return n;
        }

        /* Read TX status it contains the PTT flag.
         * Use TX_STATUS instead of ft817_get_ptt to skip the cache. */
        n = ft817_get_status(rig, FT817_NATIVE_CAT_GET_TX_STATUS);

        if (n < 0 && n != -RIG_ERJCTED)
        {
            rig_debug(RIG_DEBUG_ERR, "%s: get ptt cmd failed\n", __func__);
            return n;
        }

        /* Should be in cache now! But if above command was rejected
         * we will still try again here. */
        n = ft817_get_ptt(rig, vfo, &ptt_response);

        if (n < 0 && n != -RIG_ERJCTED)
        {
            rig_debug(RIG_DEBUG_ERR, "%s: get ptt cmd failed\n", __func__);
            return n;
        }

        if (ptt_response != ptt)
        {
            rig_debug(RIG_DEBUG_TRACE, "%s: ptt not requested level, retry\n", __func__);
            hl_usleep(1000l *
                      FT817_RETRY_DELAY); // Wait before next try. Helps with slower rigs cloning FT817 protocol (e.g. MCHF)
        }

    }
    while (ptt_response != ptt && retries-- > 0);

    if (retries >= 0)
    {
        return RIG_OK;
    }
    else
    {
        return -RIG_EIO;
    }

}

static int ft817_set_func(RIG *rig, vfo_t vfo, setting_t func, int status)
{
    rig_debug(RIG_DEBUG_VERBOSE, "%s: called\n", __func__);

    switch (func)
    {
    case RIG_FUNC_LOCK:
        if (status)
        {
            return ft817_send_cmd(rig, FT817_NATIVE_CAT_LOCK_ON);
        }
        else
        {
            return ft817_send_cmd(rig, FT817_NATIVE_CAT_LOCK_OFF);
        }

    case RIG_FUNC_TONE:
        if (status)
        {
            return ft817_send_cmd(rig, FT817_NATIVE_CAT_SET_CTCSS_ENC_ON);
        }
        else
        {
            return ft817_send_cmd(rig, FT817_NATIVE_CAT_SET_CTCSS_DCS_OFF);
        }

    case RIG_FUNC_TSQL:
        if (status)
        {
            return ft817_send_cmd(rig, FT817_NATIVE_CAT_SET_CTCSS_ON);
        }
        else
        {
            return ft817_send_cmd(rig, FT817_NATIVE_CAT_SET_CTCSS_DCS_OFF);
        }

    case RIG_FUNC_CSQL:
        if (status)
        {
            return ft817_send_cmd(rig, FT817_NATIVE_CAT_SET_DCS_ON);
        }
        else
        {
            return ft817_send_cmd(rig, FT817_NATIVE_CAT_SET_CTCSS_DCS_OFF);
        }

    case RIG_FUNC_RIT:
        if (status)
        {
            return ft817_send_cmd(rig, FT817_NATIVE_CAT_CLAR_ON);
        }
        else
        {
            return ft817_send_cmd(rig, FT817_NATIVE_CAT_CLAR_OFF);
        }

    default:
        return -RIG_EINVAL;
    }
}

static int ft817_set_dcs_code(RIG *rig, vfo_t vfo, tone_t code)
{
    unsigned char data[YAESU_CMD_LENGTH - 1];
    /*  int n; */

    rig_debug(RIG_DEBUG_VERBOSE, "ft817: set DCS code (%u)\n", code);

    if (code == 0)
    {
        return ft817_send_cmd(rig, FT817_NATIVE_CAT_SET_CTCSS_DCS_OFF);
    }

    /* fill in the DCS code - the rig doesn't support separate codes... */
    to_bcd_be(data,     code, 4);
    to_bcd_be(data + 2, code, 4);


    /* FT-817 does not have the DCS_ENC_ON command, so we just set the tone here */

    /*  if ((n = ft817_send_icmd(rig, FT817_NATIVE_CAT_SET_DCS_CODE, data)) < 0) */
    /*      return n; */

    /*  return ft817_send_cmd(rig, FT817_NATIVE_CAT_SET_DCS_ENC_ON); */

    return ft817_send_icmd(rig, FT817_NATIVE_CAT_SET_DCS_CODE, data);
}

static int ft817_set_dcs_sql(RIG *rig, vfo_t vfo, tone_t code)
{
    unsigned char data[YAESU_CMD_LENGTH - 1];
    int n;

    rig_debug(RIG_DEBUG_VERBOSE, "ft817: set DCS sql (%u)\n", code);

    if (code == 0)
    {
        return ft817_send_cmd(rig, FT817_NATIVE_CAT_SET_CTCSS_DCS_OFF);
    }

    /* fill in the DCS code - the rig doesn't support separate codes... */
    to_bcd_be(data,     code, 4);
    to_bcd_be(data + 2, code, 4);

    if ((n = ft817_send_icmd(rig, FT817_NATIVE_CAT_SET_DCS_CODE, data)) < 0)
    {
        return n;
    }

    return ft817_send_cmd(rig, FT817_NATIVE_CAT_SET_DCS_ON);
}


static int ft817_set_ctcss_tone(RIG *rig, vfo_t vfo, tone_t tone)
{
    unsigned char data[YAESU_CMD_LENGTH - 1];
    int n;

    rig_debug(RIG_DEBUG_VERBOSE, "ft817: set CTCSS tone (%.1f)\n", tone / 10.0);

    if (tone == 0)
    {
        return ft817_send_cmd(rig, FT817_NATIVE_CAT_SET_CTCSS_DCS_OFF);
    }

    /* fill in the CTCSS freq - the rig doesn't support separate tones... */
    to_bcd_be(data,     tone, 4);
    to_bcd_be(data + 2, tone, 4);

    if ((n = ft817_send_icmd(rig, FT817_NATIVE_CAT_SET_CTCSS_FREQ, data)) < 0)
    {
        return n;
    }

    return ft817_send_cmd(rig, FT817_NATIVE_CAT_SET_CTCSS_ENC_ON);
}


static int ft817_set_ctcss_sql(RIG *rig, vfo_t vfo, tone_t tone)
{
    unsigned char data[YAESU_CMD_LENGTH - 1];
    int n;

    rig_debug(RIG_DEBUG_VERBOSE, "ft817: set CTCSS sql (%.1f)\n", tone / 10.0);

    if (tone == 0)
    {
        return ft817_send_cmd(rig, FT817_NATIVE_CAT_SET_CTCSS_DCS_OFF);
    }

    /* fill in the CTCSS freq - the rig doesn't support separate tones... */
    to_bcd_be(data,     tone, 4);
    to_bcd_be(data + 2, tone, 4);

    if ((n = ft817_send_icmd(rig, FT817_NATIVE_CAT_SET_CTCSS_FREQ, data)) < 0)
    {
        return n;
    }

    return ft817_send_cmd(rig, FT817_NATIVE_CAT_SET_CTCSS_ON);
}

static int ft817_set_rptr_shift(RIG *rig, vfo_t vfo, rptr_shift_t shift)
{
    /* Note: this doesn't have effect unless FT817 is in FM mode
       although the command is accepted in any mode.
    */
    rig_debug(RIG_DEBUG_VERBOSE, "ft817: set repeter shift = %i\n", shift);

    switch (shift)
    {

    case RIG_RPT_SHIFT_NONE:
        return ft817_send_cmd(rig, FT817_NATIVE_CAT_SET_RPT_SHIFT_SIMPLEX);

    case RIG_RPT_SHIFT_MINUS:
        return ft817_send_cmd(rig, FT817_NATIVE_CAT_SET_RPT_SHIFT_MINUS);

    case RIG_RPT_SHIFT_PLUS:
        return ft817_send_cmd(rig, FT817_NATIVE_CAT_SET_RPT_SHIFT_PLUS);

    }

    return -RIG_EINVAL;
}

static int ft817_set_rptr_offs(RIG *rig, vfo_t vfo, shortfreq_t offs)
{
    unsigned char data[YAESU_CMD_LENGTH - 1];

    rig_debug(RIG_DEBUG_VERBOSE, "ft817: set repeter offs = %li\n", offs);

    /* fill in the offset freq */
    to_bcd_be(data, offs / 10, 8);

    return ft817_send_icmd(rig, FT817_NATIVE_CAT_SET_RPT_OFFSET, data);
}

static int ft817_set_rit(RIG *rig, vfo_t vfo, shortfreq_t rit)
{
    unsigned char data[YAESU_CMD_LENGTH - 1];
    int n;

    rig_debug(RIG_DEBUG_VERBOSE, "ft817: set rit = %li)\n", rit);

    /* fill in the RIT freq */
    data[0] = (rit < 0) ? 255 : 0;
    data[1] = 0;
    to_bcd_be(data + 2, labs(rit) / 10, 4);

    if ((n = ft817_send_icmd(rig, FT817_NATIVE_CAT_SET_CLAR_FREQ, data)) < 0)
    {
        return n;
    }

    /* the rig rejects if these are repeated - don't confuse user with retcode */

    /* not used anymore, RIG_FUNC_RIT implemented
    if (rit == 0)
    {
        ft817_send_cmd(rig, FT817_NATIVE_CAT_CLAR_OFF);
    }
    else
    {
        ft817_send_cmd(rig, FT817_NATIVE_CAT_CLAR_ON);
    } */

    return RIG_OK;
}


int ft817_set_powerstat(RIG *rig, powerstat_t status)
{
    rig_debug(RIG_DEBUG_VERBOSE, "%s: called\n", __func__);

    switch (status)
    {
    case RIG_POWER_OFF:
        return ft817_send_cmd(rig, FT817_NATIVE_CAT_PWR_OFF);

    case RIG_POWER_ON:
        // send 5 bytes first, snooze a bit, then PWR_ON
        write_block(RIGPORT(rig),
                    ncmd[FT817_NATIVE_CAT_PWR_WAKE].nseq, YAESU_CMD_LENGTH);
        hl_usleep(200 * 1000);
        write_block(RIGPORT(rig), ncmd[FT817_NATIVE_CAT_PWR_ON].nseq,
                    YAESU_CMD_LENGTH);
        return RIG_OK;

    case RIG_POWER_STANDBY:
    default:
        return -RIG_EINVAL;
    }
}

static int ft817_vfo_op(RIG *rig, vfo_t vfo, vfo_op_t op)
{
    rig_debug(RIG_DEBUG_VERBOSE, "%s: called\n", __func__);

    switch (op)
    {
        int n;

    case RIG_OP_TOGGLE:
        rig_force_cache_timeout(&((struct ft817_priv_data *)
                                  STATE(rig)->priv)->fm_status_tv);
        n = ft817_send_cmd(rig, FT817_NATIVE_CAT_SET_VFOAB);
        hl_usleep(100 * 1000); // rig needs a little time to do this
        return n;

    default:
        return -RIG_EINVAL;
    }
}


/* FIXME: this function silently ignores the vfo args and just turns
   split ON or OFF.
*/
static int ft817_set_split_vfo(RIG *rig, vfo_t vfo, split_t split, vfo_t tx_vfo)
{
    int index, n;

    rig_debug(RIG_DEBUG_VERBOSE, "%s: called\n", __func__);

    switch (split)
    {

    case RIG_SPLIT_ON:
        index = FT817_NATIVE_CAT_SPLIT_ON;
        break;

    case RIG_SPLIT_OFF:
        index = FT817_NATIVE_CAT_SPLIT_OFF;
        break;

    default:
        return -RIG_EINVAL;
    }

    n = ft817_send_cmd(rig, index);

    if (n < 0 && n != -RIG_ERJCTED)
    {
        return n;
    }

    CACHE(rig)->split = split;

    return RIG_OK;

}



/* FIXME: currently ignores mode and freq */
/*
   No documentation on how to interpret it but the max number
   of bars on the display is 10 and I measure:
                          8 bars = 5W
                          5 bars = 2.5W
                          3 bars = 1W
                          1 bar  = 0.5W
*/
static int ft817_power2mW(RIG *rig, unsigned int *mwpower, float power,
                          freq_t freq, rmode_t mode)
{
    rig_debug(RIG_DEBUG_VERBOSE, "%s: called\n", __func__);
    *mwpower = (int)(power * 6000);
    return RIG_OK;
}


/* FIXME: currently ignores mode and freq */
static int ft817_mW2power(RIG *rig, float *power, unsigned int mwpower,
                          freq_t freq, rmode_t mode)
{
    rig_debug(RIG_DEBUG_VERBOSE, "%s: called\n", __func__);
    *power = mwpower / 6000.0;
    return RIG_OK;
}


/* ---------------------------------------------------------------------- */<|MERGE_RESOLUTION|>--- conflicted
+++ resolved
@@ -310,11 +310,7 @@
     RIG_MODEL(RIG_MODEL_FT817),
     .model_name =          "FT-817",
     .mfg_name =            "Yaesu",
-<<<<<<< HEAD
-    .version =             "20240728.1",
-=======
     .version =             "20240728.3",
->>>>>>> 2b10a307
     .copyright =           "LGPL",
     .status =              RIG_STATUS_STABLE,
     .rig_type =            RIG_TYPE_TRANSCEIVER,
@@ -1204,11 +1200,8 @@
         }
     }
 
-<<<<<<< HEAD
     *ptt = p->tx_status  != 0xff;
-=======
-    *ptt = ((p->tx_status & 0x20) == 0x20);
->>>>>>> 2b10a307
+
 
     return RIG_OK;
 }
@@ -1242,14 +1235,9 @@
 
         if (ptt == RIG_PTT_OFF)
         {
-<<<<<<< HEAD
-	    val->f = p->swr;
+
+	      val->f = p->swr;
             return RIG_OK;
-=======
-            val->f = p->swr;
-            //rig_debug(RIG_DEBUG_VERBOSE, "%s: rig not keyed\n", __func__);
-            return RIG_OK;  // use known prior value
->>>>>>> 2b10a307
         }
 
         n = ft817_get_status(rig, FT817_NATIVE_CAT_GET_TX_METERING);
@@ -1260,12 +1248,8 @@
         }
     }
 
-<<<<<<< HEAD
     p->swr = val->f = rig_raw2val_float(*tx_level, cal);
-=======
-    val->f = rig_raw2val_float(*tx_level, cal);
-    p->swr = val->f;
->>>>>>> 2b10a307
+
     rig_debug(RIG_DEBUG_VERBOSE, "%s: level %f\n", __func__, val->f);
 
     return RIG_OK;
